--- conflicted
+++ resolved
@@ -560,11 +560,7 @@
         },
         {
             "CREATED_ON": "2021-04-21 14:52:23",
-<<<<<<< HEAD
-            "MODIFIED_ON": "2023-01-30 10:55:30",
-=======
             "MODIFIED_ON": "2023-01-30 10:57:21",
->>>>>>> 0a79023a
             "CREATED_BY_USER": "0x31000000000000000000000000000000",
             "MODIFIED_BY_USER": "0x11e8fe1c902c8ebea23ee4b318306b9a",
             "UID": "0x11eb82676b1a93d48267025041000001",
@@ -579,11 +575,7 @@
             "CONDITION_UXON": null,
             "TARGET_ACTION_MODEL": "",
             "TARGET_ACTION_PROTOTYPE": "",
-<<<<<<< HEAD
-            "TARGET_FACADE": "exface\/Core\/Facades\/ConsoleFacade.php"
-=======
             "TARGET_FACADE": "exface\/core\/Facades\/ConsoleFacade.php"
->>>>>>> 0a79023a
         },
         {
             "CREATED_ON": "2021-04-22 11:07:01",
@@ -667,11 +659,7 @@
         },
         {
             "CREATED_ON": "2022-12-01 21:40:01",
-<<<<<<< HEAD
-            "MODIFIED_ON": "2023-01-30 10:59:10",
-=======
             "MODIFIED_ON": "2023-01-30 10:55:16",
->>>>>>> 0a79023a
             "CREATED_BY_USER": "0x31000000000000000000000000000000",
             "MODIFIED_BY_USER": "0x11e8fe1c902c8ebea23ee4b318306b9a",
             "UID": "0x11ed9fd25427322a9fd2025041000001",
@@ -686,11 +674,7 @@
             "CONDITION_UXON": null,
             "TARGET_ACTION_MODEL": "",
             "TARGET_ACTION_PROTOTYPE": "",
-<<<<<<< HEAD
-            "TARGET_FACADE": "exface\/Core\/Facades\/DocsFacade.php"
-=======
             "TARGET_FACADE": "exface\/core\/Facades\/DocsFacade.php"
->>>>>>> 0a79023a
         },
         {
             "CREATED_ON": "2022-12-01 21:59:59",
