--- conflicted
+++ resolved
@@ -85,42 +85,8 @@
             "UID": "0x11e749ba34408e51b797e4b318306b9a",
             "BEHAVIOR": "exface\/Core\/Behaviors\/CacheClearingBehavior.php",
             "CONFIG_UXON": "{}",
-<<<<<<< HEAD
-            "OBJECT": "0x32370000000000000000000000000000"
-        },
-        {
-            "CREATED_ON": "2017-09-27 14:44:56",
-            "MODIFIED_ON": "2017-09-28 07:38:51",
-            "CREATED_BY_USER": "0x11e7a1cdce842573b8e974e5434dc47d",
-            "MODIFIED_BY_USER": "0x11e7a1cdce842573b8e974e5434dc47d",
-            "UID": "0x11e7a3926de90b2d89ec74e5434dc47d",
-            "BEHAVIOR": "exface\/Core\/Behaviors\/CallActionBehavior.php",
-            "CONFIG_UXON": "{\"object_event_alias\":\"DataSheet.CreateData.After\",\"action\":{\"alias\":\"exface.ModxCmsConnector.ModxUserSave\"}}",
-            "OBJECT": "0x31343400000000000000000000000000"
-        },
-        {
-            "CREATED_ON": "2017-09-27 16:07:59",
-            "MODIFIED_ON": "2017-09-28 07:39:02",
-            "CREATED_BY_USER": "0x11e7a1cdce842573b8e974e5434dc47d",
-            "MODIFIED_BY_USER": "0x11e7a1cdce842573b8e974e5434dc47d",
-            "UID": "0x11e7a39e08454b8b89ec74e5434dc47d",
-            "BEHAVIOR": "exface\/Core\/Behaviors\/CallActionBehavior.php",
-            "CONFIG_UXON": "{\"object_event_alias\":\"DataSheet.UpdateData.Before\",\"action\":{\"alias\":\"exface.ModxCmsConnector.ModxUserSave\"}}",
-            "OBJECT": "0x31343400000000000000000000000000"
-        },
-        {
-            "CREATED_ON": "2017-09-27 16:09:10",
-            "MODIFIED_ON": "2017-09-28 09:28:36",
-            "CREATED_BY_USER": "0x11e7a1cdce842573b8e974e5434dc47d",
-            "MODIFIED_BY_USER": "0x11e7a1cdce842573b8e974e5434dc47d",
-            "UID": "0x11e7a39e328f724289ec74e5434dc47d",
-            "BEHAVIOR": "exface\/Core\/Behaviors\/CallActionBehavior.php",
-            "CONFIG_UXON": "{\"object_event_alias\":\"DataSheet.DeleteData.Before\",\"action\":{\"alias\":\"exface.ModxCmsConnector.ModxUserDelete\"}}",
-            "OBJECT": "0x31343400000000000000000000000000"
-=======
             "OBJECT": "0x32370000000000000000000000000000",
             "APP": "0x31000000000000000000000000000000"
->>>>>>> a6d1c09f
         }
     ],
     "totals_rows": [],
