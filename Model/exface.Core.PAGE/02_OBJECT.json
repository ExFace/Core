--- conflicted
+++ resolved
@@ -81,11 +81,7 @@
     "rows": [
         {
             "CREATED_ON": "2018-05-29 07:48:36",
-<<<<<<< HEAD
             "MODIFIED_ON": "2020-05-14 16:59:10",
-=======
-            "MODIFIED_ON": "2020-05-14 07:47:15",
->>>>>>> 8bde4ea9
             "CREATED_BY_USER": "0x31000000000000000000000000000000",
             "MODIFIED_BY_USER": "0x11e9545e8e69e0d8b95b00505689aada",
             "UID": "0x11e86314af5caf7f971b0205857feb80",
