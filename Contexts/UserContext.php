--- conflicted
+++ resolved
@@ -111,20 +111,10 @@
                       ]
                   ],
                   [
-                    "action" => [
-<<<<<<< HEAD
-                        "alias" => "exface.Core.Logout"
-                    ]
-=======
-                        "alias" => "exface.Core.GoToUrl",
-                        "url" => $this->getWorkbench()->getCMS()->buildUrlToSiteRoot() . "/login.html?webloginmode=lo"
-                    ],
-                    "caption" => $this->getWorkbench()->getCoreApp()->getTranslator()->translate('ACTION.LOGOUT.NAME'),
-                    "icon" => $icon,
+                    "action_alias" => "exface.Core.Logout",
                     "align" => EXF_ALIGN_OPPOSITE
->>>>>>> 4f9b760b
+                  ]
                 ]
-              ]
             ];
         // when user is not logged in, build context with login button and message that user is not logged in    
         } else {
@@ -147,7 +137,6 @@
               "buttons" => [
                 [
                     "action" => [
-<<<<<<< HEAD
                         "alias" => "exface.Core.ShowLoginDialog",
                         "input_mapper" => [
                             "column_to_column_mappings" => [
@@ -157,26 +146,15 @@
                                 ]    
                             ]
                         ]
-                    ]
-=======
-                        "alias" => "exface.Core.GoToUrl",
-                        "url" => $this->getWorkbench()->getCMS()->buildUrlToSiteRoot() . "/login.html"
                     ],
-                    "caption" => $this->getWorkbench()->getCoreApp()->getTranslator()->translate('ACTION.LOGIN.NAME'),
-                    "icon" => $icon,
                     "visibility" => WidgetVisibilityDataType::PROMOTED
->>>>>>> 4f9b760b
                 ]
               ]
             ];
         }
         
         $uxon_object = UxonObject::fromAnything($uxon);
-<<<<<<< HEAD
         $form = WidgetFactory::createFromUxonInParent($container, $uxon_object);      
-=======
-        $form = WidgetFactory::createFromUxon($container->getPage(), $uxon_object, $container);      
->>>>>>> 4f9b760b
         
         $container->addWidget($form);
         
