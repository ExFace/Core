--- conflicted
+++ resolved
@@ -65,38 +65,6 @@
               "object_alias" => "exface.Core.USER",
               "columns_in_grid" => "1",
               "widgets" => [
-<<<<<<< HEAD
-                [
-                    "widget_type" => "Message",
-                    "value" => $coreApp->getTranslator()->translate('CONTEXT.USER.LOGGED_IN_HINT'),
-                    "width" => "100%"
-                ],
-                [
-                    "widget_type" => "Display",
-                    "attribute_alias" => "USERNAME",
-                    "width" => "100%",
-                    "value" => $user->getUsername()
-                ],
-                [
-                    "widget_type" => "Display",
-                    "attribute_alias" => "FIRST_NAME",
-                    "width" => "100%",
-                    "value" => $user->getFirstName()
-                ],
-                [
-                    "widget_type" => "Display",
-                    "attribute_alias" => "LAST_NAME",
-                    "width" => "100%",
-                    "value" => $user->getLastName()
-                ],
-                [
-                    "widget_type" => "Display",
-                    "caption" => "Language",
-                    "attribute_alias" => "LOCALE",
-                    "width" => "100%",
-                    "value" => $user->getLocale()
-                ]
-=======
                   [
                       "widget_type" => "Message",
                       "value" => "You are logged in.",
@@ -132,7 +100,6 @@
                       "width" => "100%",
                       "value" => $user->getLocale()
                   ]
->>>>>>> 98793ad3
               ],
               "buttons" => [
                   [
