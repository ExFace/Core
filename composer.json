--- conflicted
+++ resolved
@@ -39,13 +39,8 @@
         "app": {
             "app_uid": "0x31000000000000000000000000000000",
             "app_alias": "exface.Core",
-<<<<<<< HEAD
-            "model_md5": "4eff73024533b596a67629906bb849b0",
-            "model_timestamp": "2017-10-07 15:26:16"
-=======
             "model_md5": "a720fca11198b5910cd7936fb29694aa",
             "model_timestamp": "2017-10-12 14:02:45"
->>>>>>> 8ee1bb51
         }
     },
     "autoload": {
