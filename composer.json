{
    "name": "exface/Core",
    "description": "Business web application plattform",
    "type": "project",
    "license": "GPL-3.0+",
    "authors": [
        {
            "name": "Andrej Kabachnik",
            "email": "kabachnik@gmail.com",
            "role": "Creator"
        }
    ],
    "support": {
        "issues": "https://github.com/exface/core/issues"
    },
    "require": {
        "php": ">=7.0",
        "symfony/FileSystem": "^3.1||^4.0",
        "symfony/Event-Dispatcher": "^3.1||^4.0",
        "symfony/translation": "^3.1||^4.0",
        "symfony/config": "^3.1||^4.0",
        "symfony/debug": "^3.3||^4.0",
        "symfony/var-dumper": "^3.2||^4.0",
        "symfony/finder": "~3.1.7||^4.0",
        "symfony/StopWatch": "^3.1.2||^4.0",
        "jmikola/Wildcard-Event-Dispatcher": "^1.1",
        "webmozart/path-util": "^2.3",
        "monolog/monolog": "^1.22.1",
        "femtopixel/monolog-csvhandler": "~0.1",
        "psr/http-message": "^1.0.1",
        "psr/http-server-handler": "^1.0",
        "psr/http-server-middleware": "^1.0",
        "psr/container": "^1.0",
        "guzzlehttp/psr7": "^1.4.2",
        "mk-j/PHP_XLSXWriter": "^0.32",
        "wingu/reflection": "~1.0.5",
        "league/csv": "^8.0",
        "jdorn/sql-formatter": "~1.2.17",
        "cebe/markdown": "^1.1.2",
        "kabachello/fileroute": "~0.2",
        "guzzlehttp/guzzle": "^6.2.2"
    },
    "extra": {
        "app": {
            "app_uid": "0x31000000000000000000000000000000",
            "app_alias": "exface.Core",
<<<<<<< HEAD
            "model_md5": "79c5cdce958acdf6130dfb4e8b8ff6ac",
            "model_timestamp": "2018-04-16 17:19:43"
=======
            "model_md5": "ce4edac0eb6a243cba3694621dc33f0b",
            "model_timestamp": "2018-05-17 12:14:49"
>>>>>>> fef3c69b
        }
    },
    "autoload": {
        "psr-4": {
            "exface\\Core\\": ""
        },
        "exclude-from-classmap": [
            "/Config/",
            "/Translations/",
            "/Model/"
        ]
    }
}<|MERGE_RESOLUTION|>--- conflicted
+++ resolved
@@ -44,13 +44,8 @@
         "app": {
             "app_uid": "0x31000000000000000000000000000000",
             "app_alias": "exface.Core",
-<<<<<<< HEAD
-            "model_md5": "79c5cdce958acdf6130dfb4e8b8ff6ac",
-            "model_timestamp": "2018-04-16 17:19:43"
-=======
             "model_md5": "ce4edac0eb6a243cba3694621dc33f0b",
             "model_timestamp": "2018-05-17 12:14:49"
->>>>>>> fef3c69b
         }
     },
     "autoload": {
