{
    "name": "exface/Core",
    "description": "Business web application plattform",
    "type": "project",
    "license": "GPL-3.0+",
    "authors": [
        {
            "name": "Andrej Kabachnik",
            "email": "kabachnik@gmail.com",
            "role": "Creator"
        }
    ],
    "support": {
        "issues": "https://github.com/exface/core/issues"
    },
    "require": {
        "php": ">=5.4",
        "symfony/FileSystem": "^2.8 || ^3.1",
        "symfony/Event-Dispatcher": "^2.8 || ^3.1",
        "symfony/translation": "^2.8 || ^3.1",
        "symfony/config": "^2.8 || ^3.1",
        "symfony/debug": "^3.3",
        "symfony/var-dumper": "^3.2",
        "symfony/finder": "~3.1.7",
        "symfony/StopWatch": "^3.1.2",
        "jmikola/Wildcard-Event-Dispatcher": "^1.1",
        "webmozart/path-util": "^2.3",
        "monolog/monolog": "^1.22.1",
        "femtopixel/monolog-csvhandler": "~0.1",
        "psr/http-message": "^1.0.1",
        "guzzlehttp/psr7": "^1.4.2",
        "mk-j/PHP_XLSXWriter": "^0.32",
        "wingu/reflection": "~1.0.5",
        "league/csv": "^8.0",
        "jdorn/sql-formatter": "~1.2.17",
        "myclabs/php-enum": "^1.5.2"
    },
    "extra": {
        "app": {
            "app_uid": "0x31000000000000000000000000000000",
            "app_alias": "exface.Core",
<<<<<<< HEAD
            "model_md5": "543f3c6b83ac5e87dc3f4bef931ef045",
            "model_timestamp": "2017-09-28 09:28:36"
=======
            "model_md5": "4d2a9353bacfd013069546174a13fd59",
            "model_timestamp": "2017-09-27 15:23:09"
>>>>>>> a6d1c09f
        }
    },
    "autoload": {
        "psr-4": {
            "exface\\Core\\": ""
        },
        "exclude-from-classmap": [
            "/Config/",
            "/Translations/",
            "/Model/"
        ]
    }
}<|MERGE_RESOLUTION|>--- conflicted
+++ resolved
@@ -39,13 +39,8 @@
         "app": {
             "app_uid": "0x31000000000000000000000000000000",
             "app_alias": "exface.Core",
-<<<<<<< HEAD
-            "model_md5": "543f3c6b83ac5e87dc3f4bef931ef045",
-            "model_timestamp": "2017-09-28 09:28:36"
-=======
             "model_md5": "4d2a9353bacfd013069546174a13fd59",
             "model_timestamp": "2017-09-27 15:23:09"
->>>>>>> a6d1c09f
         }
     },
     "autoload": {
