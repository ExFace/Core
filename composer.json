{
    "name": "exface/Core",
    "description": "Business web application plattform",
    "type": "project",
    "license": "GPL-3.0+",
    "authors": [
        {
            "name": "Andrej Kabachnik",
            "email": "kabachnik@gmail.com",
            "role": "Creator"
        }
    ],
    "support": {
        "issues": "https://github.com/exface/core/issues"
    },
    "require": {
        "php": ">=5.4",
        "symfony/FileSystem": "^2.8 || ^3.1",
        "symfony/Event-Dispatcher": "^2.8 || ^3.1",
        "symfony/translation": "^2.8 || ^3.1",
        "symfony/config": "^2.8 || ^3.1",
        "symfony/debug": "^3.3",
        "symfony/var-dumper": "^3.2",
        "symfony/finder": "~3.1.7",
        "symfony/StopWatch": "^3.1.2",
        "jmikola/Wildcard-Event-Dispatcher": "^1.1",
        "webmozart/path-util": "^2.3",
        "monolog/monolog": "^1.22.1",
        "femtopixel/monolog-csvhandler": "~0.1",
        "psr/http-message": "^1.0.1",
        "guzzlehttp/psr7": "^1.4.2",
        "mk-j/PHP_XLSXWriter": "^0.32",
        "wingu/reflection": "~1.0.5",
        "league/csv": "^8.0",
        "jdorn/sql-formatter": "~1.2.17"
    },
    "extra": {
        "app": {
            "app_uid": "0x31000000000000000000000000000000",
            "app_alias": "exface.Core",
<<<<<<< HEAD
            "model_md5": "e19dd29703d8fa7da8bef8465ff453b9",
            "model_timestamp": "2017-08-23 09:25:40"
=======
            "model_md5": "627d12ff6dd4075ba96a589d4145f536",
            "model_timestamp": "2017-08-25 11:38:19"
>>>>>>> b0048a80
        }
    },
    "autoload": {
        "psr-4": {
            "exface\\Core\\": ""
        },
        "exclude-from-classmap": [
            "/Config/",
            "/Translations/",
            "/Model/"
        ]
    }
}<|MERGE_RESOLUTION|>--- conflicted
+++ resolved
@@ -38,13 +38,8 @@
         "app": {
             "app_uid": "0x31000000000000000000000000000000",
             "app_alias": "exface.Core",
-<<<<<<< HEAD
-            "model_md5": "e19dd29703d8fa7da8bef8465ff453b9",
-            "model_timestamp": "2017-08-23 09:25:40"
-=======
             "model_md5": "627d12ff6dd4075ba96a589d4145f536",
             "model_timestamp": "2017-08-25 11:38:19"
->>>>>>> b0048a80
         }
     },
     "autoload": {
