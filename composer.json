--- conflicted
+++ resolved
@@ -39,13 +39,8 @@
         "app": {
             "app_uid": "0x31000000000000000000000000000000",
             "app_alias": "exface.Core",
-<<<<<<< HEAD
-            "model_md5": "15a3bb45fa5b4bb5812cdfc384fd4821",
-            "model_timestamp": "2017-10-20 14:49:52"
-=======
             "model_md5": "d68b6de7fda7102cf99396040e7342d5",
             "model_timestamp": "2017-10-25 04:48:50"
->>>>>>> 3f17c5b2
         }
     },
     "autoload": {
