--- conflicted
+++ resolved
@@ -51,13 +51,8 @@
         "app": {
             "app_uid": "0x31000000000000000000000000000000",
             "app_alias": "exface.Core",
-<<<<<<< HEAD
             "model_md5": "d91575929c54127746fe4216c822901c",
             "model_timestamp": "2019-07-09 11:57:31"
-=======
-            "model_md5": "840e96e1980398e23ae2d4740dec4d44",
-            "model_timestamp": "2019-07-17 15:26:10"
->>>>>>> 037c2fa8
         }
     },
     "autoload": {
@@ -69,8 +64,5 @@
             "/Translations/",
             "/Model/"
         ]
-    },
-    "bin": [
-        "Facades/ConsoleFacade/bin/console"
-    ]
+    }
 }