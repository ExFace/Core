--- conflicted
+++ resolved
@@ -51,13 +51,8 @@
         "app": {
             "app_uid": "0x31000000000000000000000000000000",
             "app_alias": "exface.Core",
-<<<<<<< HEAD
-            "model_md5": "c4a25e03777fdbed29a504e1f2da8d9f",
-            "model_timestamp": "2019-07-29 13:36:34"
-=======
             "model_md5": "840e96e1980398e23ae2d4740dec4d44",
             "model_timestamp": "2019-08-30 11:10:15"
->>>>>>> 42041a4d
         }
     },
     "autoload": {
