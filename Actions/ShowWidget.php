<?php

namespace exface\Core\Actions;

use exface\Core\Interfaces\Actions\iShowWidget;
use exface\Core\Interfaces\Actions\ActionInterface;
use exface\Core\Interfaces\DataSheets\DataSheetInterface;
use exface\Core\CommonLogic\Model\Condition;
use exface\Core\Exceptions\DataSheets\DataSheetMergeError;
use exface\Core\Factories\DataSheetFactory;
use exface\Core\CommonLogic\UxonObject;
use exface\Core\Interfaces\Actions\iUsePrefillData;
use exface\Core\CommonLogic\AbstractAction;
use exface\Core\Interfaces\WidgetInterface;
use exface\Core\Factories\WidgetFactory;
use exface\Core\Factories\WidgetLinkFactory;
use exface\Core\Exceptions\Actions\ActionConfigurationError;
use exface\Core\DataTypes\BooleanDataType;
use exface\Core\Interfaces\Widgets\WidgetLinkInterface;
use exface\Core\CommonLogic\Constants\Icons;
use exface\Core\Interfaces\Actions\iReferenceWidget;

/**
 * The ShowWidget action is the base for all actions, that render widgets.
 * 
 * @author Andrej Kabachnik
 *        
 */
class ShowWidget extends AbstractAction implements iShowWidget, iReferenceWidget
{

    private $widget = null;

    private $widget_uxon = null;

    private $widget_id = null;

    private $prefill_with_filter_context = true;

    private $prefill_with_input_data = true;
    
    private $prefill_with_prefill_data = true;

    private $prefill_with_data_from_widget_link = null;

    /** @var DataSheetInterface $prefill_data_sheet */
    private $prefill_data_sheet = null;

    private $filter_contexts = array();

    private $page_id = null;
    
    private $page_alias = null;

    protected function init()
    {
        parent::init();
        $this->setIconName(Icons::EXTERNAL_LINK);
    }

    protected function perform()
    {
        $this->prefillWidget();
        if ($this->getInputDataSheet()) {
            $this->setResultDataSheet($this->getInputDataSheet());
        }
        $this->setResult($this->getWidget());
    }

    /**
     * Returns the widget, that this action will show.
     * 
     * FIXME Currently this will even return a widget if the action links to another page.
     * This means, that all linked pages will be loaded when searching for a widget id -
     * and they will be searched too!!!
     * 
     * {@inheritdoc}
     * @see \exface\Core\Interfaces\Actions\iShowWidget::getWidget()
     */
    public function getWidget()
    {
        if (is_null($this->widget)) {
            if ($this->getWidgetUxon()) {
                $this->widget = WidgetFactory::createFromUxon($this->getCalledOnUiPage(), $this->getWidgetUxon(), $this->getCalledByWidget(), $this->getDefaultWidgetType());
            } elseif ($this->widget_id && ! ($this->page_alias || $this->page_id)) {
                $this->widget = $this->getApp()->getWorkbench()->ui()->getWidget($this->widget_id, $this->getCalledOnUiPage()->getAliasWithNamespace());
            } elseif (($this->page_alias || $this->page_id) && ! $this->widget_id) {
                // TODO this causes problems with simple links to other pages, as the action attempts to load them here...
                // $this->widget = $this->getApp()->getWorkbench()->ui()->getPage($this->page_alias ? $this->page_alias : $this->page_id)->getWidgetRoot();
            } elseif (($this->page_alias || $this->page_id) && $this->widget_id) {
                $this->widget = $this->getApp()->getWorkbench()->ui()->getWidget($this->widget_id, ($this->page_alias ? $this->page_alias : $this->page_id));
            }
        }
        return $this->widget;
    }
    
    /**
     * 
     * {@inheritDoc}
     * @see \exface\Core\Interfaces\Actions\iShowWidget::getDefaultWidgetType()
     */
    public function getDefaultWidgetType()
    {
        return null;
    }
    
    /**
     * 
     * {@inheritDoc}
     * @see \exface\Core\Interfaces\Actions\iShowWidget::isWidgetDefined()
     */
    public function isWidgetDefined()
    {
        if (is_null($this->getWidget())){
            return false;
        }
        
        return true;
    }

    /**
     * 
     * @uxon-property widget
     * @uxon-type \exface\Core\Widgets\Container
     * 
     * {@inheritdoc}
     * @see \exface\Core\Interfaces\Actions\iShowWidget::setWidget()
     */
    public function setWidget($widget_or_uxon_object)
    {
        if ($widget_or_uxon_object instanceof WidgetInterface) {
            $widget = $widget_or_uxon_object;
        } elseif ($widget_or_uxon_object instanceof UxonObject) {
            $this->setWidgetUxon($widget_or_uxon_object);
            $widget = null;
        } else {
            throw new ActionConfigurationError($this, 'Action "' . $this->getAlias() . '" expects the parameter "widget" to be either an instantiated widget or a valid UXON widget description object!', '6T91H2S');
        }
        $this->widget = $widget;
        return $this;
    }

    /**
     * Prefills the widget of this action with any available data: the action's input data, prefill data from the request and filter contexts.
     *
     * Technically, the method will attempt to create a data sheet from all those sources by merging them, read data for this sheet and perform
     * a $this->getWidget()->prefill(). If the different sources for prefill data cannot be combined into a single data sheet, the widget will
     * first get prefilled by input data and then by prefill data separately. If the context data cannot be combined with the input data, it will
     * be ignored.
     *
     * IDEA The idea of merging all into a single data sheet should save read operations. It makes things less transparent, however. Is it
     * worth it? Maybe do prefills sequentially instead starting with the leas significant data (context) and overwriting it with prefill data
     * and input data subsequently?
     *
     * @return void;
     */
    protected function prefillWidget()
    {
        // Start with the prefill data already stored in the widget
        if ($this->getWidget()) {
            $data_sheet = $this->getWidget()->getPrefillData();
        }
        
        // Prefill with input data if not turned off
        if ($this->getPrefillWithInputData() && $input_data = $this->getInputDataSheet()) {
            if (! $data_sheet || $data_sheet->isEmpty()) {
                $data_sheet = $input_data->copy();
            } else {
                try {
                    $data_sheet = $data_sheet->merge($input_data);
                } catch (DataSheetMergeError $e) {
                    // If anything goes wrong, use the input data to prefill. It is more important for an action, than
                    // other prefill sources.
                    $data_sheet = $input_data->copy();
                }
            }
        }
        
        // Now prefill with prefill data.
        if ($this->getPrefillWithPrefillData() && $prefill_data = $this->getPrefillDataSheet()) {
            // Try to merge prefill data and any data already gathered. If the merge does not work, ignore the prefill data
            // for now and use it for a secondary prefill later.
            $prefill_data_merge_failed = false;
            if (! $data_sheet || $data_sheet->isEmpty()) {
                $data_sheet = $prefill_data->copy();
            } else {
                try {
                    $data_sheet = $data_sheet->merge($prefill_data);
                } catch (DataSheetMergeError $e) {
                    // Do not use the prefill data if it cannot be merged with the input data
                    $prefill_data_merge_failed = true;
                }
            }
        }
        
        // See if the widget requires any other columns to be prefilled. If so, add them and check if data needs to be read.
        if ($data_sheet && $data_sheet->countRows() > 0 && $data_sheet->getUidColumn()) {
            $data_sheet = $this->getWidget()->prepareDataSheetToPrefill($data_sheet);
            if (! $data_sheet->isFresh()) {
                $data_sheet->addFilterFromColumnValues($data_sheet->getUidColumn());
                $data_sheet->dataRead();
            }
        }
        
        // Prefill widget using the filter contexts if the widget does not have any prefill data yet
        // TODO Use the context prefill even if the widget already has other prefill data: use DataSheet::merge()!
        if ($this->getPrefillWithFilterContext() && $this->getWidget() && $context_conditions = $this->getApp()->getWorkbench()->context()->getScopeWindow()->getFilterContext()->getConditions($this->getWidget()->getMetaObject())) {
            if (! $data_sheet || $data_sheet->isBlank()) {
                $data_sheet = DataSheetFactory::createFromObject($this->getWidget()->getMetaObject());
            }
            
            // Make sure, the context object fits the data sheet object.
            // TODO Currently we fetch context filters for the object of the action. If data sheet has another object, we ignore the context filters.
            // Wouldn't it be better to add the context filters to the data sheet or maybe even to the data sheet and the prefill data separately?
            if ($this->getWidget()->getMetaObject()->is($data_sheet->getMetaObject())) {
                /* @var $condition \exface\Core\CommonLogic\Model\Condition */
                foreach ($context_conditions as $condition) {                    
                    /*
                     * if ($this->getWidget() && $condition->getExpression()->getMetaObject()->getId() == $this->getWidget()->getMetaObject()->getId()){
                     * // If the expressions belong to the same object, as the one being displayed, use them as filters
                     * // TODO Building the prefill sheet from context in different ways depending on the object of the top widget
                     * // is somewhat ugly (shouldn't the children widgets get the chance, to decide themselves, what they do with the prefill)
                     * $data_sheet->getFilters()->addCondition($condition);
                     * } else
                     */
                    if ($condition->getComparator() == EXF_COMPARATOR_IS || $condition->getComparator() == EXF_COMPARATOR_EQUALS || $condition->getComparator() == EXF_COMPARATOR_IN) {
                        
                        // Double check to see if the data sheet already has filters over the attribute coming from the context.
                        // This could cause strange conflicts especially because the filter contest is added as a row, not as another
                        // filter: i.e. without this code you could not call a page with a filter URL parameter twice in a row with 
                        // different parameter values.
                        $filter_conflict = false;
                        foreach ($data_sheet->getFilters()->getConditions() as $existing){
                            if ($existing->getExpression()->toString() == $condition->getExpression()->toString()){
                                $filter_conflict = true;
                                break;
                            }
                        }
                        if ($filter_conflict) {
                            continue;
                        }
                        
                        // IDEA do we also need to check for conflicts with rows?
                        
                        // Add the filter values as columns to use them in forms
                        // Sinsce the objects of the widget and the prefill are
                        // the same, context filters can be used in two different 
                        // ways: either to prefill filter or to prefill inputs.
                        // How exactly, depends on the widget, so we put them
                        // in both places here.
                        // IDEA Perhaps, we should only place filters in filters
                        // of the data sheet and change the widget to look in 
                        // columns as well as in filters...
                        try {
                            $col = $data_sheet->getColumns()->addFromExpression($condition->getExpression());
                            // Add the value of the filter (if there) as cell value
                            if (! is_null($condition->getValue()) && $condition->getValue() !== ''){
                                $col->setValues(array(
                                    $condition->getValue()
                                ));
                            }
                        } catch (\Exception $e) {
                            // Do nothing if anything goes wrong. After all the context prefills are just an attempt the help
                            // the user. It's not a good Idea to throw a real error here!
                        }
                    }
                }
            }
        }
        
        if ($data_sheet) {
            $this->getWidget()->prefill($data_sheet);
        }
        if ($prefill_data_merge_failed) {
            $this->getWidget()->prefill($prefill_data);
        }
    }

    /**
     *
     * @return DataSheetInterface
     */
    public function getPrefillDataSheet()
    {
        return $this->prefill_data_sheet;
    }

    /**
     * Sets the prefill data sheet to be used for this action.
     * 
     * Note, the prefill data will be ignored if prefill_with_prefill_data is
     * set to FALSE!
     * 
     * TODO make it possible to override the prefill data sheet from UXON
     * 
     * @param DataSheetInterface|UxonObject $data_sheet_or_uxon_object            
     * @return ShowWidget
     */
    public function setPrefillDataSheet($data_sheet_or_uxon_object)
    {
        $exface = $this->getWorkbench();
        $data_sheet = DataSheetFactory::createFromAnything($exface, $data_sheet_or_uxon_object);
        if (! is_null($this->prefill_data_sheet)) {
            try {
                $data_sheet = $this->prefill_data_sheet->merge($data_sheet);
                $this->prefill_data_sheet = $data_sheet;
            } catch (DataSheetMergeError $e) {
                // Do nothing, if the sheets cannot be merged
            }
        } else {
            $this->prefill_data_sheet = $data_sheet;
        }
        return $this;
    }

    /**
     * 
     * {@inheritDoc}
     * @see \exface\Core\Interfaces\Actions\iReferenceWidget::getWidgetId()
     */
    public function getWidgetId()
    {
        if ($this->getWidget()) {
            return $this->getWidget()->getId();
        } else {
            return $this->widget_id;
        }
    }
    
    /**
     * Specifies the id of the widget to be shown. If not set, the main widget of the
     * page will be used.
     * 
     * @uxon-property widget_id
     * @uxon-type string
     * 
     * {@inheritDoc}
     * @see \exface\Core\Interfaces\Actions\iReferenceWidget::setWidgetId()
     */
    public function setWidgetId($value)
    {
        $this->widget_id = $value;
        return $this;
    }

   /**
    * 
    * {@inheritDoc}
    * @see \exface\Core\Interfaces\Actions\iShowWidget::getPrefillWithFilterContext()
    */
    public function getPrefillWithFilterContext()
    {
        return $this->prefill_with_filter_context;
    }

    /**
     * Set to FALSE disable context prefills for this action
     * 
     * @uxon-property prefill_with_filter_context
     * @uxon-type boolean
     * 
     * {@inheritDoc}
     * @see \exface\Core\Interfaces\Actions\iShowWidget::setPrefillWithFilterContext()
     */
    public function setPrefillWithFilterContext($value)
    {
        $this->prefill_with_filter_context = $value;
        return $this;
    }

    /**
     * 
     * {@inheritDoc}
     * @see \exface\Core\Interfaces\Actions\iShowWidget::getPrefillWithInputData()
     */
    public function getPrefillWithInputData()
    {
        return $this->prefill_with_input_data;
    }

    /**
     * Set to FALSE disable prefilling widgets with action input data.
     * 
     * @uxon-property prefill_with_input_data
     * @uxon-type boolean
     * 
     * {@inheritDoc}
     * @see \exface\Core\Interfaces\Actions\iShowWidget::setPrefillWithInputData()
     */
    public function setPrefillWithInputData($value)
    {
        $this->prefill_with_input_data = $value;
        return $this;
    }

    /**
     * The output for actions showing a widget is the actual code for the template element representing that widget
     * 
     * @see \exface\Core\Interfaces\Actions\ActionInterface::getResultOutput()
     */
    public function getResultOutput()
    {
        return $this->getTemplate()->draw($this->getResult());
    }

    /**
     * ShowWidget needs some kind of widget representation in UXON in order to be recreatable from the UXON object.
     * TODO Currently the widget is represented by widget_id and page_id and there is no action widget UXON saved here. This won't work for generated widgets!
     * 
     * @see \exface\Core\Interfaces\Actions\ActionInterface::exportUxonObject()
     */
    public function exportUxonObject()
    {
        $uxon = parent::exportUxonObject();
<<<<<<< HEAD
        $uxon->widget_id = $this->getWidgetId();
        $uxon->page_id = $this->getPageId() ? $this->getPageId() : $this->getCalledOnUiPage()->getId();
        $uxon->page_alias = $this->getPageAlias() ? $this->getPageAlias() : $this->getCalledOnUiPage()->getAliasWithNamespace();
        $uxon->prefill_with_filter_context = $this->getPrefillWithFilterContext();
        $uxon->prefill_with_input_data = $this->getPrefillWithInputData();
=======
        $uxon->setProperty('widget_id', $this->getWidgetId());
        $uxon->setProperty('page_id', $this->getCalledOnUiPage()->getId());
        $uxon->setProperty('prefill_with_filter_context', $this->getPrefillWithFilterContext());
        $uxon->setProperty('prefill_with_input_data', $this->getPrefillWithInputData());
>>>>>>> aefa82be
        if ($this->getPrefillDataSheet()) {
            $uxon->setProperty('prefill_data_sheet', $this->getPrefillDataSheet()->exportUxonObject());
        }
        return $uxon;
    }
    
    /**
     * 
     * {@inheritDoc}
     * @see \exface\Core\Interfaces\Actions\iReferenceWidget::getPageId()
     */
    public function getPageId()
    {
        if ($this->isWidgetDefined()) {
            return $this->getWidget()->getPageId();
        }
        return $this->page_id;
    }
    
    /**
     * The id of the page to get the widget from. 
     * 
     * You can specify either the UID of the page (0x...) or the CMS-Id (visible
     * in the CMS and mostly numeric). Alternatively you can also specify the 
     * alias of the page via the page_alias property.
     * 
     * @uxon-property page_id
     * @uxon-type string
     * 
<<<<<<< HEAD
     * {@inheritDoc}
     * @see \exface\Core\Interfaces\Actions\iReferenceWidget::setPageId()
=======
     * @param string $value
     * @return \exface\Core\Actions\ShowWidget
>>>>>>> aefa82be
     */
    public function setPageId($value)
    {
        $this->page_id = $value;
        return $this;
    }
    
    /**
     * Returns the CMS specific page-id.
     * 
     * @return string|null
     */
    public function getPageIdCms()
    {
        if ($this->isWidgetDefined()) {
            return $this->getWidget()->getPage()->getIdCms();
        } elseif ($this->page_alias) {
            return $this->getWorkbench()->ui()->getPage($this->page_alias)->getIdCms();
        } elseif ($this->page_id) {
            if (substr($this->page_id, 0, 2) == '0x') {
                return $this->getWorkbench()->ui()->getPage($this->page_id)->getIdCms();
            } else {
                return $this->page_id;
            }
        } else {
            return null;
        }
    }
    
    /**
     * 
     * {@inheritDoc}
     * @see \exface\Core\Interfaces\Actions\iReferenceWidget::getPageAlias()
     */
    public function getPageAlias()
    {
        if ($this->isWidgetDefined()) {
            return $this->getWidget()->getPageAlias();
        }
        return $this->page_alias;
    }
    
    /**
     * Namespaced alias of the page to get the widget from.
     *
     * This is a more comfortable alternative to specifying the page_id as the
     * alias is mostly directly visible in the URL of the page. 
     *
     * @uxon-property page_alias
     * @uxon-type string
     *
     * {@inheritDoc}
     * @see \exface\Core\Interfaces\Actions\iReferenceWidget::setPageAlias()
     */
    public function setPageAlias($value)
    {
        $this->page_alias = $value;
        return $this;
    }
    
    /**
     * 
     * @return \exface\Core\Interfaces\Widgets\WidgetLinkInterface
     */
    public function getPrefillWithDataFromWidgetLink()
    {
        return $this->prefill_with_data_from_widget_link;
    }
    
    /**
     * If a widget link is defined here, the prefill data for this action will
     * be taken from that widget link and not from the input widget.
     * 
     * The value can be either a string ([page_id]widget_id!optional_column_id)
     * or a widget link defined as an object.
     * 
     * @uxon-property prefill_with_data_from_widget_link
     * @uxon-type \exface\Core\CommonLogic\WidgetLink
     * 
     * @param string|UxonObject|WidgetLinkInterface $string_or_widget_link
     * @return \exface\Core\Actions\ShowWidget
     */
    public function setPrefillWithDataFromWidgetLink($string_or_widget_link)
    {
        $exface = $this->getWorkbench();
        if ($string_or_widget_link) {
            $this->prefill_with_data_from_widget_link = WidgetLinkFactory::createFromAnything($exface, $string_or_widget_link);
        }
        return $this;
    }
    
    /**
     * 
     * @param UxonObject|string $uxon_object_or_string
     * @return \exface\Core\Actions\ShowWidget
     */
    protected function setWidgetUxon($uxon_object_or_string)
    {
        $this->widget_uxon = UxonObject::fromAnything($uxon_object_or_string);
        return $this;
    }
    
    /**
     * 
     * @return UxonObject
     */
    protected function getWidgetUxon()
    {
        return $this->widget_uxon;
    }

    /**
     * Set to TRUE to disable the prefill for this action entirely.
     *
     * @uxon-property do_not_prefill
     * @uxon-type boolean
     *
     * {@inheritDoc}
     * @see \exface\Core\Interfaces\Actions\iShowWidget::setDoNotPrefill($value)
     */
    public function setDoNotPrefill($value)
    {
        $value = BooleanDataType::parse($value) ? false : true;
        $this->setPrefillWithFilterContext($value);
        $this->setPrefillWithInputData($value);
        return $this;
    }

    /**
     * 
     * {@inheritDoc}
     * @see \exface\Core\Interfaces\Actions\iUsePrefillData::getPrefillWithPrefillData()
     */
    public function getPrefillWithPrefillData()
    {
        return $this->prefill_with_prefill_data;
    }

    /**
     * Set to FALSE to make this action ignore prefill data passed along
     * 
     * @uxon-property prefill_with_prefill_data
     * @uxon-type boolean
     * 
     * {@inheritDoc}
     * @see \exface\Core\Interfaces\Actions\iUsePrefillData::setPrefillWithPrefillData()
     */
    public function setPrefillWithPrefillData($prefill_with_prefill_data)
    {
        $this->prefill_with_prefill_data = $prefill_with_prefill_data;
        return $this;
    }
}
?><|MERGE_RESOLUTION|>--- conflicted
+++ resolved
@@ -412,18 +412,11 @@
     public function exportUxonObject()
     {
         $uxon = parent::exportUxonObject();
-<<<<<<< HEAD
-        $uxon->widget_id = $this->getWidgetId();
-        $uxon->page_id = $this->getPageId() ? $this->getPageId() : $this->getCalledOnUiPage()->getId();
-        $uxon->page_alias = $this->getPageAlias() ? $this->getPageAlias() : $this->getCalledOnUiPage()->getAliasWithNamespace();
-        $uxon->prefill_with_filter_context = $this->getPrefillWithFilterContext();
-        $uxon->prefill_with_input_data = $this->getPrefillWithInputData();
-=======
         $uxon->setProperty('widget_id', $this->getWidgetId());
-        $uxon->setProperty('page_id', $this->getCalledOnUiPage()->getId());
+        $uxon->setProperty('page_id', $this->getPageId() ? $this->getPageId() : $this->getCalledOnUiPage()->getId());
+        $uxon->setProperty('page_alias', $this->getPageAlias() ? $this->getPageAlias() : $this->getCalledOnUiPage()->getAliasWithNamespace());
         $uxon->setProperty('prefill_with_filter_context', $this->getPrefillWithFilterContext());
         $uxon->setProperty('prefill_with_input_data', $this->getPrefillWithInputData());
->>>>>>> aefa82be
         if ($this->getPrefillDataSheet()) {
             $uxon->setProperty('prefill_data_sheet', $this->getPrefillDataSheet()->exportUxonObject());
         }
@@ -453,13 +446,8 @@
      * @uxon-property page_id
      * @uxon-type string
      * 
-<<<<<<< HEAD
      * {@inheritDoc}
      * @see \exface\Core\Interfaces\Actions\iReferenceWidget::setPageId()
-=======
-     * @param string $value
-     * @return \exface\Core\Actions\ShowWidget
->>>>>>> aefa82be
      */
     public function setPageId($value)
     {
