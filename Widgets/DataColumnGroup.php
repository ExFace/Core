<?php
namespace exface\Core\Widgets;

use exface\Core\CommonLogic\UxonObject;
use exface\Core\CommonLogic\Model\RelationPath;
use exface\Core\Exceptions\Model\MetaObjectHasNoUidAttributeError;
use exface\Core\Exceptions\Widgets\WidgetHasNoUidColumnError;
use exface\Core\Factories\WidgetFactory;
use exface\Core\Interfaces\Model\MetaAttributeInterface;
use exface\Core\Interfaces\Widgets\iHaveColumns;
use exface\Core\Exceptions\Widgets\WidgetConfigurationError;
use exface\Core\Interfaces\Widgets\iShowData;
use exface\Core\Interfaces\Widgets\iHaveColumnGroups;
use exface\Core\Interfaces\Widgets\iCanEditData;
use exface\Core\Exceptions\InvalidArgumentException;
use exface\Core\Interfaces\Model\ExpressionInterface;

/**
 * The DataColumnGroup is a group of columns in a data widget from one side and at the same time a full featured data
 * widget on the other. This duality makes it possible to define custom filters and even aggregators for each column
 * group. If not done so, it will just be a group of columns with it's own caption, etc.
 * 
 * @method Data getParent()
 *
 * @author Andrej Kabachnik
 *        
 */
class DataColumnGroup extends AbstractWidget implements iHaveColumns
{
    // children widgets
    /** @var DataColumn[] */
    private $columns = array();

    private $uid_column_id = null;
    
    private $editable = null;

    /**
     * 
     * {@inheritDoc}
     * @see \exface\Core\Interfaces\Widgets\iHaveColumns::addColumn()
     */
    public function addColumn(DataColumn $column, int $position = NULL) : iHaveColumns
    {
        $column->setMetaObject($this->getMetaObject());
        $column->setParent($this);
        if ($column->isEditable()) {
            $parent = $this->getParent();
            if ($parent instanceof iShowData) {
                $parent->setEditable(true);
                // Make sure the parent includes are all system columns as they will surely
                // be needed when passing the data to the saving-action
                // BUT: do not add system columns if we are in the process of adding one
                // right now as this would result in an infinite loop
                if (! ($column->isBoundToAttribute() && $column->getAttribute()->isSystem())) {
                    $parent->addColumnsForSystemAttributes();
                }
                // If an attribute of a related object should be editable, we need it's system attributes as columns -
                // that is, at least a column with the UID of the related object, but maybe also some columns needed for
                // the behaviors of the related object
                if ($column->isBoundToAttribute() && $rel_path = $column->getAttribute()->getRelationPath()->toString()) {
                    $rel = $this->getMetaObject()->getRelation($rel_path);
                    if ($rel->isForwardRelation()) {
                        $parent->addColumnsForSystemAttributes($rel_path);
                    } elseif ($rel->isReverseRelation()) {
                        // TODO Concatennate UIDs here?
                    } 
                }
            }
        }
        
        if (is_null($position) || ! is_numeric($position)) {
            $this->columns[] = $column;
        } else {
            array_splice($this->columns, $position, 0, array(
                $column
            ));
        }
        
        return $this;
    }
    
    /**
     * 
     * {@inheritDoc}
     * @see \exface\Core\Interfaces\Widgets\iHaveColumns::removeColumn()
     */
    public function removeColumn(DataColumn $column) : iHaveColumns
    {
        $key = array_search($column, $this->columns, true);
        if ($key !== false){
            unset($this->columns[$key]);
            // Reindex the array to avoid index gaps
            $this->columns = array_values($this->columns);
        }
        return $this;
    }

    /**
     * Creates a DataColumn from a meta attribute.
     * 
     * The column is not automatically added to the column group - use addColumn() explicitly!
     * 
     * For relations the column will automatically show the label of the related object.
     *
     * @see iHaveColumns::createColumnFromAttribute
     */
    function createColumnFromAttribute(MetaAttributeInterface $attribute, string $caption = null, bool $hidden = null) : DataColumn
    {
        // If the attribute is a relation and the related object has a label attribute, automatically use this LABEL
        // instead of the relation key to make it better understandable for humans.
        if ($attribute->isRelation() === true) {
            $relatedObj = $this->getMetaObject()->getRelatedObject($attribute->getAlias());
            if ($relatedObj->hasLabelAttribute() === true) {
                // It is important to append __LABEL to the relation path (and not the actual alias of the
                // label attribute) to make the column show the relation name as caption and not the attribute's
                // name. This is also what a human designer would typically do.
                $attribute = $this->getMetaObject()->getAttribute(RelationPath::join($attribute->getAlias(), MetaAttributeInterface::OBJECT_LABEL_ALIAS));
            }
        }
        
        $c = $this->getPage()->createWidget($this->getColumnDefaultWidgetType(), $this);
        $c->setAttributeAlias($attribute->getAliasWithRelationPath());
        
        if (! is_null($hidden)) {
            $c->setHidden($hidden);
        }
        
        if (! is_null($caption)) {
            $c->setCaption($caption);
        }
        
        return $c;
    }

    /**
     * Returns the id of the column holding the UID of each row.
     * 
     * If no UID column is explicitly defined, the system attempts to pick one automatically:
     * - For non-aggregated data, it is the column with the UID of the displayed object
     * - For data aggregated over a single attribute, this attribute is used
     * - For data aggregated over multiple attributes, no UID column can be picked automatically.
     *
     * @return string
     */
    function getUidColumnId()
    {
        // If there is no UID column defined yet, try to generate one automatically
        if ($this->uid_column_id === null) {
            try {
                // See if there already is a column for the UID attribute of the meta object and, if not, try to create one
                if (! $col = $this->getColumnByAttributeAlias($this->getMetaObject()->getUidAttribute()->getAliasWithRelationPath())) {
                    $table = $this->getDataWidget();
                    // We can use the UID attribute of the object only if we are not aggregating - otherwise each row would
                    // obviously stand for multiple row UIDs (that's the idea of aggregation :)
                    if (! $table->hasAggregations()) {
                        $col = $this->createColumnFromAttribute($this->getMetaObject()->getUidAttribute(), null, true);
                        $this->addColumn($col);
                    } else {
                        if (count($table->getAggregations()) === 1) {
                            $col = $this->getColumnByAttributeAlias($table->getAggregations()[0]);
                        }
                    }
                }
                
                if ($col) {
                    $this->uid_column_id = $col->getId();
                }
            } catch (MetaObjectHasNoUidAttributeError $e) {
                // Do nothing. Depending on what the user wants to do with the column group, it might work without
                // a UID column. If not, an error will be generated elsewhere.
            }
        }
        return $this->uid_column_id;
    }

    /**
     * Sets the id of the column to be used as UID for each data row in this column group.
     *
     * This can be usefull if the column group is based on a meta object not directly related to
     * the the object of the parent Data widet. In this case, you can specify which column of the
     * group to use, to join rows to the main data.
     *
     * @uxon-property uid_column_id
     * @uxon-type string
     *
     * @param string $value            
     * @return DataColumnGroup
     */
    public function setUidColumnId($value)
    {
        if ($this->uid_column_id !== null) {
            throw new WidgetConfigurationError($this, 'Cannot set change the UID column for an existing ' . $this->getWidgetType());
        }
        $this->uid_column_id = $value;
        return $this;
    }

    public function getUidColumn() : DataColumn
    {
        if (! $this->getUidColumnId()) {
            throw new WidgetHasNoUidColumnError($this, 'No UID column found in DataColumnGroup: either set uid_column_id for the column group explicitly or give the object "' . $this->getMetaObject()->getAliasWithNamespace() . '" a UID attribute!');
        }
        if (! $col = $this->getColumn($this->getUidColumnId())) {
            $col = $this->getParent()->getColumn($this->getUidColumnId());
        }
        return $col;
    }

    /**
     * Returns TRUE if this column group has a UID column or FALSE otherwise.
     *
     * @return boolean
     */
    public function hasUidColumn() : bool
    {
        try {
            $this->getUidColumn();
        } catch (WidgetHasNoUidColumnError $e) {
            return false;
        }
        return true;
    }

    /**
     * Returns TRUE if this column group is the main column group of the parent widget
     *
     * @return boolean
     */
    public function isMainColumnGroup()
    {
        if ($this->getParent()->getColumnGroupMain() === $this) {
            return true;
        } else {
            return false;
        }
    }

    public function isEmpty()
    {
        return empty($this->columns) ? true : false;
    }

    /**
     * 
     * {@inheritDoc}
     * @see \exface\Core\Interfaces\Widgets\iHaveColumns::getColumns()
     */
    public function getColumns() : array
    {
        return $this->columns;
    }

    /**
     * Returns the data column matching the given id.
     *
     * @param string $widgetId            
     * @return \exface\Core\Widgets\DataColumn|NULL
     */
    public function getColumn(string $widgetId, $use_data_column_names_as_fallback = true) : ?DataColumn
    {
        foreach ($this->getColumns() as $col) {
            if ($col->getId() === $widgetId) {
                return $col;
            }
        }
        if ($use_data_column_names_as_fallback) {
            return $this->getColumnByDataColumnName($widgetId);
        }
        return null;
    }

    /**
     * 
     * {@inheritDoc}
     * @see \exface\Core\Interfaces\Widgets\iHaveColumns::getColumnByAttributeAlias()
     */
    public function getColumnByAttributeAlias(string $alias_with_relation_path) : ?DataColumn
    {
        foreach ($this->getColumns() as $col) {
            if ($col->getAttributeAlias() === $alias_with_relation_path) {
                return $col;
            }
        }
        return null;
    }

    /**
     * 
     * {@inheritDoc}
     * @see \exface\Core\Interfaces\Widgets\iHaveColumns::getColumnByDataColumnName()
     */
    public function getColumnByDataColumnName(string $data_sheet_column_name) : ?DataColumn
    {
        foreach ($this->getColumns() as $col) {
            if ($col->getDataColumnName() === $data_sheet_column_name) {
                return $col;
            }
        }
        return null;
    }
    
    /**
     *
     * {@inheritDoc}
     * @see \exface\Core\Interfaces\Widgets\iHaveColumns::getColumnByExpression()
     */
    public function getColumnByExpression($expressionOrString) : ?DataColumn
    {
        switch (true) {
            case is_string($expressionOrString):
                $str = $expressionOrString;
                break;
            case $expressionOrString instanceof ExpressionInterface:
                $str = $expressionOrString->__toString();
                break;
            default:
                throw new InvalidArgumentException('Cannot search for column widgets by "' . gettype($expressionOrString) . '": only expression strings or objects allowed!');
        }
        foreach ($this->getColumns() as $col) {
            if ($col->getExpression()->__toString() === $str) {
                return $col;
            }
        }
        return null;
    }

    /**
     * Defines the DataColumns within this group: an array of respective UXON objects.
     *
     * @uxon-property columns
     * @uxon-type \exface\Core\Widgets\DataColumn[]
     * @uxon-template [{"attribute_alias": ""}]
     *
     * @see \exface\Core\Interfaces\Widgets\iHaveColumns::setColumns()
     */
    public function setColumns(UxonObject $uxonArray) : iHaveColumns
    {
        // If there are columns already, we need to replace them. However, since there could be system columns
        // (typically hidden), we want to keep those - e.g. for columns automatically added by widgets like
        // ImageGallery or FileList.
        if ($this->hasColumns()) {
            foreach ($this->getColumns() as $col) {
                if (! $col->isHidden()) {
                    $this->removeColumn($col);
                }
            }
        }
        foreach ($uxonArray as $colUxon) {
            $this->addColumn($this->createColumnFromUxon($colUxon));
        }
        return $this;
    }
    
    /**
     * 
     * {@inheritDoc}
     * @see \exface\Core\Interfaces\Widgets\iHaveColumns::createColumnFromUxon()
     */
    public function createColumnFromUxon(UxonObject $uxon) : DataColumn
    {
        // Create the column
        $column = WidgetFactory::createFromUxon($this->getPage(), $uxon, $this, $this->getColumnDefaultWidgetType());
        
        return $column;
    }

    /**
     *
     * {@inheritdoc}
     *
     * @see \exface\Core\Widgets\AbstractWidget::getChildren()
     */
    public function getChildren() : \Iterator
    {
        foreach ($this->getColumns() as $child) {
            yield $child;
        }
    }

    /**
     * 
     * {@inheritDoc}
     * @see \exface\Core\Interfaces\Widgets\iHaveColumns::countColumns()
     */
    public function countColumns() : int
    {
        return count($this->getColumns());
    }
    
    /**
     * 
     * {@inheritDoc}
     * @see \exface\Core\Interfaces\Widgets\iHaveColumns::hasColumns()
     */
    public function hasColumns() : bool
    {
        return empty($this->columns) ? false : true;
    }

    /**
     * Returns the number of visible columns in this group
     *
     * @return integer
     */
    public function countColumnsVisible()
    {
        $result = 0;
        foreach ($this->getColumns() as $column) {
            if (! $column->isHidden()) {
                $result ++;
            }
        }
        return $result;
    }

    /**
     *
     * {@inheritdoc}
     *
     * @see \exface\Core\Widgets\AbstractWidget::exportUxonObject()
     */
    public function exportUxonObject()
    {
        $uxon = parent::exportUxonObject();
        // TODO add properties specific to this widget here
        return $uxon;
    }
    
    /**
     * 
     * @return iHaveColumnGroups
     */
    public function getDataWidget() : iHaveColumnGroups
    {
        return $this->getParent();
    }
    
    /**
     * 
     * {@inheritDoc}
     * @see \exface\Core\Interfaces\Widgets\iHaveColumns::getColumnDefaultWidgetType()
     */
    public function getColumnDefaultWidgetType() : string
    {
        return $this->getDataWidget()->getColumnDefaultWidgetType();
    }
    
    /**
     * 
     * @return bool
     */
    public function isEditable() : bool
    {
        if ($this->editable !== null) {
            return $this->editable;
        }
        $dataWidget = $this->getDataWidget();
        if ($dataWidget instanceof iCanEditData) {
            return $dataWidget->isEditable();
        }
        return false;
    }
    
    /**
     * Marks all columns of this group editable (TRUE) or non-editable (FALSE).
     * 
     * If not set explicitly, the setting of the data widget will be inherited.
     * 
     * @uxon-property editable
     * @uxon-type boolean
     * 
     * @param bool|string $trueOrFalse
     * @return DataColumn
     */
    public function setEditable(bool $trueOrFalse) : DataColumnGroup
    {
        $this->editable = $trueOrFalse;
        if ($this->editable === true && $this->getDataWidget() instanceof iShowData) {
            $this->getDataWidget()->setEditable(true);
        }
        return $this;
    }

    /**
     * @inheritdoc 
     * @see AbstractWidget::importUxonObject()
     */
    public function importUxonObject(UxonObject $uxon)
    {
<<<<<<< HEAD
        // Inside a column group, we can have objects with attribute_group_alias, that are essentially
        // snippets, that will produce multiple columns - one for every attribute in the group.
        $uxon->addSnippet('attribute_group_alias', function(array $child){
            $array = [];
            $attrGrp = $this->getMetaObject()->getAttributeGroup($child['attribute_group_alias']);
            // TODO why sort here????
            $attrGrp->sortByDefaultDisplayOrder();
            foreach ($attrGrp->getAttributes() as $attr) {
                if ($attr->isRelation() === true) {
                    $relatedObj = $this->getMetaObject()->getRelatedObject($attr->getAlias());
                    if ($relatedObj->hasLabelAttribute() === true) {
                        // It is important to append __LABEL to the relation path (and not the actual alias of the
                        // label attribute) to make the column show the relation name as caption and not the attribute's
                        // name. This is also what a human designer would typically do.
                        $attr = $this->getMetaObject()->getAttribute(RelationPath::join($attr->getAlias(), MetaAttributeInterface::OBJECT_LABEL_ALIAS));
                    }
                }
                $child['attribute_alias'] = $attr->getAliasWithRelationPath();
                $array[] = $child;
            }
            return $array;
        });

        return parent::importUxonObject($uxon);
=======
        self::addAttributeGroupSnippet($uxon, $this);
        return parent::importUxonObject($uxon); 
>>>>>>> e6a2739c
    }
}<|MERGE_RESOLUTION|>--- conflicted
+++ resolved
@@ -488,7 +488,6 @@
      */
     public function importUxonObject(UxonObject $uxon)
     {
-<<<<<<< HEAD
         // Inside a column group, we can have objects with attribute_group_alias, that are essentially
         // snippets, that will produce multiple columns - one for every attribute in the group.
         $uxon->addSnippet('attribute_group_alias', function(array $child){
@@ -513,9 +512,5 @@
         });
 
         return parent::importUxonObject($uxon);
-=======
-        self::addAttributeGroupSnippet($uxon, $this);
-        return parent::importUxonObject($uxon); 
->>>>>>> e6a2739c
     }
 }