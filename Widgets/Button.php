--- conflicted
+++ resolved
@@ -1,1026 +1,1022 @@
-<?php
-namespace exface\Core\Widgets;
-
-use exface\Core\Interfaces\Widgets\iHaveIcon;
-use exface\Core\Interfaces\Actions\ActionInterface;
-use exface\Core\Interfaces\Widgets\iTriggerAction;
-use exface\Core\Factories\ActionFactory;
-use exface\Core\Factories\WidgetLinkFactory;
-use exface\Core\Interfaces\Widgets\WidgetLinkInterface;
-use exface\Core\CommonLogic\UxonObject;
-use exface\Core\Exceptions\Widgets\WidgetPropertyInvalidValueError;
-use exface\Core\Interfaces\Widgets\iCanBeAligned;
-use exface\Core\Widgets\Traits\iCanBeAlignedTrait;
-use exface\Core\Interfaces\Widgets\iUseInputWidget;
-use exface\Core\Widgets\Traits\iUseInputWidgetTrait;
-use exface\Core\Interfaces\Widgets\iDefineAction;
-use exface\Core\Widgets\Traits\iHaveIconTrait;
-use exface\Core\Interfaces\Widgets\iHaveColor;
-use exface\Core\Widgets\Traits\iHaveColorTrait;
-use exface\Core\Interfaces\Widgets\iCanBeDisabled;
-use exface\Core\Interfaces\Actions\iResetWidgets;
-use exface\Core\Exceptions\Widgets\WidgetConfigurationError;
-use exface\Core\CommonLogic\Model\UiPage;
-use exface\Core\Interfaces\DataSheets\DataSheetInterface;
-use exface\Core\Factories\DataSheetFactory;
-use exface\Core\Widgets\Parts\ConditionalProperty;
-use exface\Core\Interfaces\Widgets\iShowData;
-use exface\Core\Interfaces\Widgets\iUseData;
-use exface\Core\Interfaces\Model\ConditionGroupInterface;
-use exface\Core\Interfaces\Widgets\iContainOtherWidgets;
-use exface\Core\Interfaces\Widgets\iTakeInput;
-use exface\Core\Interfaces\Actions\iShowWidget;
-use exface\Core\Interfaces\Actions\iCallOtherActions;
-use exface\Core\Interfaces\Actions\iPrefillWidget;
-use exface\Core\Contexts\DebugContext;
-use exface\Core\DataTypes\StringDataType;
-use exface\Core\Interfaces\Widgets\iSupportMultiSelect;
-use exface\Core\DataTypes\ComparatorDataType;
-
-/**
- * A Button is the primary widget for triggering actions.
- *
- * In addition to the general widget attributes it can have an icon and also subwidgets (if the triggered action shows a widget).
- *
- * @author Andrej Kabachnik
- *        
- */
-class Button extends AbstractWidget implements iHaveIcon, iHaveColor, iTriggerAction, iDefineAction, iUseInputWidget, iCanBeAligned, iCanBeDisabled
-{
-    use iCanBeAlignedTrait;
-    
-    use iUseInputWidgetTrait;
-    
-    use iHaveIconTrait {
-        getIcon as getIconFromButton;
-        getIconSet as getIconSetFromButton;
-    }
-    
-    use iHaveColorTrait;
-    
-    const APPEARANCE_DEFAULT = 'default';
-    
-    const APPEARANCE_FILLED = 'filled';
-    
-    const APPEARANCE_STROKED = 'stroked';
-    
-    const APPEARANCE_LINK = 'link';
-    
-    /**
-     * Press the button (default button function)
-     * 
-     * @uxon-property press
-     * 
-     * @var string
-     */
-    const FUNCTION_PRESS = 'press';
-    
-    /**
-     * Focus the button
-     *
-     * @uxon-property focus
-     *
-     * @var string
-     */
-    const FUNCTION_FOCUS = 'focus';
-    
-    private $action_alias = null;
-
-    private $action = null;
-    
-    private $action_uxon = null;
-
-    private $active_condition = null;
-
-    private $input_widget_id = null;
-
-    private $input_widget = null;
-
-    private $hotkey = null;
-
-    private $refresh_input = null;
-    
-    private $refreshWidgetIds = [];
-    
-    private $resetInputWidget = null;
-    
-    private $hiddenIfAccessDenied = false;
-    
-    private $appearance = self::APPEARANCE_DEFAULT;
-    
-    private $inputDataUxon = null;
-    
-    private $hiddenIfInputInvalid = false;
-    
-    private $disabledIfInputInvalid = true;
-    
-    private $showIcon = null;
-    
-    /**
-     * 
-     * @var string[]
-     */
-    private $resetWidgetIds = [];
-    
-    /**
-     * 
-     * {@inheritDoc}
-     * @see \exface\Core\Widgets\AbstractWidget::init()
-     */
-    protected function init()
+<?php
+namespace exface\Core\Widgets;
+
+use exface\Core\Interfaces\Widgets\iHaveIcon;
+use exface\Core\Interfaces\Actions\ActionInterface;
+use exface\Core\Interfaces\Widgets\iTriggerAction;
+use exface\Core\Factories\ActionFactory;
+use exface\Core\Factories\WidgetLinkFactory;
+use exface\Core\Interfaces\Widgets\WidgetLinkInterface;
+use exface\Core\CommonLogic\UxonObject;
+use exface\Core\Exceptions\Widgets\WidgetPropertyInvalidValueError;
+use exface\Core\Interfaces\Widgets\iCanBeAligned;
+use exface\Core\Widgets\Traits\iCanBeAlignedTrait;
+use exface\Core\Interfaces\Widgets\iUseInputWidget;
+use exface\Core\Widgets\Traits\iUseInputWidgetTrait;
+use exface\Core\Interfaces\Widgets\iDefineAction;
+use exface\Core\Widgets\Traits\iHaveIconTrait;
+use exface\Core\Interfaces\Widgets\iHaveColor;
+use exface\Core\Widgets\Traits\iHaveColorTrait;
+use exface\Core\Interfaces\Widgets\iCanBeDisabled;
+use exface\Core\Interfaces\Actions\iResetWidgets;
+use exface\Core\Exceptions\Widgets\WidgetConfigurationError;
+use exface\Core\CommonLogic\Model\UiPage;
+use exface\Core\Interfaces\DataSheets\DataSheetInterface;
+use exface\Core\Factories\DataSheetFactory;
+use exface\Core\Widgets\Parts\ConditionalProperty;
+use exface\Core\Interfaces\Widgets\iShowData;
+use exface\Core\Interfaces\Widgets\iUseData;
+use exface\Core\Interfaces\Model\ConditionGroupInterface;
+use exface\Core\Interfaces\Widgets\iContainOtherWidgets;
+use exface\Core\Interfaces\Widgets\iTakeInput;
+use exface\Core\Interfaces\Actions\iShowWidget;
+use exface\Core\Interfaces\Actions\iCallOtherActions;
+use exface\Core\Interfaces\Actions\iPrefillWidget;
+use exface\Core\Contexts\DebugContext;
+use exface\Core\DataTypes\StringDataType;
+use exface\Core\Interfaces\Widgets\iSupportMultiSelect;
+use exface\Core\DataTypes\ComparatorDataType;
+
+/**
+ * A Button is the primary widget for triggering actions.
+ *
+ * In addition to the general widget attributes it can have an icon and also subwidgets (if the triggered action shows a widget).
+ *
+ * @author Andrej Kabachnik
+ *        
+ */
+class Button extends AbstractWidget implements iHaveIcon, iHaveColor, iTriggerAction, iDefineAction, iUseInputWidget, iCanBeAligned, iCanBeDisabled
+{
+    use iCanBeAlignedTrait;
+    
+    use iUseInputWidgetTrait;
+    
+    use iHaveIconTrait {
+        getIcon as getIconFromButton;
+        getIconSet as getIconSetFromButton;
+    }
+    
+    use iHaveColorTrait;
+    
+    const APPEARANCE_DEFAULT = 'default';
+    
+    const APPEARANCE_FILLED = 'filled';
+    
+    const APPEARANCE_STROKED = 'stroked';
+    
+    const APPEARANCE_LINK = 'link';
+    
+    /**
+     * Press the button (default button function)
+     * 
+     * @uxon-property press
+     * 
+     * @var string
+     */
+    const FUNCTION_PRESS = 'press';
+    
+    /**
+     * Focus the button
+     *
+     * @uxon-property focus
+     *
+     * @var string
+     */
+    const FUNCTION_FOCUS = 'focus';
+    
+    private $action_alias = null;
+
+    private $action = null;
+    
+    private $action_uxon = null;
+
+    private $active_condition = null;
+
+    private $input_widget_id = null;
+
+    private $input_widget = null;
+
+    private $hotkey = null;
+
+    private $refresh_input = null;
+    
+    private $refreshWidgetIds = [];
+    
+    private $resetInputWidget = null;
+    
+    private $hiddenIfAccessDenied = false;
+    
+    private $appearance = self::APPEARANCE_DEFAULT;
+    
+    private $inputDataUxon = null;
+    
+    private $hiddenIfInputInvalid = false;
+    
+    private $disabledIfInputInvalid = true;
+    
+    private $showIcon = null;
+    
+    /**
+     * 
+     * @var string[]
+     */
+    private $resetWidgetIds = [];
+    
+    /**
+     * 
+     * {@inheritDoc}
+     * @see \exface\Core\Widgets\AbstractWidget::init()
+     */
+    protected function init()
+    {
+        parent::init();
+        $this->hiddenIfAccessDenied = $this->getWorkbench()->getConfig()->getOption('WIDGET.BUTTON.HIDDEN_IF_ACCESS_DENIED');
+    }
+
+    public function getAction()
+    {
+        if ($this->action === null) {
+            if ($this->action_alias !== null) {
+                $this->action = ActionFactory::createFromString($this->getWorkbench(), $this->getActionAlias(), $this);
+                if ($this->action_uxon !== null) {
+                    $this->action->importUxonObject($this->action_uxon);
+                }
+            } elseif ($this->action_uxon !== null) {
+                $this->action = ActionFactory::createFromUxon($this->getWorkbench(), $this->action_uxon, $this);
+            }
+        }
+        return $this->action;
+    }
+    
+    /**
+     * 
+     * {@inheritDoc}
+     * @see \exface\Core\Interfaces\Widgets\iTriggerAction::hasAction()
+     */
+    public function hasAction() : bool
+    {
+        return $this->action !== null || $this->action_alias !== null || $this->action_uxon !== null;
+    }
+
+    /**
+     * Sets the action, that the button will trigger.
+     *
+     * Properties of the action can also be set as properties of the button directly by prefixing them with "action_".
+     * Thus setting "action_alias: SOME_ALIAS" for the button is the same as settin "action: {alias: SOME_ALIAS}".
+     *
+     * @uxon-property action
+     * @uxon-type \exface\Core\CommonLogic\AbstractAction
+     * @uxon-template {"alias": ""}
+     *
+     * {@inheritdoc}
+     *
+     * @see \exface\Core\Interfaces\Widgets\iDefineAction::setAction()
+     */
+    public function setAction($action_or_uxon)
+    {
+        if ($action_or_uxon instanceof ActionInterface) {
+            $this->action = $action_or_uxon;
+            // Let the action know, it was (or will be) called by this button
+            // unless the action already has a called-by-widget. This would be
+            // the case if the same action is assigned to multiple buttons. 
+            // Although this feature is currently not explicitly used, it seems
+            // a decent idea to share an action between buttons: e.g. a toolbar
+            // button and a menu button which actually do exactly the same thing.
+            if (! $this->action->isDefinedInWidget()){
+                $this->action->setWidgetDefinedIn($this);
+            }
+        } elseif ($action_or_uxon instanceof UxonObject) {
+            $this->setActionAlias($action_or_uxon->getProperty('alias'));
+            $this->setActionOptions($action_or_uxon);
+        } else {
+            throw new WidgetPropertyInvalidValueError($this, 'The set_action() method of a button accepts either an action object extended from ActionInterface or a UXON description object. ' . gettype($action_or_uxon) . ' given for button "' . $this->getId() . '".', '6T919D5');
+        }
+        return $this;
+    }
+
+    public function getActionAlias()
+    {
+        // If the action has already been instantiated, return it's qualified alias. This is mostly the same as the alias in $this->action_alias
+        // but they may differ in case ($this->action_alias is entered by the user!). In addition this approach would allow to switch the
+        // action of the button programmatically, still getting the right alias here.
+        if ($this->action !== null) {
+            return $this->getAction()->getAliasWithNamespace();
+        }
+        return $this->action_alias;
+    }
+
+    /**
+     * Specifies the action to be performed by it's fully qualified alias (with namespace!).
+     *
+     * This property does the same as {widget_type: Button, action: {alias: SOME_ALIAS} }
+     *
+     * @uxon-property action_alias
+     * @uxon-type metamodel:action
+     *
+     * @param string $value
+     * @return Button            
+     */
+    public function setActionAlias($value)
+    {
+        $this->action_alias = $value === '' ? null : $value;
+        return $this;
+    }
+
+    /**
+     * Buttons allow to set action options as an options array or directly as an option of the button itself.
+     * In the latter case the option's name must be prefixed by "action_": to set a action's property
+     * called "script" simply add "action_script": XXX to the button.
+     *
+     * @see \exface\Core\Widgets\AbstractWidget::importUxonObject()
+     */
+    public function importUxonObject(UxonObject $uxon)
+    {
+        // If there are button attributes starting with "action_", these are just shortcuts for
+        // action attributes. We need to remove them from the button's description an pass
+        // them all in on "action_options" attribute. The only exclusion is the action_alias, which
+        // we need to instantiate the action.
+        $action_options = $uxon->hasProperty('action_options') ? $uxon->getProperty('action_options') : new UxonObject();
+        foreach ($uxon as $attr => $val) {
+            if ($attr != 'action_alias' && strpos($attr, "action_") === 0) {
+                $uxon->unsetProperty($attr);
+                $attr = substr($attr, 7);
+                $action_options->setProperty($attr, $val);
+            }
+        }
+        if (! $action_options->isEmpty()) {
+            $uxon->setProperty('action_options', $action_options);
+        }
+        parent::importUxonObject($uxon);
+    }
+
+    /**
+     * Sets options of the action, defined in the button's description.
+     * NOTE: the action must be defined first!
+     *
+     * @param UxonObject $action_options            
+     * @throws WidgetPropertyInvalidValueError
+     * @return Button
+     */
+    protected function setActionOptions(UxonObject $action_options)
+    {
+        if (is_null($this->action)) {
+            $this->action_uxon = $action_options;
+        } else {
+            $this->action->importUxonObject($action_options);
+        }
+        
+        return $this;
+    }
+
+    /**
+     * Returns the hotkeys bound to this button.
+     *
+     * @see set_hotkey()
+     * @return string
+     */
+    public function getHotkey()
+    {
+        return $this->hotkey;
+    }
+
+    /**
+     * Make the button perform it's action when the hotkey is pressed.
+     * Hotkeys can be passed in JS manner: ctrl+z, alt+q, etc. Multiple hotkeys can be used by separating them by comma.
+     * If multiple hotkeys defined, they will all act exactly the same.
+     *
+     * @uxon-property hotkey
+     * @uxon-type string
+     *
+     * @param string $value  
+     * @return Button          
+     */
+    public function setHotkey($value)
+    {
+        $this->hotkey = $value;
+        return $this;
+    }
+
+    /**
+     * 
+     * {@inheritDoc}
+     * @see \exface\Core\Interfaces\Widgets\iHaveIcon::getIcon()
+     */
+    public function getIcon() : ?string
+    {
+        $icon = $this->getIconFromButton();
+        if (! $icon && $this->getAction()) {
+            return $this->getAction()->getIcon();
+        }
+        return $icon;
+    }
+    
+    /**
+     * 
+     * {@inheritDoc}
+     * @see \exface\Core\Interfaces\Widgets\iHaveIcon::getIconSet()
+     */
+    public function getIconSet() : ?string
+    {
+        $iconSet = $this->getIconSetFromButton();
+        if (! $iconSet && $this->getAction()) {
+            return $this->getAction()->getIconSet();
+        }
+        return $iconSet;
+    }
+
+    /**
+     * Returns TRUE if the input widget is to be refreshed after the action succeeds
+     * 
+     * @return bool|NULL
+     */
+    public function getRefreshInput() : ?bool
+    {
+        return $this->refresh_input;
+    }
+
+    /**
+     * Set to FALSE to prevent the button from refreshing it's input widget automatically or to TRUE to force refresh
+     *
+     * @uxon-property refresh_input
+     * @uxon-type boolean
+     *
+     * @param boolean $value            
+     */
+    public function setRefreshInput(bool $value) : Button
+    {
+        $this->refresh_input = $value;
+        return $this;
+    }
+
+    /**
+     * The Button may have a child widget, if the action it triggers shows a widget.
+     * NOTE: the widget description will only be returned, if the widget is explicitly defined, not merely by a link to another resource.
+     *
+     * @see \exface\Core\Widgets\AbstractWidget::getChildren()
+     */
+    public function getChildren() : \Iterator
+    {
+        $action = $this->getAction();
+        if ($action) {
+            yield from $this->getChildrenFromAction($action);
+        }
+    }
+    
+    /**
+     * 
+     * @param ActionInterface $action
+     * @return \Iterator
+     */
+    protected function getChildrenFromAction(ActionInterface $action) : \Iterator
+    {
+        if (($action instanceof iShowWidget) && $action->isWidgetDefined()) {
+            yield $action->getWidget();
+        }
+        if ($action instanceof iCallOtherActions) {
+            foreach ($action->getActions() as $child) {
+                yield from $this->getChildrenFromAction($child);
+            }
+        }
+    }
+
+    /**
+     * The button's caption falls back to the name of the action if there is no caption defined explicitly and the button has an action.
+     *
+     * {@inheritdoc}
+     *
+     * @see \exface\Core\Widgets\AbstractWidget::getCaption()
+     */
+    public function getCaption() : ?string
+    {
+        $caption = parent::getCaption();
+        if (is_null($caption) && $this->getAction()) {
+            $caption = $this->getAction()->getName();
+        }
+        return $caption;
+    }
+
+    /**
+     * @deprecated use setRefreshWidgetIds() instead!
+     *
+     * @param WidgetLinkInterface|UxonObject|string $widget_link_or_uxon_or_string            
+     * @return \exface\Core\Widgets\Button
+     */
+    public function setRefreshWidgetLink($widget_link_or_uxon_or_string)
+    {
+        if ($widget_link_or_uxon_or_string === null) {
+            $this->refreshWidgetIds = [];
+        } else {
+            if ($widget_link_or_uxon_or_string instanceof WidgetLinkInterface) {
+                $this->refreshWidgetIds = [$widget_link_or_uxon_or_string->getTargetWidgetId()];
+            } else {
+                $this->refreshWidgetIds = [(WidgetLinkFactory::createFromWidget($this, $widget_link_or_uxon_or_string))->getTargetWidgetId()];
+            }
+        }
+        return $this;
+    }
+    
+    /**
+     * Returns the ids of widgets to refresh after the button's action succeeds.
+     * 
+     * By default, the result will include the id of the input widget if it must be
+     * refreshed too (i.e. `refresh_input` is `true`). Set the parameter `$includeInputWidget`
+     * to `false` to get only the additional refresh-widgets.
+     * 
+     * @param bool $includeInputWidget
+     * 
+     * @return string[]
+     */
+    public function getRefreshWidgetIds(bool $includeInputWidget = true) : array
+    {
+        if ($includeInputWidget && $this->getRefreshInput() !== false) {
+            return array_merge($this->refreshWidgetIds, [$this->getInputWidget()->getId()]);
+        }
+        return $this->refreshWidgetIds;
+    }
+    
+    /**
+     * Ids of widgets to refresh after the button's action was complete successfully.
+     * 
+     * @uxon-property refresh_widget_ids
+     * @uxon-type uxon:$..id[]
+     * @uxon-template [""]
+     * 
+     * @param UxonObject|string[] $value
+     * @return Button
+     */
+    public function setRefreshWidgetIds($uxonOrArray) : Button
+    {
+        if ($uxonOrArray instanceof UxonObject) {
+            $array = $uxonOrArray->toArray();
+        } elseif (is_array($uxonOrArray)) {
+            $array = $uxonOrArray;
+        } else {
+            throw new WidgetConfigurationError($this, 'Invalid value "' . $uxonOrArray . '" of property "refresh_widget_ids" in widget "' . $this->getWidgetType() . '": expecting PHP or UXON array!');
+        }
+        $array = array_unique($array);
+        
+        // If the button itself has an id space (= e.g. is inside a dialog), and the provided
+        // ids don't have an id space, we should prefix them with the id space of the button,
+        // so they will be resolved within the same space as the button itself.
+        if ($idSpace = $this->getIdSpace()) {
+            foreach ($array as $no => $id) {
+                if(strpos($id, UiPage::WIDGET_ID_SPACE_SEPARATOR) === false) {
+                    $array[$no] = $idSpace . UiPage::WIDGET_ID_SPACE_SEPARATOR . $id;
+                }
+            }
+        }
+        
+        $this->refreshWidgetIds = $array;
+        return $this;
+    }
+    
+
+    /**
+     *
+     * {@inheritdoc}
+     *
+     * @see \exface\Core\Widgets\AbstractWidget::exportUxonObject()
+     */
+    public function exportUxonObject()
+    {
+        $uxon = parent::exportUxonObject();
+        // TODO What do we do with the action here?
+        return $uxon;
+    }
+    
+    /**
+     * 
+     * {@inheritDoc}
+     * @see \exface\Core\Widgets\AbstractWidget::getHint()
+     */
+    public function getHint(bool $includeDebugInfo = true) : ?string
     {
-        parent::init();
-        $this->hiddenIfAccessDenied = $this->getWorkbench()->getConfig()->getOption('WIDGET.BUTTON.HIDDEN_IF_ACCESS_DENIED');
-    }
-
-    public function getAction()
-    {
-        if ($this->action === null) {
-            if ($this->action_alias !== null) {
-                $this->action = ActionFactory::createFromString($this->getWorkbench(), $this->getActionAlias(), $this);
-                if ($this->action_uxon !== null) {
-                    $this->action->importUxonObject($this->action_uxon);
-                }
-            } elseif ($this->action_uxon !== null) {
-                $this->action = ActionFactory::createFromUxon($this->getWorkbench(), $this->action_uxon, $this);
-            }
-        }
-        return $this->action;
-    }
-    
-    /**
-     * 
-     * {@inheritDoc}
-     * @see \exface\Core\Interfaces\Widgets\iTriggerAction::hasAction()
-     */
-    public function hasAction() : bool
-    {
-        return $this->action !== null || $this->action_alias !== null || $this->action_uxon !== null;
-    }
-
-    /**
-     * Sets the action, that the button will trigger.
-     *
-     * Properties of the action can also be set as properties of the button directly by prefixing them with "action_".
-     * Thus setting "action_alias: SOME_ALIAS" for the button is the same as settin "action: {alias: SOME_ALIAS}".
-     *
-     * @uxon-property action
-     * @uxon-type \exface\Core\CommonLogic\AbstractAction
-     * @uxon-template {"alias": ""}
-     *
-     * {@inheritdoc}
-     *
-     * @see \exface\Core\Interfaces\Widgets\iDefineAction::setAction()
-     */
-    public function setAction($action_or_uxon)
-    {
-        if ($action_or_uxon instanceof ActionInterface) {
-            $this->action = $action_or_uxon;
-            // Let the action know, it was (or will be) called by this button
-            // unless the action already has a called-by-widget. This would be
-            // the case if the same action is assigned to multiple buttons. 
-            // Although this feature is currently not explicitly used, it seems
-            // a decent idea to share an action between buttons: e.g. a toolbar
-            // button and a menu button which actually do exactly the same thing.
-            if (! $this->action->isDefinedInWidget()){
-                $this->action->setWidgetDefinedIn($this);
-            }
-        } elseif ($action_or_uxon instanceof UxonObject) {
-            $this->setActionAlias($action_or_uxon->getProperty('alias'));
-            $this->setActionOptions($action_or_uxon);
-        } else {
-            throw new WidgetPropertyInvalidValueError($this, 'The set_action() method of a button accepts either an action object extended from ActionInterface or a UXON description object. ' . gettype($action_or_uxon) . ' given for button "' . $this->getId() . '".', '6T919D5');
-        }
-        return $this;
-    }
-
-    public function getActionAlias()
-    {
-        // If the action has already been instantiated, return it's qualified alias. This is mostly the same as the alias in $this->action_alias
-        // but they may differ in case ($this->action_alias is entered by the user!). In addition this approach would allow to switch the
-        // action of the button programmatically, still getting the right alias here.
-        if ($this->action !== null) {
-            return $this->getAction()->getAliasWithNamespace();
-        }
-        return $this->action_alias;
-    }
-
-    /**
-     * Specifies the action to be performed by it's fully qualified alias (with namespace!).
-     *
-     * This property does the same as {widget_type: Button, action: {alias: SOME_ALIAS} }
-     *
-     * @uxon-property action_alias
-     * @uxon-type metamodel:action
-     *
-     * @param string $value
-     * @return Button            
-     */
-    public function setActionAlias($value)
-    {
-        $this->action_alias = $value === '' ? null : $value;
-        return $this;
-    }
-
-    /**
-     * Buttons allow to set action options as an options array or directly as an option of the button itself.
-     * In the latter case the option's name must be prefixed by "action_": to set a action's property
-     * called "script" simply add "action_script": XXX to the button.
-     *
-     * @see \exface\Core\Widgets\AbstractWidget::importUxonObject()
-     */
-    public function importUxonObject(UxonObject $uxon)
-    {
-        // If there are button attributes starting with "action_", these are just shortcuts for
-        // action attributes. We need to remove them from the button's description an pass
-        // them all in on "action_options" attribute. The only exclusion is the action_alias, which
-        // we need to instantiate the action.
-        $action_options = $uxon->hasProperty('action_options') ? $uxon->getProperty('action_options') : new UxonObject();
-        foreach ($uxon as $attr => $val) {
-            if ($attr != 'action_alias' && strpos($attr, "action_") === 0) {
-                $uxon->unsetProperty($attr);
-                $attr = substr($attr, 7);
-                $action_options->setProperty($attr, $val);
-            }
-        }
-        if (! $action_options->isEmpty()) {
-            $uxon->setProperty('action_options', $action_options);
-        }
-        parent::importUxonObject($uxon);
-    }
-
-    /**
-     * Sets options of the action, defined in the button's description.
-     * NOTE: the action must be defined first!
-     *
-     * @param UxonObject $action_options            
-     * @throws WidgetPropertyInvalidValueError
-     * @return Button
-     */
-    protected function setActionOptions(UxonObject $action_options)
-    {
-        if (is_null($this->action)) {
-            $this->action_uxon = $action_options;
-        } else {
-            $this->action->importUxonObject($action_options);
-        }
-        
-        return $this;
-    }
-
-    /**
-     * Returns the hotkeys bound to this button.
-     *
-     * @see set_hotkey()
-     * @return string
-     */
-    public function getHotkey()
-    {
-        return $this->hotkey;
-    }
-
-    /**
-     * Make the button perform it's action when the hotkey is pressed.
-     * Hotkeys can be passed in JS manner: ctrl+z, alt+q, etc. Multiple hotkeys can be used by separating them by comma.
-     * If multiple hotkeys defined, they will all act exactly the same.
-     *
-     * @uxon-property hotkey
-     * @uxon-type string
-     *
-     * @param string $value  
-     * @return Button          
-     */
-    public function setHotkey($value)
-    {
-        $this->hotkey = $value;
-        return $this;
-    }
-
-    /**
-     * 
-     * {@inheritDoc}
-     * @see \exface\Core\Interfaces\Widgets\iHaveIcon::getIcon()
-     */
-    public function getIcon() : ?string
-    {
-        $icon = $this->getIconFromButton();
-        if (! $icon && $this->getAction()) {
-            return $this->getAction()->getIcon();
-        }
-        return $icon;
-    }
-    
-    /**
-     * 
-     * {@inheritDoc}
-     * @see \exface\Core\Interfaces\Widgets\iHaveIcon::getIconSet()
-     */
-    public function getIconSet() : ?string
-    {
-        $iconSet = $this->getIconSetFromButton();
-        if (! $iconSet && $this->getAction()) {
-            return $this->getAction()->getIconSet();
-        }
-        return $iconSet;
-    }
-
-    /**
-     * Returns TRUE if the input widget is to be refreshed after the action succeeds
-     * 
-     * @return bool|NULL
-     */
-    public function getRefreshInput() : ?bool
-    {
-        return $this->refresh_input;
-    }
-
-    /**
-     * Set to FALSE to prevent the button from refreshing it's input widget automatically or to TRUE to force refresh
-     *
-     * @uxon-property refresh_input
-     * @uxon-type boolean
-     *
-     * @param boolean $value            
-     */
-    public function setRefreshInput(bool $value) : Button
-    {
-        $this->refresh_input = $value;
-        return $this;
-    }
-
-    /**
-     * The Button may have a child widget, if the action it triggers shows a widget.
-     * NOTE: the widget description will only be returned, if the widget is explicitly defined, not merely by a link to another resource.
-     *
-     * @see \exface\Core\Widgets\AbstractWidget::getChildren()
-     */
-    public function getChildren() : \Iterator
-    {
-        $action = $this->getAction();
-        if ($action) {
-            yield from $this->getChildrenFromAction($action);
-        }
-    }
-    
-    /**
-     * 
-     * @param ActionInterface $action
-     * @return \Iterator
-     */
-    protected function getChildrenFromAction(ActionInterface $action) : \Iterator
-    {
-        if (($action instanceof iShowWidget) && $action->isWidgetDefined()) {
-            yield $action->getWidget();
-        }
-        if ($action instanceof iCallOtherActions) {
-            foreach ($action->getActions() as $child) {
-                yield from $this->getChildrenFromAction($child);
-            }
-        }
-    }
-
-    /**
-     * The button's caption falls back to the name of the action if there is no caption defined explicitly and the button has an action.
-     *
-     * {@inheritdoc}
-     *
-     * @see \exface\Core\Widgets\AbstractWidget::getCaption()
-     */
-    public function getCaption() : ?string
-    {
-        $caption = parent::getCaption();
-        if (is_null($caption) && $this->getAction()) {
-            $caption = $this->getAction()->getName();
-        }
-        return $caption;
-    }
-
-    /**
-     * @deprecated use setRefreshWidgetIds() instead!
-     *
-     * @param WidgetLinkInterface|UxonObject|string $widget_link_or_uxon_or_string            
-     * @return \exface\Core\Widgets\Button
-     */
-    public function setRefreshWidgetLink($widget_link_or_uxon_or_string)
-    {
-        if ($widget_link_or_uxon_or_string === null) {
-            $this->refreshWidgetIds = [];
-        } else {
-            if ($widget_link_or_uxon_or_string instanceof WidgetLinkInterface) {
-                $this->refreshWidgetIds = [$widget_link_or_uxon_or_string->getTargetWidgetId()];
-            } else {
-                $this->refreshWidgetIds = [(WidgetLinkFactory::createFromWidget($this, $widget_link_or_uxon_or_string))->getTargetWidgetId()];
-            }
-        }
-        return $this;
-    }
-    
-    /**
-     * Returns the ids of widgets to refresh after the button's action succeeds.
-     * 
-     * By default, the result will include the id of the input widget if it must be
-     * refreshed too (i.e. `refresh_input` is `true`). Set the parameter `$includeInputWidget`
-     * to `false` to get only the additional refresh-widgets.
-     * 
-     * @param bool $includeInputWidget
-     * 
-     * @return string[]
-     */
-    public function getRefreshWidgetIds(bool $includeInputWidget = true) : array
-    {
-        if ($includeInputWidget && $this->getRefreshInput() !== false) {
-            return array_merge($this->refreshWidgetIds, [$this->getInputWidget()->getId()]);
-        }
-        return $this->refreshWidgetIds;
-    }
-    
-    /**
-     * Ids of widgets to refresh after the button's action was complete successfully.
-     * 
-     * @uxon-property refresh_widget_ids
-     * @uxon-type uxon:$..id[]
-     * @uxon-template [""]
-     * 
-     * @param UxonObject|string[] $value
-     * @return Button
-     */
-    public function setRefreshWidgetIds($uxonOrArray) : Button
-    {
-        if ($uxonOrArray instanceof UxonObject) {
-            $array = $uxonOrArray->toArray();
-        } elseif (is_array($uxonOrArray)) {
-            $array = $uxonOrArray;
-        } else {
-            throw new WidgetConfigurationError($this, 'Invalid value "' . $uxonOrArray . '" of property "refresh_widget_ids" in widget "' . $this->getWidgetType() . '": expecting PHP or UXON array!');
-        }
-        $array = array_unique($array);
-        
-        // If the button itself has an id space (= e.g. is inside a dialog), and the provided
-        // ids don't have an id space, we should prefix them with the id space of the button,
-        // so they will be resolved within the same space as the button itself.
-        if ($idSpace = $this->getIdSpace()) {
-            foreach ($array as $no => $id) {
-                if(strpos($id, UiPage::WIDGET_ID_SPACE_SEPARATOR) === false) {
-                    $array[$no] = $idSpace . UiPage::WIDGET_ID_SPACE_SEPARATOR . $id;
-                }
-            }
-        }
-        
-        $this->refreshWidgetIds = $array;
-        return $this;
-    }
-    
-
-    /**
-     *
-     * {@inheritdoc}
-     *
-     * @see \exface\Core\Widgets\AbstractWidget::exportUxonObject()
-     */
-    public function exportUxonObject()
-    {
-        $uxon = parent::exportUxonObject();
-        // TODO What do we do with the action here?
-        return $uxon;
-    }
-    
-    /**
-     * 
-     * {@inheritDoc}
-     * @see \exface\Core\Widgets\AbstractWidget::getHint()
-     */
-    public function getHint(bool $includeDebugInfo = true) : ?string
-    {
-<<<<<<< HEAD
         $hint = parent::getHint(false);
-=======
-        $hint = parent::getHint($includeDebugInfo);
->>>>>>> 043246b3
-        
-        if (empty($hint) === true && $this->hasAction()) {
-            $hint = $this->getAction()->getHint();
-        }
-        
-        if (empty($hint) === true) {
-            $hint = $this->getCaption();
-        }
-        
-        // Disabled reason
-        if ($this->isDisabled() && $disabledReason = $this->getDisabledReason()) {
-            $hint .= ($hint ? "\n\n" : '') . $disabledReason;
-        }
-        
-        // Dev-hint
-        if ($includeDebugInfo === true && $this->getWorkbench()->getContext()->getScopeWindow()->hasContext(DebugContext::class)) {
-            $hint = ($hint ? StringDataType::endSentence($hint) : '') . $this->getHintDebug();
-        }
-        
-        return $hint;
-    }
-    
-    /**
-     *
-     * @return string
-     */
-    protected function getHintDebug() : string
-    {
-        $hint = parent::getHintDebug();
-        if ($this->hasAction()) {
-            $actionAliasHint = "`{$this->getAction()->getAliasWithNamespace()}`";
-            $actionObjectHint = $this->getAction()->getMetaObject()->__toString();
-        } else {
-            $actionAliasHint = 'no action defined';
-            $actionObjectHint = 'no action defined';
-        }
-        return $hint . "\n- Action alias: {$actionAliasHint} \n- Action object: '{$actionObjectHint}' \n- Button object: {$this->getMetaObject()->__toString()}";
-    }
-    
-    /**
-     *
-     * @return bool
-     */
-    public function getResetInput() : bool
-    {
-        if ($this->resetInputWidget === null) {
-            if ($this->hasAction() === true && $this->getAction() instanceof iResetWidgets) {
-                return true;
-            }
-        }
-        return $this->resetInputWidget ?? false;
-    }
-    
-    /**
-     * Set to TRUE to reset the input widget to it's original state after the action of the button is performed.
-     * 
-     * @uxon-property reset_input
-     * @uxon-type boolean
-     * @uxon-default false
-     * 
-     * @param bool $value
-     * @return Button
-     */
-    public function setResetInput(bool $value) : Button
-    {
-        $this->resetInputWidget = $value;
-        return $this;
-    }
-    
-    /**
-     * Returns the ids of widgets to reset after the button's action succeeds.
-     * 
-     * By default, the result will include the id of the input widget if it must be
-     * reset too (i.e. `reset_input` is `true`). Set the parameter `$includeInputWidget`
-     * to `false` to get only the additional reset-widgets.
-     * 
-     * @param bool $includeInputWidget
-     * 
-     * @return string[]
-     */
-    public function getResetWidgetIds(bool $includeInputWidget = true) : ?array
-    {
-        if ($includeInputWidget && $this->getResetInput() === true) {
-            return array_merge($this->resetWidgetIds, [$this->getInputWidget()->getId()]);
-        }
-        return $this->resetWidgetIds;
-    }
-    
-    /**
-     * Reset these widgets if the button's action is performed successfully.
-     * 
-     * @uxon-property reset_widget_ids
-     * @uxon-type uxon:$..id[]
-     * @uxon-template [""]
-     * 
-     * @param UxonObject|string[] $value
-     * @return Button
-     */
-    public function setResetWidgetIds($uxonOrArray) : Button
-    {
-        if ($uxonOrArray instanceof UxonObject) {
-            $array = $uxonOrArray->toArray();
-        } elseif (is_array($uxonOrArray)) {
-            $array = $uxonOrArray;
-        } else {
-            throw new WidgetConfigurationError($this, 'Invalid value "' . $uxonOrArray . '" of property "reset_widget_ids" in widget "' . $this->getWidgetType() . '": expecting PHP or UXON array!');
-        }
-        
-        $this->resetWidgetIds = array_unique($array);
-        return $this;
-    }
-    
-    /**
-     * Set this property if the button should be hidden if a user is not allowed access to the action bound to it.
-     * 
-     * The default value is set in the core configuration file `exface.Core.config.json` as 
-     * `WIDGET.BUTTON.HIDDEN_IF_ACCESS_DENIED`.
-     * 
-     * @uxon-property hidden_if_access_denied
-     * @uxon-type boolean
-     * 
-     * @param bool $trueOrFalse
-     * @return Button
-     */
-    public function setHiddenIfAccessDenied(bool $trueOrFalse) : Button
-    {
-      $this->hiddenIfAccessDenied = $trueOrFalse;
-      return $this;
-    }
-    
-    /**
-     * 
-     * {@inheritDoc}
-     * @see \exface\Core\Widgets\AbstractWidget::isHidden()
-     */
-    public function isHidden()
-    {
-        $hiddenExplicitly = parent::isHidden();
-        if ($hiddenExplicitly === true || $this->hiddenIfAccessDenied === false || $this->hasAction() === false) {
-            return $hiddenExplicitly;
-        }        
-        return $this->getAction()->isAuthorized() === false;
-                   
-    }
-    
-    public function getAppearance() : string
-    {
-        return $this->appearance;
-    }
-    
-    /**
-     * Change the way, how the button is displayed: `filled`, `stroked`, `link`, etc.
-     * 
-     * By default, the facade will pick an appearance automatically based on it's
-     * internal logic and the button's `visibility`.
-     * 
-     * @uxon-property appearance
-     * @uxon-type [default,link,stroked,filled]
-     * @uxon-default default
-     * 
-     * @param string $value
-     * @throws WidgetConfigurationError
-     * @return Button
-     */
-    public function setAppearance(string $value) : Button
-    {
-        $constName = 'self::APPEARANCE_' . strtoupper($value);
-        if (! defined($constName)) {
-            throw new WidgetConfigurationError('Invalid value "' . $value . '" for property `appearance` of widget "' . $this->getWidgetType() . '": expecting `default`, `link`, `filled` or `stroked`.');
-        }
-        $this->appearance = constant($constName);
-        return $this;
-    }
-    
-    public function getInputData() : ?DataSheetInterface
-    {
-        if ($this->inputDataUxon !== null) {
-            return DataSheetFactory::createFromUxon($this->getWorkbench(), $this->inputDataUxon);
-        }
-        
-        return null;
-    }
-    
-    /**
-     * Custom input data for this buttons action.
-     * 
-     * Allows to specify input data for this specific button explicitly - including live references to
-     * other widgets. In contrast to `input_mapper` and `input_data_sheet` of the action, this property
-     * only affects this one button and not the action in general. Hence, it allows to reference other
-     * widgets on the page. This makes it possible to "gather" any data from the page without sticking
-     * to a single widget - you can even put together values from widgets with different objects!
-     * 
-     * ```
-     *  "input_data": {
-     *      "object_alias": "my.App.my_object",
-     *      "rows": [
-     *          {
-     *              "attribute1": "=some_widget_id",
-     *              "attribute2": "=some_table_id!column",
-     *              "attribute3": 23,
-     *              "attribute4": "=Now()"
-     *          }
-     *      ]
-     *  }
-     * 
-     * ```
-     * 
-     * @uxon-property input_data
-     * @uxon-type \exface\Core\CommonLogic\DataSheets\DataSheet
-     * @uxon-template {"object_alias": "", "rows": [{"": ""}]}
-     * 
-     * @param UxonObject $value
-     * @return Button
-     */
-    public function setInputData(UxonObject $value) : Button
-    {
-        $this->inputDataUxon = $value;
-        return $this;
-    }
-    
-    /**
-     * The button will attempt generate its disabled_if automatically from action input_invalid_if
-     * 
-     * @see \exface\Core\Widgets\AbstractWidget::getDisabledIf()
-     */
-    public function getDisabledIf() : ?ConditionalProperty
-    {
-        // If there is a disabled_if already, use it
-        $ownProperty = parent::getDisabledIf();
-        if ($ownProperty !== null) {
-            return $ownProperty;
-        }
-        // Otherwise see if we can generate one from the action
-        if (! $this->hasAction()) {
-            return null;
-        }
-        
-        if ($this->isDisabledIfInputInvalid() === true && null !== $uxon = $this->getConditionalPropertyFromAction($this->getAction())) {
-            $this->setDisabledIf($uxon);
-        }
-        
-        return parent::getDisabledIf();
-    }
-    
-    /**
-     * 
-     * {@inheritDoc}
-     * @see \exface\Core\Widgets\AbstractWidget::getHiddenIf()
-     */
-    public function getHiddenIf() : ?ConditionalProperty
-    {
-        // If there is a disabled_if already, use it
-        $ownProperty = parent::getHiddenIf();
-        if ($ownProperty !== null) {
-            return $ownProperty;
-        }
-        // Otherwise see if we can generate one from the action
-        if (! $this->hasAction()) {
-            return null;
-        }
-        
-        if ($this->isHiddenIfInputInvalid() === true && null !== $uxon = $this->getConditionalPropertyFromAction($this->getAction())) {
-            $this->setHiddenIf($uxon);
-        }
-        
-        return parent::getHiddenIf();
-    }
-    
-    /**
-     * 
-     * @param ActionInterface $action
-     * @return UxonObject|NULL
-     */
-    protected function getConditionalPropertyFromAction(ActionInterface $action) : ?UxonObject
-    {
-        // Currently this will only work if there is exactly one input check
-        // applicable to the input object
-        $inputWidget = $this->getInputWidget();
-        $inputWidgetObject = $inputWidget->getMetaObject();
-        $check = null;
-        /* @var $check \exface\Core\CommonLogic\DataSheets\DataCheck */
-        foreach ($action->getInputChecks()->getAll(true) as $c) {
-            if ($c->isApplicableToObject($inputWidgetObject)) {
-                if ($check === null) {
-                    $check = $c;
-                } else {
-                    continue;
-                }
-            }
-        }
-        
-        // If no checks, quit here
-        if ($check === null) {
-            return null;
-        }
-        // If there are input checks, but the input is not going to be used, quit here too
-        if (($action instanceof iPrefillWidget) && $action->getPrefillWithInputData() === false) {
-            return null;
-        }
-        
-        // If we have found a check, we need to make sure, the input widget will
-        // be able to supply enough data.
-        /* @var $condGrp \exface\Core\CommonLogic\Model\ConditionGroup */
-        $condGrp = $check->getConditionGroup($this->getMetaObject());
-        switch (true) {
-            case $inputWidget instanceof iShowData:
-                return $this->getConditionalPropertyForData($inputWidget, $condGrp);
-            case $inputWidget instanceof iUseData:
-                return $this->getConditionalPropertyForData($inputWidget->getData(), $condGrp);
-            case $inputWidget instanceof iContainOtherWidgets:
-                return $this->getConditionalPropertyForContainer($inputWidget, $condGrp);
-        }
-        return null;
-    }
-    
-    protected function getConditionalPropertyForData(Data $dataWidget, ConditionGroupInterface $condGrp) : ?UxonObject
-    {
-        $uxon = new UxonObject([
-            'operator' => $condGrp->getOperator()
-        ]);
-        
-        if ($dataWidget instanceof iSupportMultiSelect) {
-            $dataMultiSelect = $dataWidget->getMultiSelect();
-        } else {
-            $dataMultiSelect = false;
-        }
-        
-        // The data widget will be able to supply required data if each condition compares
-        // an existing column with a scalar value
-        foreach ($condGrp->getConditions() as $cond) {
-            if (! $cond->getExpression()->isMetaAttribute()) {
-                return null;
-            }
-            if (! $col = $dataWidget->getColumnByAttributeAlias($cond->getExpression()->__toString())) {
-                $col = $dataWidget->createColumnFromAttribute($cond->getExpression()->getAttribute());
-                $col->setHidden(true);
-                $dataWidget->addColumn($col);
-            }
-            $comp = $cond->getComparator();
-            
-            // Multi-select data widget can only handle list-comparators properly as their
-            // value is mostly a list. 
-            if ($dataMultiSelect === true) {
-                $comp = ComparatorDataType::convertToListComparator($comp, false);
-                if ($comp === null) {
-                    return null;
-                }
-            } 
-            
-            $uxon->appendToProperty('conditions', new UxonObject([
-                "value_left" => "=~input!" . $col->getDataColumnName(),
-                "comparator" => $comp,
-                "value_right" => $cond->getRightExpression()->__toString()
-            ]));
-        }
-        
-        foreach ($condGrp->getNestedGroups() as $nestedGrp) {
-            $nestedUxon = $this->getConditionalPropertyForData($dataWidget, $nestedGrp);
-            if ($nestedUxon === null) {
-                if ($condGrp->getOperator() === EXF_LOGICAL_OR) {
-                    continue;
-                } else {
-                    return null;
-                }
-            }
-            $uxon->appendToProperty('condition_groups', $nestedUxon);
-        }
-        
-        return $uxon;
-    }
-    
-    protected function getConditionalPropertyForContainer(iContainOtherWidgets $containerWidget, ConditionGroupInterface $condGrp) : ?UxonObject
-    {
-        $uxon = new UxonObject([
-            'operator' => $condGrp->getOperator()
-        ]);
-        
-        // The data widget will be able to supply required data if each condition compares
-        // an existing column with a scalar value
-        foreach ($condGrp->getConditions() as $cond) {
-            if (! $cond->getExpression()->isMetaAttribute()) {
-                return null;
-            }
-            $attrAlias = $cond->getExpression()->__toString();
-            if (! $this->getMetaObject()->hasAttribute($attrAlias)) {
-                return null;
-            }
-            $matches = $containerWidget->findChildrenRecursive(function($child) use ($attrAlias) {
-                return ($child instanceof iTakeInput) && $child->getMetaObject()->isExactly($this->getMetaObject()) && $child->isBoundToAttribute() && $child->getAttributeAlias() === $attrAlias;
-            });
-            if (! $w = $matches[0] ?? null) {
-                /*
-                $w = WidgetFactory::createFromUxonInParent($containerWidget, new UxonObject([
-                    'widget_type' => 'InputHidden',
+        
+        if (empty($hint) === true && $this->hasAction()) {
+            $hint = $this->getAction()->getHint();
+        }
+        
+        if (empty($hint) === true) {
+            $hint = $this->getCaption();
+        }
+        
+        // Disabled reason
+        if ($this->isDisabled() && $disabledReason = $this->getDisabledReason()) {
+            $hint .= ($hint ? "\n\n" : '') . $disabledReason;
+        }
+        
+        // Dev-hint
+        if ($includeDebugInfo === true && $this->getWorkbench()->getContext()->getScopeWindow()->hasContext(DebugContext::class)) {
+            $hint = ($hint ? StringDataType::endSentence($hint) : '') . $this->getHintDebug();
+        }
+        
+        return $hint;
+    }
+    
+    /**
+     *
+     * @return string
+     */
+    protected function getHintDebug() : string
+    {
+        $hint = parent::getHintDebug();
+        if ($this->hasAction()) {
+            $actionAliasHint = "`{$this->getAction()->getAliasWithNamespace()}`";
+            $actionObjectHint = $this->getAction()->getMetaObject()->__toString();
+        } else {
+            $actionAliasHint = 'no action defined';
+            $actionObjectHint = 'no action defined';
+        }
+        return $hint . "\n- Action alias: {$actionAliasHint} \n- Action object: '{$actionObjectHint}' \n- Button object: {$this->getMetaObject()->__toString()}";
+    }
+    
+    /**
+     *
+     * @return bool
+     */
+    public function getResetInput() : bool
+    {
+        if ($this->resetInputWidget === null) {
+            if ($this->hasAction() === true && $this->getAction() instanceof iResetWidgets) {
+                return true;
+            }
+        }
+        return $this->resetInputWidget ?? false;
+    }
+    
+    /**
+     * Set to TRUE to reset the input widget to it's original state after the action of the button is performed.
+     * 
+     * @uxon-property reset_input
+     * @uxon-type boolean
+     * @uxon-default false
+     * 
+     * @param bool $value
+     * @return Button
+     */
+    public function setResetInput(bool $value) : Button
+    {
+        $this->resetInputWidget = $value;
+        return $this;
+    }
+    
+    /**
+     * Returns the ids of widgets to reset after the button's action succeeds.
+     * 
+     * By default, the result will include the id of the input widget if it must be
+     * reset too (i.e. `reset_input` is `true`). Set the parameter `$includeInputWidget`
+     * to `false` to get only the additional reset-widgets.
+     * 
+     * @param bool $includeInputWidget
+     * 
+     * @return string[]
+     */
+    public function getResetWidgetIds(bool $includeInputWidget = true) : ?array
+    {
+        if ($includeInputWidget && $this->getResetInput() === true) {
+            return array_merge($this->resetWidgetIds, [$this->getInputWidget()->getId()]);
+        }
+        return $this->resetWidgetIds;
+    }
+    
+    /**
+     * Reset these widgets if the button's action is performed successfully.
+     * 
+     * @uxon-property reset_widget_ids
+     * @uxon-type uxon:$..id[]
+     * @uxon-template [""]
+     * 
+     * @param UxonObject|string[] $value
+     * @return Button
+     */
+    public function setResetWidgetIds($uxonOrArray) : Button
+    {
+        if ($uxonOrArray instanceof UxonObject) {
+            $array = $uxonOrArray->toArray();
+        } elseif (is_array($uxonOrArray)) {
+            $array = $uxonOrArray;
+        } else {
+            throw new WidgetConfigurationError($this, 'Invalid value "' . $uxonOrArray . '" of property "reset_widget_ids" in widget "' . $this->getWidgetType() . '": expecting PHP or UXON array!');
+        }
+        
+        $this->resetWidgetIds = array_unique($array);
+        return $this;
+    }
+    
+    /**
+     * Set this property if the button should be hidden if a user is not allowed access to the action bound to it.
+     * 
+     * The default value is set in the core configuration file `exface.Core.config.json` as 
+     * `WIDGET.BUTTON.HIDDEN_IF_ACCESS_DENIED`.
+     * 
+     * @uxon-property hidden_if_access_denied
+     * @uxon-type boolean
+     * 
+     * @param bool $trueOrFalse
+     * @return Button
+     */
+    public function setHiddenIfAccessDenied(bool $trueOrFalse) : Button
+    {
+      $this->hiddenIfAccessDenied = $trueOrFalse;
+      return $this;
+    }
+    
+    /**
+     * 
+     * {@inheritDoc}
+     * @see \exface\Core\Widgets\AbstractWidget::isHidden()
+     */
+    public function isHidden()
+    {
+        $hiddenExplicitly = parent::isHidden();
+        if ($hiddenExplicitly === true || $this->hiddenIfAccessDenied === false || $this->hasAction() === false) {
+            return $hiddenExplicitly;
+        }        
+        return $this->getAction()->isAuthorized() === false;
+                   
+    }
+    
+    public function getAppearance() : string
+    {
+        return $this->appearance;
+    }
+    
+    /**
+     * Change the way, how the button is displayed: `filled`, `stroked`, `link`, etc.
+     * 
+     * By default, the facade will pick an appearance automatically based on it's
+     * internal logic and the button's `visibility`.
+     * 
+     * @uxon-property appearance
+     * @uxon-type [default,link,stroked,filled]
+     * @uxon-default default
+     * 
+     * @param string $value
+     * @throws WidgetConfigurationError
+     * @return Button
+     */
+    public function setAppearance(string $value) : Button
+    {
+        $constName = 'self::APPEARANCE_' . strtoupper($value);
+        if (! defined($constName)) {
+            throw new WidgetConfigurationError('Invalid value "' . $value . '" for property `appearance` of widget "' . $this->getWidgetType() . '": expecting `default`, `link`, `filled` or `stroked`.');
+        }
+        $this->appearance = constant($constName);
+        return $this;
+    }
+    
+    public function getInputData() : ?DataSheetInterface
+    {
+        if ($this->inputDataUxon !== null) {
+            return DataSheetFactory::createFromUxon($this->getWorkbench(), $this->inputDataUxon);
+        }
+        
+        return null;
+    }
+    
+    /**
+     * Custom input data for this buttons action.
+     * 
+     * Allows to specify input data for this specific button explicitly - including live references to
+     * other widgets. In contrast to `input_mapper` and `input_data_sheet` of the action, this property
+     * only affects this one button and not the action in general. Hence, it allows to reference other
+     * widgets on the page. This makes it possible to "gather" any data from the page without sticking
+     * to a single widget - you can even put together values from widgets with different objects!
+     * 
+     * ```
+     *  "input_data": {
+     *      "object_alias": "my.App.my_object",
+     *      "rows": [
+     *          {
+     *              "attribute1": "=some_widget_id",
+     *              "attribute2": "=some_table_id!column",
+     *              "attribute3": 23,
+     *              "attribute4": "=Now()"
+     *          }
+     *      ]
+     *  }
+     * 
+     * ```
+     * 
+     * @uxon-property input_data
+     * @uxon-type \exface\Core\CommonLogic\DataSheets\DataSheet
+     * @uxon-template {"object_alias": "", "rows": [{"": ""}]}
+     * 
+     * @param UxonObject $value
+     * @return Button
+     */
+    public function setInputData(UxonObject $value) : Button
+    {
+        $this->inputDataUxon = $value;
+        return $this;
+    }
+    
+    /**
+     * The button will attempt generate its disabled_if automatically from action input_invalid_if
+     * 
+     * @see \exface\Core\Widgets\AbstractWidget::getDisabledIf()
+     */
+    public function getDisabledIf() : ?ConditionalProperty
+    {
+        // If there is a disabled_if already, use it
+        $ownProperty = parent::getDisabledIf();
+        if ($ownProperty !== null) {
+            return $ownProperty;
+        }
+        // Otherwise see if we can generate one from the action
+        if (! $this->hasAction()) {
+            return null;
+        }
+        
+        if ($this->isDisabledIfInputInvalid() === true && null !== $uxon = $this->getConditionalPropertyFromAction($this->getAction())) {
+            $this->setDisabledIf($uxon);
+        }
+        
+        return parent::getDisabledIf();
+    }
+    
+    /**
+     * 
+     * {@inheritDoc}
+     * @see \exface\Core\Widgets\AbstractWidget::getHiddenIf()
+     */
+    public function getHiddenIf() : ?ConditionalProperty
+    {
+        // If there is a disabled_if already, use it
+        $ownProperty = parent::getHiddenIf();
+        if ($ownProperty !== null) {
+            return $ownProperty;
+        }
+        // Otherwise see if we can generate one from the action
+        if (! $this->hasAction()) {
+            return null;
+        }
+        
+        if ($this->isHiddenIfInputInvalid() === true && null !== $uxon = $this->getConditionalPropertyFromAction($this->getAction())) {
+            $this->setHiddenIf($uxon);
+        }
+        
+        return parent::getHiddenIf();
+    }
+    
+    /**
+     * 
+     * @param ActionInterface $action
+     * @return UxonObject|NULL
+     */
+    protected function getConditionalPropertyFromAction(ActionInterface $action) : ?UxonObject
+    {
+        // Currently this will only work if there is exactly one input check
+        // applicable to the input object
+        $inputWidget = $this->getInputWidget();
+        $inputWidgetObject = $inputWidget->getMetaObject();
+        $check = null;
+        /* @var $check \exface\Core\CommonLogic\DataSheets\DataCheck */
+        foreach ($action->getInputChecks()->getAll(true) as $c) {
+            if ($c->isApplicableToObject($inputWidgetObject)) {
+                if ($check === null) {
+                    $check = $c;
+                } else {
+                    continue;
+                }
+            }
+        }
+        
+        // If no checks, quit here
+        if ($check === null) {
+            return null;
+        }
+        // If there are input checks, but the input is not going to be used, quit here too
+        if (($action instanceof iPrefillWidget) && $action->getPrefillWithInputData() === false) {
+            return null;
+        }
+        
+        // If we have found a check, we need to make sure, the input widget will
+        // be able to supply enough data.
+        /* @var $condGrp \exface\Core\CommonLogic\Model\ConditionGroup */
+        $condGrp = $check->getConditionGroup($this->getMetaObject());
+        switch (true) {
+            case $inputWidget instanceof iShowData:
+                return $this->getConditionalPropertyForData($inputWidget, $condGrp);
+            case $inputWidget instanceof iUseData:
+                return $this->getConditionalPropertyForData($inputWidget->getData(), $condGrp);
+            case $inputWidget instanceof iContainOtherWidgets:
+                return $this->getConditionalPropertyForContainer($inputWidget, $condGrp);
+        }
+        return null;
+    }
+    
+    protected function getConditionalPropertyForData(Data $dataWidget, ConditionGroupInterface $condGrp) : ?UxonObject
+    {
+        $uxon = new UxonObject([
+            'operator' => $condGrp->getOperator()
+        ]);
+        
+        if ($dataWidget instanceof iSupportMultiSelect) {
+            $dataMultiSelect = $dataWidget->getMultiSelect();
+        } else {
+            $dataMultiSelect = false;
+        }
+        
+        // The data widget will be able to supply required data if each condition compares
+        // an existing column with a scalar value
+        foreach ($condGrp->getConditions() as $cond) {
+            if (! $cond->getExpression()->isMetaAttribute()) {
+                return null;
+            }
+            if (! $col = $dataWidget->getColumnByAttributeAlias($cond->getExpression()->__toString())) {
+                $col = $dataWidget->createColumnFromAttribute($cond->getExpression()->getAttribute());
+                $col->setHidden(true);
+                $dataWidget->addColumn($col);
+            }
+            $comp = $cond->getComparator();
+            
+            // Multi-select data widget can only handle list-comparators properly as their
+            // value is mostly a list. 
+            if ($dataMultiSelect === true) {
+                $comp = ComparatorDataType::convertToListComparator($comp, false);
+                if ($comp === null) {
+                    return null;
+                }
+            } 
+            
+            $uxon->appendToProperty('conditions', new UxonObject([
+                "value_left" => "=~input!" . $col->getDataColumnName(),
+                "comparator" => $comp,
+                "value_right" => $cond->getRightExpression()->__toString()
+            ]));
+        }
+        
+        foreach ($condGrp->getNestedGroups() as $nestedGrp) {
+            $nestedUxon = $this->getConditionalPropertyForData($dataWidget, $nestedGrp);
+            if ($nestedUxon === null) {
+                if ($condGrp->getOperator() === EXF_LOGICAL_OR) {
+                    continue;
+                } else {
+                    return null;
+                }
+            }
+            $uxon->appendToProperty('condition_groups', $nestedUxon);
+        }
+        
+        return $uxon;
+    }
+    
+    protected function getConditionalPropertyForContainer(iContainOtherWidgets $containerWidget, ConditionGroupInterface $condGrp) : ?UxonObject
+    {
+        $uxon = new UxonObject([
+            'operator' => $condGrp->getOperator()
+        ]);
+        
+        // The data widget will be able to supply required data if each condition compares
+        // an existing column with a scalar value
+        foreach ($condGrp->getConditions() as $cond) {
+            if (! $cond->getExpression()->isMetaAttribute()) {
+                return null;
+            }
+            $attrAlias = $cond->getExpression()->__toString();
+            if (! $this->getMetaObject()->hasAttribute($attrAlias)) {
+                return null;
+            }
+            $matches = $containerWidget->findChildrenRecursive(function($child) use ($attrAlias) {
+                return ($child instanceof iTakeInput) && $child->getMetaObject()->isExactly($this->getMetaObject()) && $child->isBoundToAttribute() && $child->getAttributeAlias() === $attrAlias;
+            });
+            if (! $w = $matches[0] ?? null) {
+                /*
+                $w = WidgetFactory::createFromUxonInParent($containerWidget, new UxonObject([
+                    'widget_type' => 'InputHidden',
                     'attribute_alias' => $attrAlias
-                ]));
-                $containerWidget->addWidget($w);*/
-                return null;
-            }
-            $uxon->appendToProperty('conditions', new UxonObject([
-                "value_left" => "=~input!" . $w->getDataColumnName(),
-                "comparator" => $cond->getComparator(),
-                "value_right" => $cond->getRightExpression()->__toString()
-            ]));
-        }
-        
-        foreach ($condGrp->getNestedGroups() as $nestedGrp) {
-            $nestedUxon = $this->getConditionalPropertyForContainer($containerWidget, $nestedGrp);
-            if ($nestedUxon === null) {
-                if ($condGrp->getOperator() === EXF_LOGICAL_OR) {
-                    continue;
-                } else {
-                    return null;
-                }
-            }
-            $uxon->appendToProperty('condition_groups', $nestedUxon);
-        }
-        
-        return $uxon;
-    }
-    
-    /**
-     *
-     * {@inheritDoc}
-     * @see \exface\Core\Widgets\AbstractWidget::prepareDataSheetToRead()
-     */
-    public function prepareDataSheetToRead(DataSheetInterface $data_sheet = null)
-    {
-        if ($this->hasAction() && parent::getDisabledIf() === null) {
-            $this->getDisabledIf();
-        }
-        return $data_sheet;
-    }
-    
-    /**
-     * 
-     * @return bool
-     */
-    public function isHiddenIfInputInvalid() : bool
-    {
-        return $this->hiddenIfInputInvalid;
-    }
-    
-    /**
-     * Set to TRUE to hide the button if the input does not match the actions `input_invalid_if`.
-     * 
-     * NOTE: this only works if the buttons input widget contains all values required to
-     * evaluate the `input_invalid_if` conditions (and if the facade used supports this
-     * feature of course). If anything is missing, the button will remain visible and active
-     * and the `input_invalid_if` conditions will be evaluate regularly - when trying to perform
-     * the action.
-     * 
-     * @uxon-property hidden_if_input_invalid
-     * @uxon-type boolean
-     * @uxon-default false
-     * 
-     * @param bool $value
-     * @return Button
-     */
-    public function setHiddenIfInputInvalid(bool $value) : Button
-    {
-        $this->hiddenIfInputInvalid = $value;
-        return $this;
-    }
-    
-    /**
-     * 
-     * @return bool
-     */
-    public function isDisabledIfInputInvalid() : bool
-    {
-        return $this->disabledIfInputInvalid;
-    }
-    
-    /**
-     * Set to TRUE to disable the button if the input does not match the actions `input_invalid_if`.
-     * 
-     * @uxon-property disabled_if_input_invalid
-     * @uxon-type boolean
-     * @uxon-default true
-     * 
-     * NOTE: this only works if the buttons input widget contains all values required to
-     * evaluate the `input_invalid_if` conditions (and if the facade used supports this
-     * feature of course). If anything is missing, the button will remain active
-     * and the `input_invalid_if` conditions will be evaluate regularly - when trying to perform
-     * the action.
-     * 
-     * @param bool $value
-     * @return Button
-     */
-    public function setDisabledIfInputInvalid(bool $value) : Button
-    {
-        $this->disabledIfInputInvalid = $value;
-        return $this;
-    }
-    
-    /**
-     * 
-     * @param bool $default
-     * @return bool|NULL
-     */
-    public function getShowIcon(bool $default = null) : ?bool
-    {
-        // If show_icon is not set explicitly, set it to true when specifying an icon.
-        // Indeed, if the user specifies and icon, it is expected to be show, isn't it?
-        if ($this->getIconFromButton() !== null && $this->showIcon !== false) {
-            return true;
-        }
-        return $this->showIcon ?? $default;
-    }
-    
-    /**
-     * Force the icon to show (TRUE) or hide (FALSE)
-     *
-     * The default depends on the facade used.
-     *
-     * @uxon-property show_icon
-     * @uxon-type boolean
-     * 
-     * @param bool $value
-     * @return iHaveIcon
-     */
-    public function setShowIcon(bool $value) : iHaveIcon
-    {
-        $this->showIcon = $value;
-        return $this;
-    }
+                ]));
+                $containerWidget->addWidget($w);*/
+                return null;
+            }
+            $uxon->appendToProperty('conditions', new UxonObject([
+                "value_left" => "=~input!" . $w->getDataColumnName(),
+                "comparator" => $cond->getComparator(),
+                "value_right" => $cond->getRightExpression()->__toString()
+            ]));
+        }
+        
+        foreach ($condGrp->getNestedGroups() as $nestedGrp) {
+            $nestedUxon = $this->getConditionalPropertyForContainer($containerWidget, $nestedGrp);
+            if ($nestedUxon === null) {
+                if ($condGrp->getOperator() === EXF_LOGICAL_OR) {
+                    continue;
+                } else {
+                    return null;
+                }
+            }
+            $uxon->appendToProperty('condition_groups', $nestedUxon);
+        }
+        
+        return $uxon;
+    }
+    
+    /**
+     *
+     * {@inheritDoc}
+     * @see \exface\Core\Widgets\AbstractWidget::prepareDataSheetToRead()
+     */
+    public function prepareDataSheetToRead(DataSheetInterface $data_sheet = null)
+    {
+        if ($this->hasAction() && parent::getDisabledIf() === null) {
+            $this->getDisabledIf();
+        }
+        return $data_sheet;
+    }
+    
+    /**
+     * 
+     * @return bool
+     */
+    public function isHiddenIfInputInvalid() : bool
+    {
+        return $this->hiddenIfInputInvalid;
+    }
+    
+    /**
+     * Set to TRUE to hide the button if the input does not match the actions `input_invalid_if`.
+     * 
+     * NOTE: this only works if the buttons input widget contains all values required to
+     * evaluate the `input_invalid_if` conditions (and if the facade used supports this
+     * feature of course). If anything is missing, the button will remain visible and active
+     * and the `input_invalid_if` conditions will be evaluate regularly - when trying to perform
+     * the action.
+     * 
+     * @uxon-property hidden_if_input_invalid
+     * @uxon-type boolean
+     * @uxon-default false
+     * 
+     * @param bool $value
+     * @return Button
+     */
+    public function setHiddenIfInputInvalid(bool $value) : Button
+    {
+        $this->hiddenIfInputInvalid = $value;
+        return $this;
+    }
+    
+    /**
+     * 
+     * @return bool
+     */
+    public function isDisabledIfInputInvalid() : bool
+    {
+        return $this->disabledIfInputInvalid;
+    }
+    
+    /**
+     * Set to TRUE to disable the button if the input does not match the actions `input_invalid_if`.
+     * 
+     * @uxon-property disabled_if_input_invalid
+     * @uxon-type boolean
+     * @uxon-default true
+     * 
+     * NOTE: this only works if the buttons input widget contains all values required to
+     * evaluate the `input_invalid_if` conditions (and if the facade used supports this
+     * feature of course). If anything is missing, the button will remain active
+     * and the `input_invalid_if` conditions will be evaluate regularly - when trying to perform
+     * the action.
+     * 
+     * @param bool $value
+     * @return Button
+     */
+    public function setDisabledIfInputInvalid(bool $value) : Button
+    {
+        $this->disabledIfInputInvalid = $value;
+        return $this;
+    }
+    
+    /**
+     * 
+     * @param bool $default
+     * @return bool|NULL
+     */
+    public function getShowIcon(bool $default = null) : ?bool
+    {
+        // If show_icon is not set explicitly, set it to true when specifying an icon.
+        // Indeed, if the user specifies and icon, it is expected to be show, isn't it?
+        if ($this->getIconFromButton() !== null && $this->showIcon !== false) {
+            return true;
+        }
+        return $this->showIcon ?? $default;
+    }
+    
+    /**
+     * Force the icon to show (TRUE) or hide (FALSE)
+     *
+     * The default depends on the facade used.
+     *
+     * @uxon-property show_icon
+     * @uxon-type boolean
+     * 
+     * @param bool $value
+     * @return iHaveIcon
+     */
+    public function setShowIcon(bool $value) : iHaveIcon
+    {
+        $this->showIcon = $value;
+        return $this;
+    }
 }