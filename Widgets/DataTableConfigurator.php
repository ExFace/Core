--- conflicted
+++ resolved
@@ -208,7 +208,7 @@
             'paginate' => false,
             'configurator_setups_enabled' => false,
             'caption' => $this->translate('WIDGET.DATACONFIGURATOR.SETUPS_TAB_CAPTION'),
-            'filters' => [                
+            'filters' => [
                 [
                     'attribute_alias' => 'PAGE',
                     'comparator' => ComparatorDataType::EQUALS,
@@ -319,12 +319,6 @@
                         ]
                     ]
                 ], [
-<<<<<<< HEAD
-=======
-                    // TODO Translate
-                    'caption' => 'Sharex',
-                    'icon' => 'share',
->>>>>>> 0001ff0d
                     'hide_caption' => true,
                     'icon' => 'share',
                     'action_alias' => 'exface.Core.WidgetSetupShareForUsers',
@@ -372,11 +366,11 @@
 
     /**
      * Set to FALSE to disable saving/loading widget setups entirely
-     * 
+     *
      * @uxon-property setups_enabled
      * @uxon-type boolean
      * @uxon-default true
-     * 
+     *
      * @param bool $trueOrFalse
      * @return $this
      */
@@ -385,7 +379,7 @@
         $this->setupsDisabled = ! $trueOrFalse;
         return $this;
     }
-    
+
     public function hasSetups() : bool
     {
         return $this->setupsDisabled === false && ! $this->isDisabled() && $this->getDataWidget()->getConfiguratorSetupsEnabled() === true;
