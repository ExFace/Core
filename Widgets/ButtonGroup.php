--- conflicted
+++ resolved
@@ -1,219 +1,139 @@
-<<<<<<< HEAD
-<?php
-namespace exface\Core\Widgets;
-
-use exface\Core\Interfaces\Widgets\iHaveButtons;
-use exface\Core\Interfaces\Widgets\iHaveIcon;
-use exface\Core\CommonLogic\UxonObject;
-
-/**
- * A group of button widgets with a mutual input widget. 
- * 
- * Depending on the template, a ButtonGroup can be displayed as a list of buttons or even transformed to a menu.
- * 
- * @author Andrej Kabachnik
- *
- */
-class ButtonGroup extends AbstractWidget implements iHaveButtons, iHaveIcon {
-	private $buttons =  array();
-	private $icon_name = null;
-	private $input_widget = null;
-	
-	/**
-	 * (non-PHPdoc)
-	 * @see \exface\Core\Interfaces\Widgets\iHaveButtons::get_buttons()
-	 */
-	public function get_buttons() {
-		return $this->buttons;
-	}
-	
-	/**
-	 * Defines the contained buttons via array of button definitions.
-	 * 
-	 * @uxon-property buttons
-	 * @uxon-type Button[]
-	 * 
-	 * (non-PHPdoc)
-	 * @see \exface\Core\Interfaces\Widgets\iHaveButtons::set_buttons()
-	 */
-	public function set_buttons(array $buttons_array) {
-		if (!is_array($buttons_array)) return false;
-		foreach ($buttons_array as $b){
-			$button = $this->get_page()->create_widget('Button', $this, UxonObject::from_anything($b));
-			$this->add_button($button);
-		}
-	}
-	
-	/**
-	 * Adds a button to the group
-	 * @see \exface\Core\Interfaces\Widgets\iHaveButtons::add_button()
-	 */
-	public function add_button(Button $button_widget){
-		$button_widget->set_parent($this);
-		$button_widget->set_input_widget($this->get_input_widget());
-		$button_widget->set_input_widget($this->get_input_widget());
-		$this->buttons[] = $button_widget;
-		return $this;
-	}
-	
-	/**
-	 * Removes a button from the group
-	 * @see \exface\Core\Interfaces\Widgets\iHaveButtons::remove_button()
-	 */
-	public function remove_button(Button $button_widget){
-		if(($key = array_search($button_widget, $this->buttons)) !== false) {
-			unset($this->buttons[$key]);
-		}
-		return $this;
-	}
-	
-	/**
-	 * (non-PHPdoc)
-	 * @see \exface\Core\Interfaces\Widgets\iHaveIcon::get_icon_name()
-	 */
-	public function get_icon_name() {
-		return $this->icon_name;
-	}
-	
-	/**
-	 * Sets the icon for the button group. Use one of the generic icon names or any notation supported by the template.
-	 * 
-	 * @uxon-property icon_name
-	 * @uxon-type string
-	 * 
-	 * 
-	 * @see \exface\Core\Interfaces\Widgets\iHaveIcon::set_icon_name()
-	 */
-	public function set_icon_name($value) {
-		$this->icon_name = $value;
-	}
-	
-	/**
-	 * (non-PHPdoc)
-	 * @see \exface\Core\Widgets\AbstractWidget::get_children()
-	 */
-	public function get_children() {
-		return $this->get_buttons();
-	}
-	
-	/**
-	 * Returns the input widget for buttons in this group. That is the widget, that holds the data,
-	 * the button's actions are supposed to be performed upon. Since button groups can be nested, we
-	 * need to travel up all the group hierarchy to the first parent, which is not a button group and
-	 * thus contains all the buttons (or would contain them if there were no groups).
-	 */
-	protected function get_input_widget(){
-		if (!$this->input_widget){
-			do {
-				$parent = $this->get_parent();
-			} while ($parent instanceof ButtonGroup);
-			$this->input_widget = $parent;
-		}
-		return $this->input_widget;
-	}
-	
-	/**
-	 * 
-	 * {@inheritDoc}
-	 * @see \exface\Core\Interfaces\Widgets\iHaveButtons::has_buttons()
-	 */
-	public function has_buttons() {
-		if (count($this->buttons)) return true;
-		else return false;
-	}
-}
-=======
-<?php
-namespace exface\Core\Widgets;
-use exface\Core\Interfaces\Widgets\iHaveButtons;
-use exface\Core\Interfaces\Widgets\iHaveIcon;
-use exface\Core\CommonLogic\UxonObject;
-
-class ButtonGroup extends AbstractWidget implements iHaveButtons, iHaveIcon {
-	private $buttons =  array();
-	private $icon_name = null;
-	private $input_widget = null;
-	
-	/**
-	 * (non-PHPdoc)
-	 * @see \exface\Core\Interfaces\Widgets\iHaveButtons::get_buttons()
-	 */
-	public function get_buttons() {
-		return $this->buttons;
-	}
-	
-	/**
-	 * (non-PHPdoc)
-	 * @see \exface\Core\Interfaces\Widgets\iHaveButtons::set_buttons()
-	 */
-	public function set_buttons(array $buttons_array) {
-		if (!is_array($buttons_array)) return false;
-		foreach ($buttons_array as $b){
-			$button = $this->get_page()->create_widget('Button', $this, UxonObject::from_anything($b));
-			$this->add_button($button);
-		}
-	}
-	
-	/**
-	 * Adds a button to the group
-	 * @see \exface\Core\Interfaces\Widgets\iHaveButtons::add_button()
-	 */
-	public function add_button($button_widget){
-		$button_widget->set_parent($this);
-		$button_widget->set_input_widget($this->get_input_widget());
-		$this->buttons[] = $button_widget;
-	}
-	
-	/**
-	 * (non-PHPdoc)
-	 * @see \exface\Core\Interfaces\Widgets\iHaveIcon::get_icon_name()
-	 */
-	public function get_icon_name() {
-		return $this->icon_name;
-	}
-	
-	/**
-	 * (non-PHPdoc)
-	 * @see \exface\Core\Interfaces\Widgets\iHaveIcon::set_icon_name()
-	 */
-	public function set_icon_name($value) {
-		$this->icon_name = $value;
-	}
-	
-	/**
-	 * (non-PHPdoc)
-	 * @see \exface\Core\Widgets\AbstractWidget::get_children()
-	 */
-	public function get_children() {
-		return $this->get_buttons();
-	}
-	
-	/**
-	 * Returns the input widget for buttons in this group. That is the widget, that holds the data,
-	 * the button's actions are supposed to be performed upon. Since button groups can be nested, we
-	 * need to travel up all the group hierarchy to the first parent, which is not a button group and
-	 * thus contains all the buttons (or would contain them if there were no groups).
-	 */
-	protected function get_input_widget(){
-		if (!$this->input_widget){
-			$parent = $this;
-			while (!$parent instanceof Dialog && !$parent instanceof DataTable && !is_null($parent->get_parent())) {
-				$parent = $parent->get_parent();
-			}
-			$this->input_widget = $parent;
-		}
-		return $this->input_widget;
-	}
-	
-	/**
-	 * 
-	 * {@inheritDoc}
-	 * @see \exface\Core\Interfaces\Widgets\iHaveButtons::has_buttons()
-	 */
-	public function has_buttons() {
-		if (count($this->buttons)) return true;
-		else return false;
-	}
-}
->>>>>>> f5750722
+<?php
+namespace exface\Core\Widgets;
+
+use exface\Core\Interfaces\Widgets\iHaveButtons;
+use exface\Core\Interfaces\Widgets\iHaveIcon;
+use exface\Core\CommonLogic\UxonObject;
+
+/**
+ * A group of button widgets with a mutual input widget. 
+ * 
+ * Depending on the template, a ButtonGroup can be displayed as a list of buttons or even transformed to a menu.
+ * 
+ * @author Andrej Kabachnik
+ *
+ */
+class ButtonGroup extends AbstractWidget implements iHaveButtons, iHaveIcon {
+	private $buttons =  array();
+	private $icon_name = null;
+	private $input_widget = null;
+	private $input_widget_id = null;
+	
+	/**
+	 * (non-PHPdoc)
+	 * @see \exface\Core\Interfaces\Widgets\iHaveButtons::get_buttons()
+	 */
+	public function get_buttons() {
+		return $this->buttons;
+	}
+	
+	/**
+	 * Defines the contained buttons via array of button definitions.
+	 * 
+	 * @uxon-property buttons
+	 * @uxon-type Button[]
+	 * 
+	 * (non-PHPdoc)
+	 * @see \exface\Core\Interfaces\Widgets\iHaveButtons::set_buttons()
+	 */
+	public function set_buttons(array $buttons_array) {
+		if (!is_array($buttons_array)) return false;
+		foreach ($buttons_array as $b){
+			$button = $this->get_page()->create_widget('Button', $this, UxonObject::from_anything($b));
+			$this->add_button($button);
+		}
+	}
+	
+	/**
+	 * Adds a button to the group
+	 * @see \exface\Core\Interfaces\Widgets\iHaveButtons::add_button()
+	 */
+	public function add_button(Button $button_widget){
+		$button_widget->set_parent($this);
+		$button_widget->set_input_widget($this->get_input_widget());
+		$button_widget->set_input_widget($this->get_input_widget());
+		$this->buttons[] = $button_widget;
+		return $this;
+	}
+	
+	/**
+	 * Removes a button from the group
+	 * @see \exface\Core\Interfaces\Widgets\iHaveButtons::remove_button()
+	 */
+	public function remove_button(Button $button_widget){
+		if(($key = array_search($button_widget, $this->buttons)) !== false) {
+			unset($this->buttons[$key]);
+		}
+		return $this;
+	}
+	
+	/**
+	 * (non-PHPdoc)
+	 * @see \exface\Core\Interfaces\Widgets\iHaveIcon::get_icon_name()
+	 */
+	public function get_icon_name() {
+		return $this->icon_name;
+	}
+	
+	/**
+	 * Sets the icon for the button group. Use one of the generic icon names or any notation supported by the template.
+	 * 
+	 * @uxon-property icon_name
+	 * @uxon-type string
+	 * 
+	 * 
+	 * @see \exface\Core\Interfaces\Widgets\iHaveIcon::set_icon_name()
+	 */
+	public function set_icon_name($value) {
+		$this->icon_name = $value;
+	}
+	
+	/**
+	 * (non-PHPdoc)
+	 * @see \exface\Core\Widgets\AbstractWidget::get_children()
+	 */
+	public function get_children() {
+		return $this->get_buttons();
+	}
+	
+	/**
+	 * Returns the input widget for buttons in this group. That is the widget, that holds the data,
+	 * the button's actions are supposed to be performed upon. Since button groups can be nested, we
+	 * need to travel up all the group hierarchy to the first parent, which is not a button group and
+	 * thus contains all the buttons (or would contain them if there were no groups).
+	 */
+	protected function get_input_widget(){
+		if (!$this->input_widget){
+			if ($this->input_widget_id){
+				$this->input_widget = $this->get_ui()->get_widget($this->input_widget_id, $this->get_page_id());
+			} else {
+				$parent = $this->parent();
+				while (!($parent instanceof iHaveButtons) || ($parent instanceof ButtonGroup) || !is_null($parent)) {
+					$parent = $parent->get_parent();
+				}
+				$this->input_widget = $parent;
+			}
+		}
+		return $this->input_widget;
+	}
+	
+	/**
+	 * 
+	 * {@inheritDoc}
+	 * @see \exface\Core\Interfaces\Widgets\iHaveButtons::has_buttons()
+	 */
+	public function has_buttons() {
+		if (count($this->buttons)) return true;
+		else return false;
+	}
+	
+	public function get_input_widget_id() {
+		return $this->input_widget_id;
+	}
+	
+	public function set_input_widget_id($value) {
+		$this->input_widget_id = $value;
+		return $this;
+	}  
+}
 ?>