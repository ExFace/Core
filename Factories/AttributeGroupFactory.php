<?php
namespace exface\Core\Factories;

use exface\Core\CommonLogic\Model\CustomAttribute;
use exface\Core\Interfaces\Model\MetaObjectInterface;
use exface\Core\CommonLogic\Model\AttributeGroup;
use exface\Core\Interfaces\Model\MetaAttributeGroupInterface;
use exface\Core\Interfaces\Model\MetaAttributeListInterface;
use exface\Core\Interfaces\Model\MetaAttributeInterface;

abstract class AttributeGroupFactory extends AbstractStaticFactory
{

    /**
     *
     * @param MetaObjectInterface $object
     * @param null                $alias
     * @param callable|null       $sorter
     * @return AttributeGroup
     */
<<<<<<< HEAD
    public static function createForObject(MetaObjectInterface $object, $alias = null) : MetaAttributeGroupInterface
=======
    public static function createForObject(MetaObjectInterface $object, $alias = null, callable $sorter = null) : MetaAttributeGroupInterface
>>>>>>> e6a2739c
    {
        $exface = $object->getWorkbench();
        $group = new AttributeGroup($exface, $object);
        $group->setAlias($alias);
        
        if (mb_substr($alias, 0, 1) === '~') {
            if (strcasecmp($alias, MetaAttributeGroupInterface::ALL) === 0) {
                // The ~ALL group should list visible hidden attributes at the very end
                $hidden_attrs = [];
                foreach ($object->getAttributes() as $attr) {
                    if ($attr->isHidden() === false) {
                        $group->add($attr);
                    } else {
                        $hidden_attrs[] = $attr;
                    }
                }
                if (empty($hidden_attrs) === false) {
                    foreach ($hidden_attrs as $attr) {
                        $group->add($attr);
                    }
                }
            } else {
                $spells = explode('~', substr($alias, 1));
                foreach (static::getAttributesByMagic($object->getAttributes(), $spells) as $attr) {
                    $group->add($attr);
                }
            }
        } else {
            // TODO Load aliases from group models (as soon as attribute groups become available in the model)
        }
        
        if($sorter !== null) {
            $group->sort($sorter);
        } else {
            $group->sortByDefaultDisplayOrder();
        }
        
        return $group;
    }
    
    /**
     * 
     * @param MetaAttributeListInterface $attributeList
     * @param array $spells
     * @return MetaAttributeListInterface
     */
    protected static function getAttributesByMagic(MetaAttributeListInterface $attributeList, array $spells) : MetaAttributeListInterface
    {
        if (empty($spells)) {
            return $attributeList;
        }
        
        $fullSpell = array_shift($spells);
        $fullSpell = explode(':', $fullSpell);
        $spell = mb_trim($fullSpell[0]);
        
        $components = count($fullSpell) ? $fullSpell[1] : "";
        $components = empty($components) ? [] : explode(',', $components);
        
        if (str_starts_with($spell, '!')) {
            $invert = true;
            $alias = '~' . substr($spell, 1);
        } else {
            $invert = false;
            $alias = '~' . $spell;
        }
        
        switch ($alias) {
            case MetaAttributeGroupInterface::VISIBLE:
                $attributeList = $attributeList->filter(function(MetaAttributeInterface $attr) use ($invert) {
                    return $invert XOR ! $attr->isHidden();
                });
                break;
            case MetaAttributeGroupInterface::EDITABLE:
                $attributeList = $attributeList->filter(function(MetaAttributeInterface $attr) use ($invert) {
                   return $invert XOR $attr->isEditable(); 
                });
                break;
            case MetaAttributeGroupInterface::REQUIRED:
                $attributeList = $attributeList->filter(function(MetaAttributeInterface $attr) use ($invert) {
                    return $invert XOR $attr->isRequired();
                });
                break;
            case MetaAttributeGroupInterface::DEFAULT_DISPLAY:
                $attributeList = $attributeList->filter(function(MetaAttributeInterface $attr) use ($invert) {
                    return $invert XOR $attr->getDefaultDisplayOrder() > 0;
                });
                // If no attributes are marked with a default display position, include the label
                // if there is one
                if ($attributeList->isEmpty() === true && $attributeList->getMetaObject()->hasLabelAttribute() === true) {
                    $attributeList->add($attributeList->getMetaObject()->getLabelAttribute());
                }
                $attributeList->sortByDefaultDisplayOrder();
                break;
            case MetaAttributeGroupInterface::WRITABLE:
                $attributeList = $attributeList->filter(function(MetaAttributeInterface $attr) use ($invert) {
                    return $invert XOR $attr->isWritable();
                });
                break;
            case MetaAttributeGroupInterface::READABLE:
                $attributeList = $attributeList->filter(function(MetaAttributeInterface $attr) use ($invert) {
                    return $invert XOR $attr->isReadable();
                });
                break;
            case MetaAttributeGroupInterface::COPYABLE:
                $attributeList = $attributeList->filter(function(MetaAttributeInterface $attr) use ($invert) {
                    return $invert XOR $attr->isCopyable();
                });
                break;
            case MetaAttributeGroupInterface::CUSTOM:
                $attributeList = $attributeList->filter(function(MetaAttributeInterface $attr) use ($invert, $components) {
                    if(!$attr instanceof CustomAttribute) {
                        return $invert;
                    }

                    if($invert) {
                        return false;
                    }
                    
                    $categories = $attr->getCategories();
                    foreach ($components as $component) {
                        $component = mb_trim($component, ' \n\r\t\v\0');
                        $invertResult = str_starts_with($component, '!');
                        $component = mb_trim($component, '!');
                        $result = ($invertResult XOR in_array($component,$categories,true));
                        if($result === false) {
                            return false;
                        }
                    }
                    
                    return true;
                });
                break;
        }
        
        return static::getAttributesByMagic($attributeList, $spells);
    }
}<|MERGE_RESOLUTION|>--- conflicted
+++ resolved
@@ -18,11 +18,7 @@
      * @param callable|null       $sorter
      * @return AttributeGroup
      */
-<<<<<<< HEAD
-    public static function createForObject(MetaObjectInterface $object, $alias = null) : MetaAttributeGroupInterface
-=======
     public static function createForObject(MetaObjectInterface $object, $alias = null, callable $sorter = null) : MetaAttributeGroupInterface
->>>>>>> e6a2739c
     {
         $exface = $object->getWorkbench();
         $group = new AttributeGroup($exface, $object);
