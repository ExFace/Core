--- conflicted
+++ resolved
@@ -210,15 +210,9 @@
      * It's just a shortcut in case you do not have the widget object at
      * hand, but know it's ID and the resource, where it resides.
      *
-<<<<<<< HEAD
-     * @param strig $widget_id            
+     * @param string $widget_id            
      * @param string $page_alias            
-     * @return \exface\Templates\jeasyui\Widgets\jeasyuiAbstractWidget
-=======
-     * @param string $widget_id            
-     * @param string $page_id            
      * @return AbstractJqueryElement
->>>>>>> aefa82be
      */
     public function getElementByWidgetId($widget_id, $page_alias)
     {
