<?php
namespace exface\Core\Templates\Placeholders;

use exface\Core\CommonLogic\TemplateRenderer\AbstractPlaceholderResolver;
use exface\Core\Interfaces\Facades\FacadeInterface;

/**
 * Resolves placeholders to URLs of UI pages: `~url:page_alias`.
 * 
 * If no page alias as given, the URL will point to the index page.
 *
 * @author Andrej Kabachnik
 */
class UrlPlaceholders extends AbstractPlaceholderResolver
{
    private $facade = null;
    
    /**
     * 
     * @param FacadeInterface $facade
     * @param string $prefix
     */
    public function __construct(FacadeInterface $facade, string $prefix = '~url:')
    {
<<<<<<< HEAD
        $this->prefix = $prefix ?? '';
=======
        $this->setPrefix($prefix);
>>>>>>> 0615ccaf
        $this->facade = $facade;
    }

    /**
     * 
     * {@inheritDoc}
     * @see \exface\Core\Interfaces\TemplateRenderers\PlaceholderResolverInterface::resolve()
     */
    public function resolve(array $placeholders) : array
    {     
        $vals = [];
        foreach ($this->filterPlaceholders($placeholders) as $placeholder) {
            $pageSelectorString = $this->stripPrefix($placeholder);
            if ($pageSelectorString === '') {
                $val = $this->facade->buildUrlToSiteRoot();
            } else {
                $val = $this->facade->buildUrlToPage($pageSelectorString);
            }
            $vals[$placeholder] = $val;
        }
        return $vals;
    }
}<|MERGE_RESOLUTION|>--- conflicted
+++ resolved
@@ -22,11 +22,7 @@
      */
     public function __construct(FacadeInterface $facade, string $prefix = '~url:')
     {
-<<<<<<< HEAD
-        $this->prefix = $prefix ?? '';
-=======
         $this->setPrefix($prefix);
->>>>>>> 0615ccaf
         $this->facade = $facade;
     }
 
