--- conflicted
+++ resolved
@@ -77,11 +77,7 @@
     {
         $this->workbench = $configRenderer->getWorkbench();
         $this->rowRenderer = $baseRowRenderer;
-<<<<<<< HEAD
-        $this->prefix = $dataRowPlaceholdersPrefix ?? '';
-=======
         $this->setPrefix($dataRowPlaceholdersPrefix ?? '');
->>>>>>> 0615ccaf
         
         $configRenderer->setIgnoreUnknownPlaceholders(true);
         $renderedUxon = UxonObject::fromJson($configRenderer->render($configUxon->toJson()));
