<?php
namespace exface\Core\Templates\Placeholders;

use exface\Core\CommonLogic\TemplateRenderer\AbstractPlaceholderResolver;
use exface\Core\Interfaces\Facades\FacadeInterface;
use exface\Core\DataTypes\StringDataType;
use exface\Core\Exceptions\RuntimeException;

/**
 * Resolves placeholders to facade propertis: `~facade:property`.
 * 
 * Technically this resolver calls the getter method of the property - e.g.
 * `~facade:theme` is resolved by calling `getTheme()` on the facade.
 * 
 * Common placeholders:
 * - `~facade:theme`
 * - `~facade:file_version_hash`
 *
 * @author Andrej Kabachnik
 */
class FacadePlaceholders extends AbstractPlaceholderResolver
{
    private $facade = null;
    
    /**
     * 
     * @param FacadeInterface $facade
     * @param string $prefix
     */
    public function __construct(FacadeInterface $facade, string $prefix = '~facade:')
    {
<<<<<<< HEAD
        $this->prefix = $prefix ?? '';
=======
        $this->setPrefix($prefix);
>>>>>>> 0615ccaf
        $this->facade = $facade;
    }

    /**
     * 
     * {@inheritDoc}
     * @see \exface\Core\Interfaces\TemplateRenderers\PlaceholderResolverInterface::resolve()
     */
    public function resolve(array $placeholders) : array
    {     
        $vals = [];
        foreach ($this->filterPlaceholders($placeholders) as $placeholder) {
            $option = $this->stripPrefix($placeholder);
            $methodName = 'get' . StringDataType::convertCaseUnderscoreToPascal($option);
            if (method_exists($this->facade, $methodName)) {
                $val = call_user_func([$this->facade, $methodName]);
            } else {
                throw new RuntimeException('Unknown placehodler "' . $placeholder . '" found in template!');
            }
            $vals[$placeholder] = $val;
        }
        return $vals;
    }
}<|MERGE_RESOLUTION|>--- conflicted
+++ resolved
@@ -29,11 +29,7 @@
      */
     public function __construct(FacadeInterface $facade, string $prefix = '~facade:')
     {
-<<<<<<< HEAD
-        $this->prefix = $prefix ?? '';
-=======
         $this->setPrefix($prefix);
->>>>>>> 0615ccaf
         $this->facade = $facade;
     }
 
