--- conflicted
+++ resolved
@@ -31,11 +31,7 @@
      */
     public function __construct(DataSheetInterface $dataSheet, string $prefix = "~data:")
     {
-<<<<<<< HEAD
-        $this->prefix = $prefix ?? '';
-=======
         $this->setPrefix($prefix);
->>>>>>> 0615ccaf
         $this->dataSheet = $dataSheet;
     }
 
