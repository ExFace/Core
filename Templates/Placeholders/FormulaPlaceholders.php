--- conflicted
+++ resolved
@@ -30,11 +30,7 @@
      */
     public function __construct(WorkbenchInterface $workbench, DataSheetInterface $dataSheet = null, $rowNo = null, string $prefix = '=')
     {
-<<<<<<< HEAD
-        $this->prefix = $prefix ?? '';
-=======
         $this->setPrefix($prefix);
->>>>>>> 0615ccaf
         $this->workbench = $workbench;
         $this->dataSheet = $dataSheet;
         $this->rowNumber = $rowNo;
