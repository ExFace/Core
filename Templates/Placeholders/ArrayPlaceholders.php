--- conflicted
+++ resolved
@@ -25,11 +25,7 @@
      */
     public function __construct(array $placeholders, string $prefix = '')
     {
-<<<<<<< HEAD
-        $this->prefix = $prefix ?? '';
-=======
         $this->setPrefix($prefix);
->>>>>>> 0615ccaf
         $this->placeholders = $placeholders;
     }
 
