<?php
namespace exface\Core\QueryBuilders;

use exface\Core\Exceptions\QueryBuilderException;
use exface\Core\CommonLogic\Model\RelationPath;
use exface\Core\DataTypes\DateDataType;
use exface\Core\CommonLogic\Model\Aggregator;
use exface\Core\DataTypes\AggregatorFunctionsDataType;
use exface\Core\Interfaces\DataTypes\DataTypeInterface;
use exface\Core\Interfaces\DataSources\DataConnectionInterface;
use exface\Core\CommonLogic\DataQueries\DataQueryResultData;
use exface\Core\Interfaces\DataSources\DataQueryResultDataInterface;

/**
 * A query builder for MySQL.
 *
 * See `AbstractSqlBuilder` for available data address options!
 * 
 * @see AbstractSqlBuilder
 *
 * @author Andrej Kabachnik
 *        
 */
class MySqlBuilder extends AbstractSqlBuilder
{
    /**
     * 
     * {@inheritDoc}
     * @see \exface\Core\QueryBuilders\AbstractSqlBuilder::getShortAliasMaxLength()
     */
    protected function getShortAliasMaxLength() : int
    {
        return 64;
    }
    
    /**
     * In MySQL the select query is pretty straight-forward: there is no need to create nested queries,
     * since MySQL natively supports selecting pages (LIMIT).
     * However, if aggregators (GROUP BY) are used, we still need
     * to distinguish between core and enrichment elements in order to join enrchichment stuff after all
     * the aggregating had been done.
     *
     * @see AbstractSqlBuilder::buildSqlQuerySelect()
     */
    public function buildSqlQuerySelect()
    {
        $filter_object_ids = array();
        $where = '';
        $having = '';
        $group_by = '';
        $group_safe_attribute_aliases = array();
        $order_by = '';
        $selects = array();
        $select = '';
        $joins = array();
        $join = '';
        $enrichment_selects = [];
        $enrichment_select = '';
        $enrichment_joins = array();
        $enrichment_join = '';
        $limit = '';
        
        // WHERE & HAVING
        $where = $this->buildSqlWhere($this->getFilters());
        $having = $this->buildSqlHaving($this->getFilters());
        $joins = $this->buildSqlJoins($this->getFilters());
        $filter_object_ids = $this->getFilters()->getObjectIdsSafeForAggregation();
        
        // Object data source property SQL_SELECT_WHERE -> WHERE
        if ($custom_where = $this->getMainObject()->getDataAddressProperty('SQL_SELECT_WHERE')) {
            $where = $this->appendCustomWhere($where, $custom_where);
        }
        
        $where = $where ? "\n WHERE " . $where : '';
        $having = $having ? "\n HAVING " . $having : '';
        
        // GROUP BY
        $group_uid_alias = '';
        foreach ($this->getAggregations() as $qpart) {
            $group_by .= ', ' . $this->buildSqlGroupBy($qpart);
            if (! $group_uid_alias) {
                if ($rel_path = $qpart->getAttribute()->getRelationPath()->toString()) {
                    $group_uid_alias = RelationPath::relationPathAdd($rel_path, $this->getMainObject()->getRelatedObject($rel_path)->getUidAttributeAlias());
                }
            }
        }
        $group_by = $group_by ? ' GROUP BY ' . substr($group_by, 2) : '';
        if ($group_uid_alias) {
            // $this->addAttribute($group_uid_alias);
        }
        
        // SELECT
        /* @var $qpart \exface\Core\CommonLogic\QueryBuilder\QueryPartSelect */
        foreach ($this->getAttributes() as $qpart) {
            // First see, if the attribute has some kind of special data type (e.g. binary)
            if ($qpart->getAttribute()->getDataAddressProperty('SQL_DATA_TYPE') == 'binary') {
                $this->addBinaryColumn($qpart->getAlias());
            }
            
            if ($group_by && $qpart->getAttribute()->getAlias() === $qpart->getAttribute()->getObject()->getUidAttributeAlias() && ! $qpart->getAggregator()) {
                // If the query has a GROUP BY, we need to put the UID-Attribute in the core select as well as in the enrichment select
                // otherwise the enrichment joins won't work! Be carefull to apply this rule only to the plain UID column, not to columns
                // using the UID with aggregate functions
                $selects[] = $this->buildSqlSelect($qpart, null, null, null, new Aggregator($this->getWorkbench(), AggregatorFunctionsDataType::MAX));
                $enrichment_selects[] = $this->buildSqlSelect($qpart, 'EXFCOREQ', $this->getShortAlias($qpart->getColumnKey()));
<<<<<<< HEAD
            } elseif (! $group_by || $qpart->getAggregator() || $this->isAggregatedBy($qpart->getDataAddress())) {
=======
            } elseif (! $group_by || $qpart->getAggregator() || $this->isAggregatedBy($qpart)) {
>>>>>>> 9bc2dd9b
                // If we are not aggregating or the attribute has a group function, add it regulary
                $selects[] = $this->buildSqlSelect($qpart);
                $joins = array_merge($joins, $this->buildSqlJoins($qpart));
                $group_safe_attribute_aliases[] = $qpart->getAttribute()->getAliasWithRelationPath();
            } elseif (in_array($qpart->getAttribute()->getObject()->getId(), $filter_object_ids) !== false) {
                // If aggregating, also add attributes, that are aggregated over or can be assumed unique due to set filters
                $rels = $qpart->getUsedRelations();
                $first_rel = false;
                if (! empty($rels)) {
                    $first_rel = reset($rels);
                    $first_rel_qpart = $this->addAttribute($first_rel->getAlias());
                    // IDEA this does not support relations based on custom sql. Perhaps this needs to change
                    $selects[] = $this->buildSqlSelect($first_rel_qpart, null, null, $first_rel_qpart->getAttribute()->getDataAddress(), ($group_by ? new Aggregator($this->getWorkbench(), AggregatorFunctionsDataType::MAX) : null));
                }
                $enrichment_select[] = $this->buildSqlSelect($qpart);
                $enrichment_joins = array_merge($enrichment_joins, $this->buildSqlJoins($qpart, 'exfcoreq'));
                $joins = array_merge($joins, $this->buildSqlJoins($qpart));
                $group_safe_attribute_aliases[] = $qpart->getAttribute()->getAliasWithRelationPath();
            } elseif ($group_by && $this->getAggregation($qpart->getAttribute()->getRelationPath()->toString())) {
                // If aggregating, also add attributes, that belong directly to objects, we are aggregating 
                // over (they can be assumed unique too, since their object is unique per row)
                $selects[] = $this->buildSqlSelect($qpart, null, null, null, new Aggregator($this->getWorkbench(), AggregatorFunctionsDataType::MAX));
                $joins = array_merge($joins, $this->buildSqlJoins($qpart));
                $group_safe_attribute_aliases[] = $qpart->getAttribute()->getAliasWithRelationPath();
            }
        }
        
        // Core SELECT
        $select = implode(', ', array_unique(array_filter($selects)));
        
        // Enrichment SELECT
        $enrichment_select = implode(', ', array_unique(array_filter($enrichment_selects)));
        $enrichment_select = 'EXFCOREQ' . $this->getAliasDelim() . '*' . ($enrichment_select ? ', ' . $enrichment_select : '');
        
        // FROM
        $from = $this->buildSqlFrom();
        
        // JOINs
        $join = implode(' ', $joins);
        $enrichment_join = implode(' ', $enrichment_joins);
        
        // ORDER BY
        foreach ($this->getSorters() as $qpart) {
            // A sorter can only be used, if there is no GROUP BY, or the sorted attribute has unique values within the group
            /*
             * if (!$this->getAggregations() || in_array($qpart->getAttribute()->getAliasWithRelationPath(), $group_safe_attribute_aliases)){
             * $order_by .= ', ' . $this->buildSqlOrderBy($qpart);
             * }
             */
            $order_by .= ', ' . $this->buildSqlOrderBy($qpart);
        }
        $order_by = $order_by ? ' ORDER BY ' . substr($order_by, 2) : '';
        
        $distinct = $this->getSelectDistinct() ? 'DISTINCT ' : '';
        
        if ($this->getLimit() > 0) {
            // Increase limit by one to check if there are more rows (see AbstractSqlBuilder::read())
            $limit = ' LIMIT ' . ($this->getLimit()+1) . ' OFFSET ' . $this->getOffset();
        }
        
        if ($this->isEnrichmentAllowed() && (($group_by && $where) || $this->getSelectDistinct())) {
            $query = "\n SELECT " . $distinct . $enrichment_select . " FROM (SELECT " . $select . " FROM " . $from . $join . $where . $group_by . $having . $order_by . ") EXFCOREQ " . $enrichment_join . $order_by . $limit;
        } else {
            $query = "\n SELECT " . $distinct . $select . " FROM " . $from . $join . $where . $group_by . $order_by . $having . $limit;
        }
        
        return $query;
    }
    
    /**
     * Returns TRUE if this query can use core/enrichment separation and FALSE otherwise.
     * 
     * Override this method to control enrichment in special constellations.
     * 
     * @return bool
     */
    protected function isEnrichmentAllowed() : bool
    {
        return true;
    }

    public function buildSqlQueryTotals()
    {
        $totals_joins = array();
        $totals_core_selects = array();
        $totals_selects = array();
        if (count($this->getTotals()) > 0) {
            // determine all joins, needed to perform the totals functions
            foreach ($this->getTotals() as $qpart) {
                $totals_selects[] = $this->buildSqlSelect($qpart, 'EXFCOREQ', $this->getShortAlias($qpart->getColumnKey()), null, $qpart->getTotalAggregator());
                $totals_core_selects[] = $this->buildSqlSelect($qpart);
                $totals_joins = array_merge($totals_joins, $this->buildSqlJoins($qpart));
            }
        }
        
        if ($group_by) {
            $totals_core_selects[] = $this->buildSqlSelect($this->getAttribute($this->getMainObject()->getUidAttributeAlias()), null, null, null, new Aggregator($this->getWorkbench(), AggregatorFunctionsDataType::MAX));
        }
        
        // filters -> WHERE
        $totals_where = $this->buildSqlWhere($this->getFilters());
        $totals_having = $this->buildSqlHaving($this->getFilters());
        $totals_joins = array_merge($totals_joins, $this->buildSqlJoins($this->getFilters()));
        // Object data source property SQL_SELECT_WHERE -> WHERE
        if ($custom_where = $this->getMainObject()->getDataAddressProperty('SQL_SELECT_WHERE')) {
            $totals_where = $this->appendCustomWhere($totals_where, $custom_where);
        }
        // GROUP BY
        foreach ($this->getAggregations() as $qpart) {
            $group_by .= ', ' . $this->buildSqlGroupBy($qpart);
            $totals_joins = array_merge($totals_joins, $this->buildSqlJoins($qpart));
        }
        
        $totals_select = count($totals_selects) ? ', ' . implode(",\n", $totals_selects) : '';
        $totals_core_select = implode(",\n", $totals_core_selects);
        $totals_from = $this->buildSqlFrom();
        $totals_join = implode("\n ", $totals_joins);
        $totals_where = $totals_where ? "\n WHERE " . $totals_where : '';
        $totals_having = $totals_having ? "\n WHERE " . $totals_having : '';
        $totals_group_by = $group_by ? "\n GROUP BY " . substr($group_by, 2) : '';
        
        // This is a bit of a dirty hack to get the COUNT(*) right if there is a GROUP BY. Just enforce the use of a query with enrichment
        if ($group_by && ! $totals_core_select) {
            $totals_core_select = '1';
        }
        
        if ($totals_core_select) {
            $totals_query = "\n SELECT COUNT(*) AS EXFCNT " . $totals_select . " FROM (SELECT " . $totals_core_select . ' FROM ' . $totals_from . $totals_join . $totals_where . $totals_group_by . $totals_having . ") EXFCOREQ";
        } else {
            $totals_query = "\n SELECT COUNT(*) AS EXFCNT FROM " . $totals_from . $totals_join . $totals_where . $totals_group_by . $totals_having;
        }
        
        return $totals_query;
    }

    /**
     * 
     * {@inheritDoc}
     * @see \exface\Core\QueryBuilders\AbstractSqlBuilder::prepareWhereValue()
     */
    protected function prepareWhereValue($value, DataTypeInterface $data_type, $sql_data_type = NULL)
    {
        if ($data_type instanceof DateDataType) {
            $output = "{ts '" . $value . "'}";
        } else {
            $output = parent::prepareWhereValue($value, $data_type, $sql_data_type);
        }
        return $output;
    }

    /**
     * 
     * {@inheritDoc}
     * @see \exface\Core\QueryBuilders\AbstractSqlBuilder::buildSqlSelectNullCheckFunctionName()
     */
    protected function buildSqlSelectNullCheckFunctionName()
    {
        return 'IFNULL';
    }    

    /**
     * Special DELETE builder for MySQL because MySQL does not support table aliases in the DELETE query.
     * Thus, they must be removed from all the generated filters and other parts of the query.
     *
     * @see AbstractSqlBuilder::delete()
     */
    function delete(DataConnectionInterface $data_connection) : DataQueryResultDataInterface
    {
        // filters -> WHERE
        // Relations (joins) are not supported in delete clauses, so check for them first!
        if (count($this->getFilters()->getUsedRelations()) > 0) {
            throw new QueryBuilderException('Filters over attributes of related objects are not supported in DELETE queries!');
        }
        /* This was an unfinished attempt to overcome the filtering problem at least for filters like RELATION__UID.
         * didn't have time to test it thoroughly. May come back later.
        foreach ($this->getFilters()->getFilters() as $qpart) {
            $rels = $qpart->getUsedRelations();
            switch (count($rels)) {
                case 0: continue;
                case 1:
                    $rel = reset($rels);
                    if ($rel->isForwardRelation() && $this->getMainObject()->isExactly($rel->getLeftObject())) {
                        $this->getFilters()->removeFilter($qpart);
                        $this->addFilterFromString($rel->getLeftKeyAttribute()->getAlias(), $qpart->getCompareValue(), $qpart->getComparator());
                        break;
                    }
                default:
                    throw new QueryBuilderException('Filters over attributes of related objects are not supported in DELETE queries!');
            }
        }*/
        $where = $this->buildSqlWhere($this->getFilters());
        $where = $where ? "\n WHERE " . $where : '';
        if (! $where)
            throw new QueryBuilderException('Cannot perform update on all objects "' . $this->main_object->getAlias() . '"! Forbidden operation!');
        
        $sql = 'DELETE FROM ' . $this->getMainObject()->getDataAddress() . str_replace($this->getMainObject()->getAlias() . $this->getAliasDelim(), '', $where);
        $query = $data_connection->runSql($sql);
        $cnt = $query->countAffectedRows();
        
        $query->freeResult();
        
        return new DataQueryResultData([], $cnt);
    }
}
?><|MERGE_RESOLUTION|>--- conflicted
+++ resolved
@@ -103,11 +103,7 @@
                 // using the UID with aggregate functions
                 $selects[] = $this->buildSqlSelect($qpart, null, null, null, new Aggregator($this->getWorkbench(), AggregatorFunctionsDataType::MAX));
                 $enrichment_selects[] = $this->buildSqlSelect($qpart, 'EXFCOREQ', $this->getShortAlias($qpart->getColumnKey()));
-<<<<<<< HEAD
-            } elseif (! $group_by || $qpart->getAggregator() || $this->isAggregatedBy($qpart->getDataAddress())) {
-=======
             } elseif (! $group_by || $qpart->getAggregator() || $this->isAggregatedBy($qpart)) {
->>>>>>> 9bc2dd9b
                 // If we are not aggregating or the attribute has a group function, add it regulary
                 $selects[] = $this->buildSqlSelect($qpart);
                 $joins = array_merge($joins, $this->buildSqlJoins($qpart));
