<?php
namespace exface\Core\QueryBuilders;

use exface\Core\Exceptions\QueryBuilderException;
use exface\Core\CommonLogic\QueryBuilder\AbstractQueryBuilder;
use exface\Core\CommonLogic\QueryBuilder\QueryPartFilterGroup;
use exface\Core\CommonLogic\QueryBuilder\QueryPartAttribute;
use exface\Core\CommonLogic\QueryBuilder\QueryPartFilter;
use exface\Core\CommonLogic\Model\RelationPath;
use exface\Core\Exceptions\DataTypes\DataTypeCastingError;
use exface\Core\DataTypes\NumberDataType;
use exface\Core\DataConnectors\AbstractSqlConnector;
use exface\Core\CommonLogic\DataQueries\SqlDataQuery;
use exface\Core\CommonLogic\QueryBuilder\QueryPartSelect;
use exface\Core\Interfaces\Model\MetaRelationInterface;
use exface\Core\CommonLogic\DataSheets\DataAggregation;
use exface\Core\DataTypes\StringDataType;
use exface\Core\DataTypes\BooleanDataType;
use exface\Core\DataTypes\DateDataType;
use exface\Core\Interfaces\Model\AggregatorInterface;
use exface\Core\DataTypes\AggregatorFunctionsDataType;
use exface\Core\CommonLogic\Model\Aggregator;
use exface\Core\Exceptions\Model\MetaAttributeNotFoundError;
use exface\Core\Interfaces\DataTypes\DataTypeInterface;
use exface\Core\Factories\QueryBuilderFactory;
use exface\Core\Interfaces\Model\MetaAttributeInterface;
use exface\Core\DataTypes\RelationTypeDataType;
use exface\Core\CommonLogic\DataSheets\DataColumn;
use exface\Core\CommonLogic\DataQueries\DataQueryResultData;
use exface\Core\Interfaces\DataSources\DataQueryResultDataInterface;
use exface\Core\Interfaces\DataSources\DataConnectionInterface;
use exface\Core\DataTypes\JsonDataType;
use exface\Core\DataTypes\TimeDataType;
use exface\Core\Interfaces\Model\MetaObjectInterface;
use exface\Core\DataTypes\ComparatorDataType;
use exface\Core\Interfaces\Model\CompoundAttributeInterface;
use exface\Core\Exceptions\RuntimeException;
use exface\Core\DataTypes\BinaryDataType;
use exface\Core\DataTypes\UUIDDataType;

/**
 * A query builder for generic SQL syntax.
 *
 * ## Data addresses
 *
 * The data address of an object stored in an SQL database can be a table name,
 * or any SQL usable within the FROM clause. Placeholders for filters can
 * be used as usual (e.g. `[#my_attribute_alias#]` for the value of a filter on
 * the attribute my_attribute_alias of the current object - making it a
 * mandatory filter).
 *
 * The data address of an attribute stored in an SQL database can be a column
 * name or any SQL usable in the SELECT clause. Custom SQL must be enclosed
 * in regular braces `()` to ensure it is correctly distinguished from column
 * names.
 *
 * Placeholders can be used within these custom data addresses. On object level
 * the [#~alias#] placehloder will be replaced by the alias of the current object.
 * This is especially usefull to prevent table alias collisions in custom
 * subselects:
 *
 * `(SELECT mt_[#~alias#].my_column FROM my_table mt_[#~alias#] WHERE ... )`
 *
 * This way you can control which uses of my_table are unique within the
 * generated SQL.
 *
 * On attribute level any other attribute alias can be used as placeholder
 * additionally to `[#~alias#]`. Thus, attribute addresses can be reused. This
 * is handy if an attribute builds upon other attributes. E.g. a precentage
 * would be an attribute being calculated from two other attributes. This can
 * easily be done via attribute placeholders in it's data address:
 *
 * `([#RELATION_TO_OBJECT1__ATTRIBUTE1#]/[#RELATION_TO_OBJECT2__ATTRIBUTE2#])`
 *
 * You can even use relation paths here! It will even work if the placeholders
 * point to attributes, that are based on custom SQL statements themselves.
 * Just keep in mind, that these expressions may easily become complex and
 * kill query performance if used uncarefully.
 *
 * ## Data source options
 *
 * ### On object level
 *
 * - `SQL_SELECT_WHERE` - custom where statement automatically appended to
 * direct selects for this object (not if the object's table is joined!).
 * Usefull for generic tables, where different meta objects are stored and
 * distinguished by specific keys in a special column. The value of
 * `SQL_SELECT_WHERE` should contain the `[#~alias#]` placeholder: e.g.
 * `[#~alias#].mycolumn = 'myvalue'`.
 *
 * ### On attribute level
 *
 * - `SQL_DATA_TYPE` - tells the query builder what data type the column has.
 * This is only needed for complex types that require conversion: e.g. binary,
 * LOB, etc. Refer to the description of the specific query builder for concrete
 * usage instructions.
 *
 * - `SQL_SELECT` - custom SQL SELECT statement. It replaces the entire select
 * generator and will be used as-is except for replacing placeholders. The
 * placeholder `[#~alias#]` is supported as well as placeholders for other attributes.
 * This is usefull to write wrappers for columns (e.g. `NVL([#~value#].MY_COLUMN, 0)`.
 * If the wrapper is placed here, the data address would remain writable, while
 * replacing the column name with a custom SQL statement in the data address itself,
 * would cause an SQL error when writing to it (unless `SQL_UPDATE` and `SQL_INSERT`
 * are used, of course). Note, that since this is a complete replacement, the
 * table to select from must be specified manually or via [#~alias#] placeholder.
 *
 * - `SQL_SELECT_DATA_ADDRESS` - replaces the data address for SELECT queries.
 * In contrast to SQL_SELECT, this property will be processed by the generator
 * just like a data address would be (including all placeholders). In particular,
 * the table alias will be generated automatically, while in SQL_SELECT it
 * must be defined by the user.
 *
 * - `SQL_JOIN_ON` - replaces the ON-part for JOINs generated from this attribute.
 * This only works for attributes, that represent a forward (n-1) relation! The
 * option only supports these static placeholders: `[#~left_alias#]` and
 * `[#~right_alias#]` (will be replaced by the aliases of the left and right
 * tables in the JOIN accordingly). Use this option to JOIN on multiple columns
 * like `[#~left_alias#].col1 = [#~right_alias#].col3 AND [#~left_alias#].col2
 * = [#~right_alias#].col4` or introduce other conditions like `[#~left_alias#].col1
 * = [#~right_alias#].col2 AND [#~right_alias#].status > 0`.
 *
 * - `SQL_INSERT` - custom SQL INSERT statement used instead of the generator.
 * The placeholders [#~alias#] and [#~value#] are supported in addition to
 * attribute placeholders. This is usefull to write wrappers for values
 * (e.g. `to_clob('[#~value#]')` to save a string value to an Oracle CLOB column)
 * or generators (e.g. you could use `UUID()` in MySQL to have a column always created
 * with a UUID). If you need to use a generator only if no value is given explicitly,
 * use something like this: IF([#~value#]!='', [#~value#], UUID()).
 *
 * - `SQL_UPDATE` - custom SQL for UPDATE statement. It replaces the generator
 * completely and must include the data address and the value. In contrast to
 * this, using `SQL_UPDATE_DATA_ADDRESS` will only replace the data address, while
 * the value will be generated automatically. `SQL_UPDATE` supports the placeholders
 * [#~alias#] and [#~value#] in addition to placeholders for other attributes.
 * The `SQL_UPDATE` property is usefull to write wrappers for values (e.g.
 * `to_clob('[#~value#]')` to save a string value to an Oracle CLOB column) or
 * generators (e.g. you could use `NOW()` in MySQL to have a column always updated
 * with the current date). If you need to use a generator only if no value is given
 * explicitly, use something like this: `IF([#~value#]!='', [#~value#], UUID())`.
 *
 * - `SQL_UPDATE_DATA_ADDRESS` - replaces the data address for UPDATE queries.
 * In contrast to `SQL_UPDATE`, the value will be added automatically via generator.
 * `SQL_UPDATE_DATA_ADDRESS` supports the placeholder [#~alias#] only!
 *
 * - `SQL_WHERE` - an entire custom WHERE clause with place with static placeholders
 * `[#~alias#]` and `[#~value#]`. It is particularly usefull for attribute
 * with custom SQL in the data address, that you do not want to calculate within the
 * WHERE clause: e.g. if you have an attribute, which concatenates `col1` and `col2`
 * via SQL, you could use the following `SQL_WHERE`: `([#~alias#].col1 LIKE '[#~value#]%'
 * OR [#~alias#].col2 LIKE '[#~value#]%')`. However, this property has a major drawback:
 * the comparator is being hardcoded. Use `SQL_WHERE_DATA_ADDRESS` instead, unless you
 * really require multiple columns.
 *
 * - `SQL_WHERE_DATA_ADDRESS` - replaces the data address in the WHERE clause.
 * The comparator and the value will added automatically be the generator.
 * Supports the [#~alias#] placeholder in addition to placeholders for other
 * attributes. This is usefull to write wrappers to be used in filters: e.g.
 * `NVL([#~alias#].MY_COLUMN, 10)` to change comparing behavior of NULL values.
 *
 * - `SQL_ORDER_BY` - a custom ORDER BY clause. This option currently does not
 * support any placeholders!
 *
 * @author Andrej Kabachnik
 *
 */
abstract class AbstractSqlBuilder extends AbstractQueryBuilder
{
    // Config
    private $reserved_words = array(
        'SIZE',
        'SELECT',
        'FROM',
        'AS',
        'PARENT',
        'ID',
        'LEVEL',
        'ORDER',
        'GROUP',
        'BINARY'
    );
    
    // Aliases
    private $short_alias_remove_chars = array(
        '.',
        '>',
        '<',
        '-',
        '(',
        ')',
        ':',
        ' ',
        '='
    );
    
    private $short_alias_replacer = '_';
    
    private $short_alias_prefix = 'S';
    
    private $short_aliases = array();
    
    private $short_alias_index = 0;
    
    // Runtime vars
    private $select_distinct = false;
    
    private $binary_columns = array();
    
    private $query_id = null;
    
    private $subquery_counter = 0;
    
    private $customFilterSqlPredicates = [];
    
    public function getSelectDistinct()
    {
        return $this->select_distinct;
    }
    
    public function setSelectDistinct($value)
    {
        $this->select_distinct = $value;
    }
    
    abstract function buildSqlQuerySelect();
    
    abstract function buildSqlQueryTotals();
    
    /**
     * Function to build an sql UPDATE query with the given SET and WHERE parts.
     *
     * @param string $sqlSet
     * @param string $sqlWhere
     * @return string
     */
    public function buildSqlQueryUpdate(string $sqlSet, string $sqlWhere) : string
    {
        return 'UPDATE ' . $this->buildSqlFrom() . $sqlSet . $sqlWhere;
    }
    
    /**
     * Function to build an sql DELETE query with the given WHERE part.
     *
     * E.g. `DELETE FROM $this->buildSqlFrom() $where`
     *
     * @param string $sqlSet
     * @param string $sqlWhere
     * @return string
     */
    public function buildSqlQueryDelete(string $sqlWhere) : string
    {
        return 'DELETE FROM ' . $this->buildSqlFrom() . $sqlWhere;
    }
    
    public function read(DataConnectionInterface $data_connection) : DataQueryResultDataInterface
    {
        $query = $this->buildSqlQuerySelect();
        $q = new SqlDataQuery();
        $q->setSql($query);
        // first do the main query
        $qr = $data_connection->query($q);
        $rows = $this->getReadResultRows($qr);
        // If the query already includes a total row counter, use it!
        $result_total_count = $qr->getResultRowCounter();
        $qr->freeResult();
        
        // then do the totals query if needed
        $result_totals = [];
        if ($this->hasTotals() === true) {
            $totals_query = $this->buildSqlQueryTotals();
            $qrt = $data_connection->runSql($totals_query);
            if ($totals = $qrt->getResultArray()) {
                // the total number of rows is treated differently, than the other totals.
                $result_total_count = $result_total_count ?? $totals[0]['EXFCNT'];
                // now save the custom totals.
                foreach ($this->getTotals() as $qpart) {
                    $result_totals[$qpart->getRow()][$qpart->getColumnKey()] = $totals[0][$this->getShortAlias($qpart->getColumnKey())];
                }
            }
            $qrt->freeResult();
        }
        
        $rowCount = count($rows);
        $hasMoreRows = ($this->getLimit() > 0 && $rowCount > $this->getLimit());
        if ($hasMoreRows === true) {
            $affectedCounter = $this->getLimit();
            array_pop($rows);
        } else {
            $affectedCounter = $rowCount;
        }
        
        if ($result_total_count === null && $hasMoreRows === false) {
            $result_total_count = $rowCount + $this->getOffset();
        }
        
        return new DataQueryResultData($rows, $affectedCounter, $hasMoreRows, $result_total_count, $result_totals);
    }
    
    /**
     * Transforms the query result into rows of the future data sheet.
     *
     * Override this method if you need special treatment for data types,
     * value decoding, etc.
     *
     * @param SqlDataQuery $query
     * @return array
     */
    protected function getReadResultRows(SqlDataQuery $query) : array
    {
        if ($rows = $query->getResultArray()) {            
            // TODO filter away the EXFRN column!
            foreach ($this->short_aliases as $short_alias) {
                $full_alias = $this->getFullAlias($short_alias);
                if ($full_alias !== $short_alias) {
                    foreach ($rows as $nr => $row) {
                        $rows[$nr][$full_alias] = $row[$short_alias];
                        unset($rows[$nr][$short_alias]);
                    }
                }
            }
            foreach ($this->getBinaryColumns() as $full_alias) {
                foreach ($rows as $nr => $row) {
                    $rows[$nr][$full_alias] = $this->decodeBinary($row[$full_alias]);
                }
            }
            foreach ($this->getAttributes() as $qpart) {
                if ($qpart->isCompound() && $qpart->getAttribute() instanceof CompoundAttributeInterface) {
                    foreach ($rows as $nr => $row) {
                        $compValues = [];
                        if ($qpart->hasAggregator() === true) {
                            switch ($qpart->getAggregator()->getFunction()->__toString()) {
                                case AggregatorFunctionsDataType::COUNT:
                                    $compQpart = $qpart->getCompoundChildren()[0];
                                    $rows[$nr][$qpart->getColumnKey()] = $row[$compQpart->getColumnKey()];
                                    unset ($rows[$nr][$compQpart->getColumnKey()]);
                                    break;
                                default:
                                    throw new RuntimeException('Cannot read compound attributes with aggregator' . $this->getAggregator()->exportString() . '!');
                            }
                        } else {
                            foreach ($qpart->getCompoundChildren() as $component) {
                                $compValues[] = $row[$component->getColumnkey()];
                            }
                            $rows[$nr][$qpart->getColumnKey()] = $qpart->getAttribute()->mergeValues($compValues);
                        }
                    }
                }
            }
        } else {
            $rows = [];
        }
        return $rows;
    }
    
    /**
     * Checks if writing operations (create, update, delete) are possible for the current query.
     *
     * @return boolean
     */
    protected function isWritable()
    {
        $result = true;
        // First of all find out, if the object's data address is empty or a view. If so, we generally can't write to it!
        if (! $this->getMainObject()->getDataAddress()) {
            throw new QueryBuilderException('The data address of the object "' . $this->getMainObject()->getAlias() . '" is empty. Cannot perform writing operations!');
            $result = false;
            ;
        }
        if ($this->checkForSqlStatement($this->getMainObject()->getDataAddress())) {
            throw new QueryBuilderException('The data address of the object "' . $this->getMainObject()->getAlias() . '" seems to be a view. Cannot write to SQL views!');
            $result = false;
        }
        
        return $result;
    }
    
    /**
     * {@inheritdoc}
     *
     * @see \exface\Core\CommonLogic\QueryBuilder\AbstractQueryBuilder::create()
     *
     * @param AbstractSqlConnector $data_connection
     */
    public function create(DataConnectionInterface $data_connection) : DataQueryResultDataInterface
    {
        /* @var $data_connection \exface\Core\DataConnectors\AbstractSqlConnector */
        if (! $this->isWritable()) {
            return new DataQueryResultData([], 0);
        }
        
        $mainObj = $this->getMainObject();
        
        $values = array();
        $columns = array();
        $uid_qpart = null;
        // add values
        foreach ($this->getValues() as $qpart) {
            $attr = $qpart->getAttribute();
            if ($attr->getRelationPath()->toString()) {
                throw new QueryBuilderException('Cannot create attribute "' . $attr->getAliasWithRelationPath() . '" of object "' . $mainObj->getAliasWithNamespace() . '". Attributes of related objects cannot be created within the same SQL query!');
                continue;
            }
            // Ignore attributes, that do not reference an sql column (= do not have a data address at all)
            if (! $attr->getDataAddress() || $this->checkForSqlStatement($attr->getDataAddress())) {
                continue;
            }
            // Save the query part for later processing if it is the object's UID
            if ($attr->isUidForObject()) {
                $uid_qpart = $qpart;
            }
            
            // Prepare arrays with column aliases and values to implode them later when building the query
            // Make sure, every column is only addressed once! So the keys of both array actually need to be the column aliases
            // to prevent duplicates
            $columns[$attr->getDataAddress()] = $attr->getDataAddress();
            $custom_insert_sql = $qpart->getDataAddressProperty('SQL_INSERT');
            foreach ($qpart->getValues() as $row => $value) {
                $value = $this->prepareInputValue($value, $qpart->getDataType(), $attr->getDataAddressProperty('SQL_DATA_TYPE'));
                if ($custom_insert_sql) {
                    // If there is a custom insert SQL for the attribute, use it
                    // NOTE: if you just write some kind of generator here, it
                    // will make it impossible to save values passed to the query
                    // via setValues() - they will always be replaced by the
                    // custom SQL. To allow explicitly set values too, the
                    // INSERT_SQL must include something like IF('[#~value#]'!=''...)
                    $insert_sql = $this->replacePlaceholdersInSqlAddress($custom_insert_sql, null, ['~alias' => $mainObj->getAlias(), '~value' => $value], $mainObj->getAlias());
                } else {
                    $insert_sql = $value;
                }
                $values[$row][$attr->getDataAddress()] = $insert_sql;
            }
        }
        
        // If there is no UID column, but the UID attribute has a custom insert statement, add it at this point manually
        // This is important because the UID will mostly not be marked as a mandatory attribute in order to preserve the
        // possibility of mixed creates and updates among multiple rows. But an empty non-required attribute will never
        // show up as a value here. Still that value is required!
        $uidIsOptimizedUUID = BooleanDataType::cast($mainObj->getUidAttribute()->getDataAddressProperty('SQL_USE_OPTIMIZED_UID'));
        $uidCustomSqlInsert = $mainObj->getUidAttribute()->getDataAddressProperty('SQL_INSERT');
        if ($uidCustomSqlInsert === '') {
            $uidCustomSqlInsert = null;
        }
        if ($uid_qpart === null && ($uidIsOptimizedUUID == true || $uidCustomSqlInsert)) {
            $uid_qpart = $this->addValue($mainObj->getUidAttributeAlias(), null);
<<<<<<< HEAD
            $columns[$this->getMainObject()->getUidAttribute()->getDataAddress()] = $this->getMainObject()->getUidAttribute()->getDataAddress();
=======
            $columns[$uid_qpart->getDataAddress()] = $uid_qpart->getDataAddress();
>>>>>>> ce5e999d
        }
        
        if ($uidIsOptimizedUUID && $uidCustomSqlInsert) {
            throw new QueryBuilderException('Invalid SQL data address configuration for UID of object "' . $mainObj->getAliasWithNamespace() . '": Cannot use SQL_INSERT and SQL_USE_OPTIMIZED_UID at the same time!');
        }
        
        // If the UID query part has a custom SQL insert statement, render it here and make sure it's saved
        // into a variable because all sorts of last_insert_id() function will not return such a value.
        if ($uid_qpart && $uid_qpart->hasValues() === false && $uidCustomSqlInsert) {
            $uidCustomSqlInsert = str_replace(array(
                '[#~alias#]',
                '[#~value#]'
            ), array(
                $mainObj->getAlias(),
                $this->prepareInputValue('', $uid_qpart->getAttribute()->getDataType(), $uid_qpart->getDataAddressProperty('SQL_DATA_TYPE'))
            ), $uidCustomSqlInsert);
            
            $columns[$uid_qpart->getDataAddress()] = $uid_qpart->getDataAddress();
            $last_uid_sql_var = '@last_uid';
            foreach ($values as $nr => $row) {
                $values[$nr][$uid_qpart->getDataAddress()] = $last_uid_sql_var . ' := ' . $uidCustomSqlInsert;
            }
        }
        
        $insertedIds = [];
        $uidAlias = $uid_qpart ? $uid_qpart->getColumnKey() : null;
        $insertedCounter = 0;
        
        foreach ($values as $nr => $row) {
            // if optimized uids should be used, build them here and add them to the row
            if ($uid_qpart && $uid_qpart->hasValues() === false && $uidIsOptimizedUUID === true) {
                $customUid = UUIDDataType::generateSqlOptimizedUuid();
                $row[$uid_qpart->getDataAddress()] = $customUid;
            }
            $sql = 'INSERT INTO ' . $mainObj->getDataAddress() . ' (' . implode(', ', $columns) . ') VALUES (' . implode(',', $row) . ')';
            $query = $data_connection->runSql($sql);
            
            // Now get the primary key of the last insert.
            if ($customUid) {
                $last_id = $customUid;
            } elseif ($last_uid_sql_var) {
                // If the primary key was a custom generated one, it was saved to the corresponding SQL variable.
                // Fetch it from the data base
                if (strcasecmp($uid_qpart->getDataAddressProperty('SQL_DATA_TYPE'), 'binary') === 0) {
                    $last_id_q = $data_connection->runSql('SELECT CONCAT(\'0x\', LOWER(HEX(' . $last_uid_sql_var . ')))');
                } else {
                    $last_id_q = $data_connection->runSql('SELECT ' . $last_uid_sql_var );
                }
                $last_id = reset($last_id_q->getResultArray()[0]);
            } else {
                // If the primary key was autogenerated, fetch it via built-in function
                $last_id = $query->getLastInsertId();
            }
            
            
            // TODO How to get multiple inserted ids???
            if ($cnt = $query->countAffectedRows()) {
                $insertedCounter += $cnt;
                if ($uidAlias !== null) {
                    $insertedIds[] = [$uidAlias => $last_id];
                }
            }
            
            $query->freeResult();
        }
        
        // IDEA do bulk inserts instead of separate queries. The problem is:
        // there seems to be no easy way to get all the insert ids of a bulk
        // insert. The code below worked but only returned the first id.
        // Perhaps, some possibility will be found in future.
        
        /*foreach ($values as $nr => $row) {
         foreach ($row as $val) {
         $values[$nr] = implode(',', $row);
         }
         }
         $sql = 'INSERT INTO ' . $mainObj->getDataAddress() . ' (' . implode(', ', $columns) . ') VALUES (' . implode('), (', $values) . ')';
         $query = $data_connection->runSql($sql);
         
         // Now get the primary key of the last insert.
         if ($last_uid_sql_var) {
         // If the primary key was a custom generated one, it was saved to the corresponding SQL variable.
         // Fetch it from the data base
         $last_id = reset($data_connection->runSql('SELECT CONCAT(\'0x\', HEX(' . $last_uid_sql_var . '))')->getResultArray()[0]);
         } else {
         // If the primary key was autogenerated, fetch it via built-in function
         $last_id = $query->getLastInsertId();
         }
         $affected_rows = $query->countAffectedRows();
         
         // TODO How to get multipla inserted ids???
         if ($affected_rows) {
         $insert_ids[] = $last_id;
         }*/
        
        return new DataQueryResultData($insertedIds, $insertedCounter);
    }
    
    /**
     * Performs SQL update queries.
     * Depending on the number of rows to be updated, there will be one or more queries performed.
     * Theoretically attributes with one and multiple value rows can be mixed in one QueryBuilder instance: e.g. some attributes
     * need different values per row and others are set to a single value for all rows matching the filter criteria. In this case
     * there will be one SQL query to update all single-value-attribtues and potentially multiple queries to update attributes by
     * row. The latter queries will only have the respecitve primary key in their WHERE clause, whereas the single-value-query
     * will have the filters from the QueryBuilder.
     *
     * In any case, direct updates are only performed on attributes of the main meta object. If an update of a related attribute
     * is needed, a separate update query for the meta object of that attribute will be created and will get executed after the
     * main query. Subqueries are executed in the order in which the respective attributes were added to the QueryBuilder.
     *
     * {@inheritdoc}
     *
     * @see \exface\Core\CommonLogic\QueryBuilder\AbstractQueryBuilder::update()
     */
    function update(DataConnectionInterface $data_connection) : DataQueryResultDataInterface
    {
        if (! $this->isWritable())
            return new DataQueryResultData([], 0);
            
            // Filters -> WHERE
            // Since UPDATE queries generally do not support joins, tell the build_sql_where() method not to rely on joins in the main query
            $where = $this->buildSqlWhere($this->getFilters(), false);
            $where = $where ? "\n WHERE " . $where : '';
            if (! $where) {
                throw new QueryBuilderException('Cannot perform update on all objects "' . $this->getMainObject()->getAlias() . '"! Forbidden operation!');
            }
            
            // Attributes -> SET
            $table_alias = $this->getShortAlias($this->getMainObject()->getAlias());
            // Array of SET statements for the single-value-query which updates all rows matching the given filters
            // [ 'data_address = value' ]
            $updates_by_filter = array();
            // Array of SET statements to update multiple values per attribute. They will be used to build one UPDATE statement per UID value
            // [ uid_value => [ data_address => 'data_address = value' ] ]
            $updates_by_uid = array();
            // Array of query parts to be placed in subqueries
            $subqueries_qparts = array();
            foreach ($this->getValues() as $qpart) {
                $attr = $qpart->getAttribute();
                if ($attr->getRelationPath()->toString()) {
                    $subqueries_qparts[] = $qpart;
                    continue;
                }
                
                // Ignore attributes, that do not reference an sql column (or do not have a data address at all)
                if (! $qpart->getDataAddressProperty('SQL_UPDATE') && ! $qpart->getDataAddressProperty('SQL_UPDATE_DATA_ADDRESS') && $this->checkForSqlStatement($attr->getDataAddress())) {
                    continue;
                }
                
                if ($qpart->getDataAddressProperty('SQL_UPDATE_DATA_ADDRESS')){
                    $column = str_replace('[#~alias#]', $table_alias, $qpart->getDataAddressProperty('SQL_UPDATE_DATA_ADDRESS'));
                } else {
                    $column = $table_alias . $this->getAliasDelim() . $attr->getDataAddress();
                }
                
                $custom_update_sql = $qpart->getDataAddressProperty('SQL_UPDATE');
                
                if (count($qpart->getValues()) == 1) {
                    $values = $qpart->getValues();
                    $value = $this->prepareInputValue(reset($values), $qpart->getDataType(), $attr->getDataAddressProperty('SQL_DATA_TYPE'));
                    if ($custom_update_sql) {
                        // If there is a custom update SQL for the attribute, use it ONLY if there is no value
                        // Otherwise there would not be any possibility to save explicit values
                        $updates_by_filter[]= $column . ' = ' . $this->replacePlaceholdersInSqlAddress($custom_update_sql, null, ['~alias' => $table_alias, '~value' => $value], $table_alias);
                    } else {
                        $updates_by_filter[] = $column . ' = ' . $value;
                    }
                } else {
                    // TODO check, if there is an id for each value. Those without ids should be put into another query to make an insert
                    // $cases = '';
                    if (count($qpart->getUids()) == 0) {
                        throw new QueryBuilderException('Cannot update attribute "' . $qpart->getAlias() . "': no UIDs for rows to update given!");
                    }
                    
                    foreach ($qpart->getValues() as $row_nr => $value) {
                        try {
                            $value = $this->prepareInputValue($value, $qpart->getDataType(), $attr->getDataAddressProperty('SQL_DATA_TYPE'));
                        } catch (\Throwable $e) {
                            throw new QueryBuilderException('Cannot build SQL SET clause for query part "' . $qpart->getAlias() . '" with value "' . $value . '" for query on object ' . $this->getMainObject()->getAliasWithNamespace() . '!', null, $e);
                        }
                        if ($custom_update_sql) {
                            // If there is a custom update SQL for the attribute, use it ONLY if there is no value
                            // Otherwise there would not be any possibility to save explicit values
                            $updates_by_uid[$qpart->getUids()[$row_nr]][$column] = $column . ' = ' . $this->replacePlaceholdersInSqlAddress($custom_update_sql, null, ['~alias' => $table_alias, '~value' => $value], $table_alias);
                        } else {
                            /*
                             * IDEA In earlier versions multi-value-updates generated a single query with a CASE statement for each attribute.
                             * This worked fine for smaller numbers of values (<50) but depleted the memory with hundreds of values per attribute.
                             * A quick fix was to introduce separate queries per value. But it takes a lot of time to fire 1000 separate queries.
                             * So we could mix the two approaches and make separate queries every 10-30 values with fairly short CASE statements.
                             * This would shorten the number of queries needed by factor 10-30, but it requires the separation of values of all
                             * participating attributes into blocks sorted by UID. In other words, the resulting queries must have all values for
                             * the UIDs they address and a new filter with exactly this list of UIDs.
                             */
                            // $cases[$qpart->getUids()[$row_nr]] = 'WHEN ' . $qpart->getUids()[$row_nr] . ' THEN ' . $value . "\n";
                            $updates_by_uid[$qpart->getUids()[$row_nr]][$column] = $column . ' = ' . $value;
                        }
                    }
                    // See comment about CASE-based updates a few lines above
                    // $updates_by_filter[] = $this->getShortAlias($this->getMainObject()->getAlias()) . $this->getAliasDelim() . $attr->getDataAddress() . " = CASE " . $this->getMainObject()->getUidAttribute()->getDataAddress() . " \n" . implode($cases) . " END";
                }
            }
            
            // Execute the main query
            foreach ($updates_by_uid as $uid => $row) {
                $sql = $this->buildSqlQueryUpdate(' SET ' . implode(', ', $row), ' WHERE ' . $this->getMainObject()->getUidAttribute()->getDataAddress() . '=' . $uid);
                $query = $data_connection->runSql($sql);
                $affected_rows += $query->countAffectedRows();
                $query->freeResult();
            }
            
            if (count($updates_by_filter) > 0) {
                $sql = $sql = $this->buildSqlQueryUpdate(' SET ' . implode(', ', $updates_by_filter), $where);
                $query = $data_connection->runSql($sql);
                $affected_rows = $query->countAffectedRows();
                $query->freeResult();
            }
            
            // Execute Subqueries
            foreach ($this->splitByMetaObject($subqueries_qparts) as $subquery) {
                $subquery->update($data_connection);
            }
            
            return new DataQueryResultData([], $affected_rows);
    }
    
    /**
     * Splits the a seta of query parts of the current query into multiple separate queries, each of them containing only query
     * parts with direct attributes of one single object.
     *
     * For example, concider a query for the object ORDER with the following attributes, values, or whatever other query parts:
     * NUMBER, DATE, CUSTOMER->NAME, DELIVER_ADDRESS->STREET, DELIVERY_ADDRESS->NO. A split would give you two queries: one for
     * ORDER (with the columns NUMBER and DATE) and one for ADDRESS (with the columns STREET and NO).
     *
     * @param QueryPartAttribute[] $qparts
     * @return AbstractSqlBuilder[]
     */
    protected function splitByMetaObject(array $qparts)
    {
        $queries = array();
        foreach ($qparts as $qpart) {
            /* @var $attr \exface\Core\Interfaces\Model\MetaAttributeInterface */
            $attr = $qpart->getAttribute();
            if (! $queries[$attr->getRelationPath()->toString()]) {
                $q = clone $this;
                if ($attr->getRelationPath()->toString()) {
                    $q->setMainObject($this->getMainObject()->getRelatedObject($attr->getRelationPath()->toString()));
                    $q->setFiltersConditionGroup($this->getFilters()->getConditionGroup()->rebase($attr->getRelationPath()->toString()));
                } else {
                    $q->setFilters($this->getFilters());
                }
                $q->clearValues();
                $queries[$attr->getRelationPath()->toString()] = $q;
                unset($q);
            }
            $queries[$attr->getRelationPath()->toString()]->addQueryPart($qpart->rebase($queries[$attr->getRelationPath()->toString()], $attr->getRelationPath()->toString()));
        }
        return $queries;
    }
    
    /**
     * Escapes a given value in the proper way for it's data type.
     * The result can be safely used in INSERT
     * or UPDATE queries.
     * IDEA create a new qpart for input values and use it as an argument in this method. Only need one argument then.
     *
     * @param mixed $value
     * @param DataTypeInterface $data_type
     * @param string $sql_data_type
     * @return string
     */
    protected function prepareInputValue($value, DataTypeInterface $data_type, $sql_data_type = NULL)
    {
        $value = $data_type->parse($value);
        switch (true) {
            case $data_type instanceof StringDataType:
                // JSON values are strings too, but their columns should be null even if the value is an
                // empty object or empty array (otherwise the cells would never be null)
                if (($data_type instanceof JsonDataType) && $data_type::isValueEmpty($value) === true) {
                    $value = 'NULL';
                } else {
                    $value = $value === null ? 'NULL' : "'" . $this->escapeString($value) . "'";
                }
                break;
            case $data_type instanceof BooleanDataType:
                if ($data_type::isValueEmpty($value) === true) {
                    $value = 'NULL';
                } else {
                    $value = $value ? 1 : 0;
                }
                break;
            case $data_type instanceof NumberDataType:
                $value = $data_type::isValueEmpty($value) === true ? 'NULL' : $value;
                break;
            case $data_type instanceof DateDataType:
            case $data_type instanceof TimeDataType:
                $value = $data_type::isValueEmpty($value) === true ? 'NULL' : "'" . $this->escapeString($value) . "'";
                break;
            default:
                $value = "'" . $this->escapeString($value) . "'";
        }
        return $value;
    }
    
    /**
     * Escapes a given string in order to use it in sql queries
     *
     * @param string $string
     * @return string
     */
    protected function escapeString($string)
    {
        return addslashes($string);
    }
    
    /**
     * {@inheritdoc}
     *
     * @see \exface\Core\CommonLogic\QueryBuilder\AbstractQueryBuilder::delete()
     */
    function delete(DataConnectionInterface $data_connection) : DataQueryResultDataInterface
    {
        // filters -> WHERE
        // Relations (joins) are not supported in delete clauses, so check for them first!
        if (count($this->getFilters()->getUsedRelations()) > 0) {
            throw new QueryBuilderException('Filters over attributes of related objects are not supported in DELETE queries!');
        }
        $where = $this->buildSqlWhere($this->getFilters());
        $where = $where ? "\n WHERE " . $where : '';
        if (! $where) {
            throw new QueryBuilderException('Cannot delete all data from "' . $this->main_object->getAlias() . '". Forbidden operation!');
        }
        
        $sql = $this->buildSqlQueryDelete($where);
        $query = $data_connection->runSql($sql);
        
        return new DataQueryResultData([], $query->countAffectedRows());
    }
    
    public function count(DataConnectionInterface $data_connection) : DataQueryResultDataInterface
    {
        $result = $data_connection->runSql($this->buildSqlQueryCount());
        $cnt = $result->getResultArray()[0]['EXFCNT'];
        $result->freeResult();
        return new DataQueryResultData([], $cnt, true, $cnt);
    }
    
    protected function buildSqlQueryCount() : string
    {
        return $this->buildSqlQueryTotals();
    }
    
    /**
     * Creats a SELECT statement for an attribute (qpart).
     * The parameters override certain parts of the statement: $aggregator( $select_from.$select_column AS $select_as ).
     * Set parameters to null to disable them. Other values (like '') do not disable them!
     *
     * TODO multiple reverse relations in line cause trouble, as the group by only groups the last of them, not the ones
     * in the middle. A possible solutions would be joining the tables starting from the last reverse relation in line back to
     * the first one.
     * Bad:
     * (SELECT
     * (SELECT SUM(POS_TRANSACTIONS.AMOUNT) AS "SALES_QTY_SUM1"
     * FROM PCD_TABLE POS_TRANSACTIONS
     * WHERE POS_TRANSACTIONS.ARTICLE_IDENT = ARTI.OID
     * ) AS "POS_TRANSACTIONS__SALES_QTY_S1"
     * FROM ARTICLE_IDENT ARTI
     * WHERE ARTI.ARTICLE_COLOR_OID = EXFCOREQ.OID
     * ) AS "ARTI__POS_TRANSACTIONS__SALES1"
     * Good:
     * (SELECT SUM(POS_TRANSACTIONS.AMOUNT) AS "SALES_QTY_SUM1"
     * FROM PCD_TABLE POS_TRANSACTIONS
     * LEFT JOIN ARTICLE_IDENT ARTI ON POS_TRANSACTIONS.ARTICLE_IDENT = ARTI.OID
     * WHERE ARTI.ARTICLE_COLOR_OID = EXFCOREQ.OID) AS "ARTI__POS_TRANSACTIONS__SALES1"
     * Another idea might be to enforce grouping after every reverse relation. Don't know, how it would look like in SQL though...
     *
     * @param \exface\Core\CommonLogic\QueryBuilder\QueryPart $qpart
     * @param string $select_from
     * @param string $select_column
     * @param string $select_as
     *            set to false or '' to remove the "AS xxx" part completely
     * @param boolean|AggregatorInterface $aggregator
     *            set to FALSE to remove grouping completely
     * @param boolean $make_groupable
     *            set to TRUE to force the result to be compatible with GROUP BY
     * @return string
     */
    protected function buildSqlSelect(QueryPartAttribute $qpart, $select_from = null, $select_column = null, $select_as = null, $aggregator = null, bool $make_groupable = null)
    {
        $output = '';
        $comment = "\n-- buildSqlSelect(" . $qpart->getAlias() . ", " . $select_from . ", " . $select_as . ", " . $aggregator . ", " . $make_groupable . ")\n";
        $add_nvl = false;
        $attribute = $qpart->getAttribute();
        
        // skip attributes with no select (e.g. calculated from other values via formatters)
        if (! $qpart->getDataAddress() && ! $qpart->getDataAddressProperty('SQL_SELECT') && ! $qpart->getDataAddressProperty('SQL_SELECT_DATA_ADDRESS')) {
            return;
        }
        
        if (! $select_from) {
            // if it's a relation, we need to select from a joined table except for reverse relations
            if ($select_from = $attribute->getRelationPath()->toString()) {
                if ($rev_rel = $qpart->getFirstRelation(RelationTypeDataType::REVERSE)) {
                    // In case of reverse relations, $select_from is used to connect the subselects.
                    // Here we use the table of the last regular relation relation before the reversed one.
                    $select_from = $attribute->getRelationPath()->getSubpath(0, $attribute->getRelationPath()->getIndexOf($rev_rel))->toString();
                }
            }
            // otherwise select from the main table
            if (! $select_from) {
                $select_from = $this->getMainObject()->getAlias();
            }
            $select_from .= $this->getQueryId();
        }
        
        $select_as = $this->getShortAlias($select_as ?? $qpart->getColumnKey());
        $select_from = $this->getShortAlias($select_from);
        $aggregator = ! is_null($aggregator) ? $aggregator : $qpart->getAggregator();
        $make_groupable = $make_groupable ?? $this->isSubquery();
        
        // build subselects for reverse relations if the body of the select is not specified explicitly
        if (! $select_column && $qpart->getUsedRelations(RelationTypeDataType::REVERSE)) {
            $output = $this->buildSqlSelectSubselect($qpart, $select_from);
            if ($make_groupable && $aggregator){
                if ($aggregator && $aggregator === $qpart->getAggregator()){
                    switch ($aggregator->getFunction()->getValue()){
                        case AggregatorFunctionsDataType::COUNT:
                        case AggregatorFunctionsDataType::COUNT_IF:
                        case AggregatorFunctionsDataType::COUNT_DISTINCT:
                            $aggregator = new Aggregator($this->getWorkbench(), AggregatorFunctionsDataType::SUM);
                            break;
                    }
                }
                $output = $this->buildSqlGroupByExpression($qpart, $output, $aggregator);
            } else {
                $add_nvl = true;
            }
        }  elseif ($aggregator) {
            // build grouping function if necessary
            $output = $this->buildSqlSelectGrouped($qpart, $select_from, $select_column, $select_as, $aggregator);
            $add_nvl = true;
        } else {
            // otherwise create a regular select
            if ($select_column) {
                // if the column to select is explicitly defined, just select it
                $output = $select_from . $this->getAliasDelim() . $select_column;
            } elseif ($this->checkForSqlStatement($qpart->getDataAddress())) {
                // see if the attribute is a statement. If so, just replace placeholders
                $output = $this->replacePlaceholdersInSqlAddress($qpart->getDataAddress(), $qpart->getAttribute()->getRelationPath(), ['~alias' => $select_from], $select_from);
            } elseif ($custom_select = $qpart->getDataAddressProperty('SQL_SELECT')){
                // IF there is a custom SQL_SELECT statement, use it.
                $output = $this->replacePlaceholdersInSqlAddress($custom_select, $qpart->getAttribute()->getRelationPath(), ['~alias' => $select_from], $select_from);
            } else {
                // otherwise get the select from the attribute
                if (! $data_address = $qpart->getDataAddressProperty('SQL_SELECT_DATA_ADDRESS')){
                    $data_address = $qpart->getDataAddress();
                }
                $output = $select_from . $this->getAliasDelim() . $data_address;
            }
        }
        
        if ($add_nvl) {
            // do some prettyfying
            // return zero for number fields if the subquery does not return anything
            if ($qpart->getDataType() instanceof NumberDataType) {
                $output = $this->buildSqlSelectNullCheck($output, 0);
            }
        }
        
        if ($output === '*') {
            return $output;
        }
        
        if ($select_as) {
            $output = "\n" . $output . $this->buildSqlAsForSelects($select_as);
        }
        return $comment . $output;
    }
    
    /**
     * Adds a wrapper to a select statement, that should take care of the returned value if the statement
     * itself returns null (like IFNULL(), NVL() or COALESCE() depending on the SQL dialect).
     *
     * @param string $select_statement
     * @param string $value_if_null
     * @return string
     */
    protected function buildSqlSelectNullCheck($select_statement, $value_if_null)
    {
        return $this->buildSqlSelectNullCheckFunctionName() . '(' . $select_statement . ', ' . (is_numeric($value_if_null) ? $value_if_null : '"' . $value_if_null . '"') . ')';
    }
    
    protected function buildSqlSelectNullCheckFunctionName(){
        return 'COALESCE';
    }
    
    /**
     * Builds subselects for reversed relations
     *
     * @param \exface\Core\CommonLogic\QueryBuilder\QueryPart $qpart
     * @param string $select_from
     * @return string
     */
    protected function buildSqlSelectSubselect(\exface\Core\CommonLogic\QueryBuilder\QueryPart $qpart, $select_from = null)
    {
        $rev_rel = $qpart->getFirstRelation(RelationTypeDataType::REVERSE);
        if (! $rev_rel)
            return '';
            
            /*
             * if there is at least one reverse relation, we need to build a subselect. This is a bit tricky since
             * "normal" and reverse relations can be mixed in the chain of relations for a certain attribute. Imagine,
             * we would like to see the customer card number and type in a list of orders. Assuming the customer may
             * have multiple cards we get the following: ORDER->CUSTOMER<-CUSTOMER_CARD->TYPE->LABEL. Thus we need to
             * join ORDER and CUSTOMER in the main query and create a subselect for CUSTOMER_CARD joined with TYPE.
             * The subselect needs to be filtered by ORDER.CUSTOMER_ID which is the foriegn key of CUSTOMER. We will
             * reference this example in the comments below.
             */
            $rel_path = $qpart->getAttribute()->getRelationPath();
            /** @var MetaRelationPathInterface $reg_rel_path part of the relation part up to the first reverse relation */
            $reg_rel_path = $rel_path->getSubpath(0, $rel_path->getIndexOf($rev_rel));
            /** @var MetaRelationPathInterface complete path of the first reverse relation */
            $rev_rel_path = $reg_rel_path->copy()->appendRelation($rev_rel);
            
            // build a subquery
            /* @var $relq \exface\Core\QueryBuilders\AbstractSqlBuilder */
            $relq = QueryBuilderFactory::createFromSelector($this->getSelector());
            // the query is based on the first object after the reversed relation (CUSTOMER_CARD for the above example)
            $relq->setMainObject($rev_rel->getRightObject());
            $relq->setQueryId($this->getNextSubqueryId());
            
            // Add the key alias relative to the first reverse relation (TYPE->LABEL for the above example)
            $relq_attribute_alias = str_replace($rev_rel_path->toString() . RelationPath::getRelationSeparator(), '', $qpart->getAlias());
            $relq->addAttribute($relq_attribute_alias);
            
            // Let the subquery inherit all filters of the main query, that need to be applied to objects beyond the reverse relation.
            // In our examplte, those would be any filter on ORDER->CUSTOMER<-CUSTOMER_CARD or ORDER->CUSTOMER<-CUSTOMER_CARD->TYPE, etc. Filters
            // over ORDER oder ORDER->CUSTOMER would be applied to the base query and ar not neeede in the subquery any more.
            // If we would rebase and add all filters, it will still work, but the SQL would get much more complex and surely
            // slow with large data sets.
            // Filtering out applicable filters (conditions) is done via the following callback, that returns TRUE only if the
            // path we rebase to matches the beginning of the condition's relation path.
            $relq_condition_filter = function($condition, $relation_path_to_new_base_object) {
                if ($condition->getExpression()->isMetaAttribute() && stripos($condition->getExpression()->toString(), $relation_path_to_new_base_object) !== 0) {
                    return false;
                } else {
                    return true;
                }
            };
            $relq->setFiltersConditionGroup($this->getFilters()->getConditionGroup()->rebase($rev_rel_path->toString(), $relq_condition_filter));
            // Add a new filter to attach to the main query (WHERE CUSTOMER_CARD.CUSTOMER_ID = ORDER.CUSTOMER_ID for the above example)
            // This only makes sense, if we have a reference to the parent query (= the $select_from parameter is set)
            if ($select_from) {
                $rightKeyAttribute = $rev_rel->getRightKeyAttribute();
                $customJoinOn = $qpart->getDataAddressProperty('SQL_JOIN_ON');
                if (! $reg_rel_path->isEmpty()) {
                    // attach to the related object key of the last regular relation before the reverse one
                    $junction_attribute = $this->getMainObject()->getAttribute(RelationPath::relationPathAdd($reg_rel_path->toString(), $this->getMainObject()->getRelation($reg_rel_path->toString())->getRightKeyAttribute()->getAlias()));
                } else {
                    // attach to the uid of the core query if there are no regular relations preceeding the reversed one
                    $junction_attribute = $this->getMainObject()->getUidAttribute();
                }
                // The filter needs to be an EQ, since we want a to compare by "=" to whatever we define without any quotes
                // Putting the value in brackets makes sure it is treated as an SQL expression and not a normal value
                if ($rightKeyAttribute instanceof CompoundAttributeInterface) {
                    // If it's a compound attribute, we need filter query parts for every compound
                    if (! $junction_attribute instanceof CompoundAttributeInterface) {
                        throw new QueryBuilderException('Cannot render SQL subselect from "' . $qpart->getAlias() . '": Relations with compound attributes as keys only supported in SQL query builders if both keys are compounds!');
                    }
                    if (count($rightKeyAttribute->getComponents()) !== count($junction_attribute->getComponents())) {
                        throw new QueryBuilderException('Cannot render SQL subselect from "' . $qpart->getAlias() . '": the compound attribute keys on both sides have different number of components!');
                    }
                    foreach ($rightKeyAttribute->getComponents() as $compIdx => $rightKeyComp) {
                        $relq->addFilterWithCustomSql($rightKeyComp->getAttribute()->getAlias(), '(' . $select_from . $this->getAliasDelim() . $junction_attribute->getComponent($compIdx)->getAttribute()->getDataAddress() . ')', EXF_COMPARATOR_EQUALS);
                    }
                } else {
                    if (! $junction_attribute->getDataAddress() && ! $customJoinOn) {
                        throw new QueryBuilderException('Cannot render SQL subselect from "' . $qpart->getAlias() . '": one of the relation key attributes has neither a data address nor an SQL_JOIN_ON custom address property!');
                    }
                    $junctionQpart = $relq->addFilterWithCustomSql($rightKeyAttribute->getAlias(), '(' . $select_from . $this->getAliasDelim() . $junction_attribute->getDataAddress() . ')', EXF_COMPARATOR_EQUALS);
                }
                
                if ($customJoinOn) {
                    if (! $junctionQpart) {
                        throw new QueryBuilderException('Cannot render SQL subselect from "' . $qpart->getAlias() . '": custom JOINs via SQL_JOIN_ON only supported for regular key attributes (no compounds, etc.)!');
                    }
                    // If it's a custom JOIN, calculate it here
                    $customJoinOn = StringDataType::replacePlaceholders($customJoinOn, ['~left_alias' => $this->getShortAlias($this->getMainObject()->getAlias()), '~right_alias' => $select_from]);
                    $junctionQpart->setDataAddressProperty('SQL_WHERE', $customJoinOn);
                }
            }
            
            $output = '(' . $relq->buildSqlQuerySelect() . ')';
            
            return $output;
    }
    
    /**
     * Builds a group function for the SQL select statement (e.g.
     * "SUM(field)") from an ExFace aggregator
     * function. This method translates ExFace aggregators to SQL und thus will probably differ between
     * SQL dialects.
     * TODO Currently this method also parses the ExFace aggregator. This probably should be moved to the
     * \exface\Core\CommonLogic\QueryBuilder\QueryPart because it is something entirely ExFace-specific an does not depend on the data source. It
     * would also make it easier to override this method for specific sql dialects while reusing some
     * basics (like SUM or AVG) from the general sql query builder.
     *
     * @param \exface\Core\CommonLogic\QueryBuilder\QueryPart $qpart
     * @param string $select_from
     * @param string $select_column
     * @param string $select_as
     * @param AggregatorInterface $aggregator
     * @return string
     */
    protected function buildSqlSelectGrouped(\exface\Core\CommonLogic\QueryBuilder\QueryPart $qpart, $select_from = null, $select_column = null, $select_as = null, AggregatorInterface $aggregator = null)
    {
        $aggregator = ! is_null($aggregator) ? $aggregator : $qpart->getAggregator();
        $select = $this->buildSqlSelect($qpart, $select_from, $select_column, false, false);
        
        // Can't just list binary values - need to transform them to strings first!
        if (strcasecmp($qpart->getAttribute()->getDataAddressProperty('SQL_DATA_TYPE'),'binary') === 0 && ($aggregator->getFunction() == AggregatorFunctionsDataType::LIST_ALL || $aggregator->getFunction() == AggregatorFunctionsDataType::LIST_DISTINCT)) {
            $select = $this->buildSqlSelectBinaryAsHEX($select);
        }
        
        return $this->buildSqlGroupByExpression($qpart, $select, $aggregator);
    }
    
    /**
     * Returns the SQL to transform the given binary SELECT predicate into something like 0x12433.
     *
     * @param string $select_from
     * @return string
     */
    protected function buildSqlSelectBinaryAsHEX(string $select_from) : string
    {
        return 'CONCAT(\'0x\', LOWER(HEX(' . $select_from . ')))';
    }
    
    /**
     *
     * @param QueryPartAttribute $qpart
     * @param string $sql
     * @param AggregatorInterface $aggregator
     * @throws QueryBuilderException
     * @return string
     */
    protected function buildSqlGroupByExpression(QueryPartAttribute $qpart, $sql, AggregatorInterface $aggregator){
        $output = '';
        
        $args = $aggregator->getArguments();
        $function_name = $aggregator->getFunction()->getValue();
        
        switch ($function_name) {
            case AggregatorFunctionsDataType::SUM:
            case AggregatorFunctionsDataType::AVG:
            case AggregatorFunctionsDataType::COUNT:
            case AggregatorFunctionsDataType::MAX:
            case AggregatorFunctionsDataType::MIN:
                $output = $function_name . '(' . $sql . ')';
                break;
            case AggregatorFunctionsDataType::LIST_DISTINCT:
            case AggregatorFunctionsDataType::LIST_ALL:
                $output = "GROUP_CONCAT(" . ($function_name == 'LIST_DISTINCT' ? 'DISTINCT ' : '') . $sql . " SEPARATOR " . ($args[0] ? $args[0] : "', '") . ")";
                $qpart->getQuery()->addAggregation($qpart->getAttribute()->getAliasWithRelationPath());
                break;
            case AggregatorFunctionsDataType::COUNT_DISTINCT:
                $output = "COUNT(DISTINCT " . $sql . ")";
                break;
            case AggregatorFunctionsDataType::COUNT_IF:
                $cond = $args[0];
                list($if_comp, $if_val) = explode(' ', $cond, 2);
                if (!$if_comp || is_null($if_val)) {
                    throw new QueryBuilderException('Invalid argument for COUNT_IF aggregator: "' . $cond . '"!', '6WXNHMN');
                }
                $output = "SUM(CASE WHEN " . $this->buildSqlWhereComparator($sql,  $if_comp, $if_val, $qpart->getAttribute()->getDataType()). " THEN 1 ELSE 0 END)";
                break;
            default:
                break;
        }
        
        return $output;
    }
    
    protected function buildSqlFrom()
    {
        // Replace static placeholders
        $alias = $this->getMainObject()->getAlias();
        $table = str_replace('[#~alias#]', $alias, $this->getMainObject()->getDataAddress());
        $from = $table . $this->buildSqlAsForTables($this->getMainTableAlias());
        
        // Replace dynamic palceholder
        $from = $this->replacePlaceholdersByFilterValues($from);
        
        return $from;
    }
    
    protected function getMainTableAlias() : string
    {
        return $this->getShortAlias($this->getMainObject()->getAlias() . $this->getQueryId());
    }
    
    /**
     * Returns an SQL snippet to give a table an alias: e.g. ' MYTABLE' or ' AS "MYTABLE"'.
     *
     * @param string $alias
     * @return string
     */
    protected function buildSqlAsForTables(string $alias) : string
    {
        return ' ' . $alias;
    }
    
    /**
     * Returns an SQL snippet to give a SELECT column an alias: e.g. ' MYCOL' or ' AS "MYCOL"'.
     *
     * @param string $alias
     * @return string
     */
    protected function buildSqlAsForSelects(string $alias) : string
    {
        return ' AS "' . $alias . '"';
    }
    
    /**
     *
     * @param \exface\Core\CommonLogic\QueryBuilder\QueryPart $qpart
     * @param string $left_table_alias
     * @return array [ relation_path_relative_to_main_object => join_string ]
     */
    protected function buildSqlJoins(\exface\Core\CommonLogic\QueryBuilder\QueryPart $qpart, $left_table_alias = '')
    {
        $joins = array();
        
        if ($qpart instanceof QueryPartFilterGroup) {
            // This extra if for the filter groups is a somewhat strange solutions for reverse relation filters being ignored within groups. It seems, that
            // if you use $qpart->getUsedRelations() on a FilterGroup and just continue with the "else" part of this if, reverse relations are being ignored.
            // The problem is, that the special treatment for attributes of the main object and an explicit left_table_alias should be applied to filter group
            // at some point, but it is not, because it is not possible to determine, what object the filter group belongs to (it might have attributes from
            // many object). I don not understand, however, why that special treatment seems to be important for reverse relations... In any case, this recursion
            // does the job.
            foreach ($qpart->getFiltersAndNestedGroups() as $f) {
                $joins = array_merge($joins, $this->buildSqlJoins($f));
            }
        } else {
            $rels = $qpart->getUsedRelations();
            
            if (count($rels) === 0 && $qpart->getAttribute()->getObjectId() == $this->getMainObject()->getId() && $left_table_alias) {
                // Special treatment if we are joining attributes of the main object to an explicitly specified table alias.
                // This is necessary when putting some special attributes of the main object (i.e. those with custom
                // sql) into the enrichment query. In this case, we need to join the table of the main object to
                // the core query again, after pagination, so possible back references within the custom select can
                // still be resolved.
                $right_table_alias = $this->getShortAlias($this->getMainObject()->getAlias() . $this->getQueryId());
                $joins[$right_table_alias] = "\n JOIN " . str_replace('[#~alias#]', $right_table_alias, $this->getMainObject()->getDataAddress()) . $this->buildSqlAsForTables($right_table_alias) . ' ON ' . $left_table_alias . $this->getAliasDelim() . $this->getMainObject()->getUidAttributeAlias() . ' = ' . $right_table_alias . $this->getAliasDelim() . $this->getMainObject()->getUidAttributeAlias();
            } else {
                // In most cases we will build joins for attributes of related objects.
                $left_table_alias = $this->getShortAlias(($left_table_alias ? $left_table_alias : $this->getMainObject()->getAlias()) . $this->getQueryId());
                foreach ($rels as $alias => $rel) {
                    /* @var $rel \exface\Core\Interfaces\Model\MetaRelationInterface */
                    if ($rel->isForwardRelation() === true) {
                        // Forward relations are simple JOINs
                        $right_table_alias = $this->getShortAlias($alias . $this->getQueryId());
                        $right_obj = $this->getMainObject()->getRelatedObject($alias);
                        // generate the join sql
                        $join = "\n " . $this->buildSqlJoinType($rel) . ' JOIN ' . str_replace('[#~alias#]', $right_table_alias, $right_obj->getDataAddress()) . $this->buildSqlAsForTables($right_table_alias) . ' ON ';
                        $leftKeyAttr = $rel->getLeftKeyAttribute();
                        if ($customOn = $leftKeyAttr->getDataAddressProperty('SQL_JOIN_ON')) {
                            // If a custom join condition ist specified in the attribute, that defines the relation, just replace the aliases in it
                            $join .= StringDataType::replacePlaceholders($customOn, ['~left_alias' => $left_table_alias, '~right_alias' => $right_table_alias]);
                        } else {
                            // Otherwise create the ON clause from the attributes on both sides of the relation.
                            $join .= $this->buildSqlJoinOn($leftKeyAttr, $rel->getRightKeyAttribute(), $left_table_alias, $right_table_alias);
                        }
                        $joins[$right_table_alias] = $join;
                        // continue with the related object
                        $left_table_alias = $right_table_alias;
                    } else {
                        // stop joining as all the following joins will be add in subselects of the enrichment select
                        break;
                    }
                }
            }
        }
        return $joins;
    }
    
    /**
     * Builds string for sql join on.
     * When $leftKeyAttr and $rightKeyAttr are compound attributes, string is build for each component and
     * connected with `AND`.
     *
     * @param CompoundAttributeInterface $leftKeyAttr
     * @param CompoundAttributeInterface $rightKeyAttr
     * @param string $leftTableAlias
     * @param string $rightTableAlias
     * @throws RuntimeException
     * @return string
     */
    protected function buildSqlJoinOn(MetaAttributeInterface $leftKeyAttr, MetaAttributeInterface $rightKeyAttr, string $leftTableAlias, string $rightTableAlias) : string
    {
        $join = '';
        // If the keys are compounds, we need a comlex ON with multiple predicates.
        // For regular a key attributes a simple `ON left.col = right.col` is enough (see else-branch)
        if ($leftKeyAttr instanceof CompoundAttributeInterface) {
            if (! $rightKeyAttr instanceof CompoundAttributeInterface) {
                throw new QueryBuilderException('Cannot render SQL join on for attributes  "' . $leftKeyAttr->getAliasWithRelationPath() . '" and "' . $rightKeyAttr->getAliasWithRelationPath() . '": Relations with compound attributes as keys only supported in SQL query builders if both keys are compounds!');
            }
            if (count($leftKeyAttr->getComponents()) !== count($rightKeyAttr->getComponents())) {
                throw new QueryBuilderException('Cannot render SQL join on for attributes  "' . $leftKeyAttr->getAliasWithRelationPath() . '" and "' . $rightKeyAttr->getAliasWithRelationPath() . '": the compound attribute keys on both sides have different number of components!');
            }
            $compoundJoins= array();
            foreach($leftKeyAttr->getComponents() as $compIdx => $comp) {
                $compoundJoins[] = $this->buildSqlJoinOn($comp->getAttribute(), $rightKeyAttr->getComponent($compIdx)->getAttribute(), $leftTableAlias, $rightTableAlias);
            }
            $join = implode(' AND ', $compoundJoins);
        } else {
            $right_obj = $rightKeyAttr->getObject();
            $left_join_on = $this->buildSqlJoinSide($leftKeyAttr->getDataAddress(), $leftTableAlias);
            $right_join_on = $this->buildSqlJoinSide($rightKeyAttr->getDataAddress(), $rightTableAlias);
            $join .=  $left_join_on . ' = ' . $right_join_on;
            if ($customSelectWhere = $right_obj->getDataAddressProperty('SQL_SELECT_WHERE')) {
                if (stripos($customSelectWhere, 'SELECT ') === false) {
                    $join .= ' AND ' . StringDataType::replacePlaceholders($customSelectWhere, ['~alias' => $rightTableAlias]);
                } else {
                    $join .= $this->buildSqlComment('Cannot use SQL_SELECT_WHERE of object "' . $right_obj->getName() . '" (' . $right_obj->getAliasWithNamespace() . ') in a JOIN - a column may not be outer-joined to a subquery!');
                }
            }
        }
        return $join;
    }
    
    /**
     * LEFT vs. INNER JOIN etc.
     *
     * @param MetaRelationInterface $relation
     * @return string
     */
    protected function buildSqlJoinType(MetaRelationInterface $relation)
    {
        /* FIXME use inner joins for required relations? Supposed to be faster, but it would result in different
         * behavior depending on relation settings... Need to test a bit more!
         if ($relation->isForwardRelation() === true && $relation->getLeftKeyAttribute()->isRequired() === true) {
         return 'INNER';
         }*/
        return 'LEFT';
    }
    
    /**
     * E.g. `table_alias.data_address`
     *
     * @param string $data_address
     * @param string $table_alias
     * @return string
     */
    protected function buildSqlJoinSide($data_address, $table_alias)
    {
        $join_side = $data_address;
        if ($this->checkForSqlStatement($join_side)) {
            $join_side = str_replace('[#~alias#]', $table_alias, $join_side);
        } else {
            $join_side = $table_alias . $this->getAliasDelim() . $join_side;
        }
        return $join_side;
    }
    
    /**
     * Builds the SQL HAVING clause based on the filter group of this query.
     * This is similar to buildSqlWhereCondition but it takes care of filters
     * with aggregators.
     *
     * Returns an empty string if no HAVING clause is needed for this query.
     *
     * @param QueryPartFilterGroup $qpart
     * @param string $rely_on_joins
     * @return string
     *
     * @see buildSqlWhere()
     */
    protected function buildSqlHaving(QueryPartFilterGroup $qpart, $rely_on_joins = true)
    {
        $having = '';
        $op = $this->buildSqlLogicalOperator($qpart->getOperator());
        
        foreach ($qpart->getFilters() as $qpart_fltr) {
            if ($fltr_string = $this->buildSqlHavingCondition($qpart_fltr, $rely_on_joins)) {
                $having .= "\n " . ($having ? $op . " " : '') . $fltr_string;
            }
        }
        
        foreach ($qpart->getNestedGroups() as $qpart_grp) {
            if ($grp_string = $this->buildSqlHaving($qpart_grp, $rely_on_joins)) {
                $having .= "\n " . ($having ? $op . " " : '') . "(" . $grp_string . ")";
            }
        }
        
        return $having;
    }
    
    /**
     * Builds the SQL for a condition within the HAVING clause. This is similar
     * to buildSqlWhereCondition() but it takes care of filters with aggregators.
     *
     * @param QueryPartFilter $qpart
     * @param boolean $rely_on_joins
     * @return string
     *
     * @see buildSqlWhereCondition()
     */
    protected function buildSqlHavingCondition(QueryPartFilter $qpart, $rely_on_joins = true)
    {
        // The query part belongs in the WHERE-clause if it does not have an aggregator
        if (! $this->checkFilterBelongsInHavingClause($qpart, $rely_on_joins)) {
            return '';
        }
        
        $val = $qpart->getCompareValue();
        $attr = $qpart->getAttribute();
        $comp = $this->getOptimizedComparator($qpart);
        
        $select = $this->buildSqlSelectGrouped($qpart);
        $customWhereClause = $qpart->getDataAddressProperty('SQL_WHERE');
        $object_alias = ($attr->getRelationPath()->toString() ? $attr->getRelationPath()->toString() : $this->getMainObject()->getAlias());
        $table_alias = $this->getShortAlias($object_alias . $this->getQueryId());
        // doublecheck that the attribut is known
        if (! ($select || $customWhereClause) || $val === '') {
            if ($val === '') {
                $hint = ' (the value is empty)';
            } else {
                $hint = ' (neither a data address, nor a custom SQL_WHERE found for the attribute)';
            }
            throw new QueryBuilderException('Illegal SQL HAVING clause for object "' . $this->getMainObject()->getName() . '" (' . $this->getMainObject()->getAlias() . '): expression "' . $qpart->getAlias() . '", Value: "' . $val . '"' . $hint);
            return false;
        }
        
        // build the HAVING clause
        if ($customWhereClause) {
            // check if it has an explicit where clause. If not try to filter based on the select clause
            $output = $this->replacePlaceholdersInSqlAddress($customWhereClause, $qpart->getAttribute()->getRelationPath(), ['~alias' => $table_alias, '~value' => $val], $table_alias);
        } else {
            // Determine, what we are going to compare to the value: a subquery or a column
            if ($this->checkForSqlStatement($attr->getDataAddress())) {
                $subj = $this->replacePlaceholdersInSqlAddress($select, $qpart->getAttribute()->getRelationPath(), ['~alias' => $table_alias], $table_alias);
            } else {
                $subj = $select;
            }
            // Do the actual comparing
            $output = $this->buildSqlWhereComparator($subj, $comp, $val, $qpart->getDataType(), $attr->getDataAddressProperty('SQL_DATA_TYPE'), $delimiter);
        }
        
        return $output;
    }
    
    /**
     * Builds a where statement for a group of filters, concatennating the conditions with the goups logical operator
     * (e.g.
     * " condition1 AND condition 2 AND (condition3 OR condition4) ")
     *
     * @param QueryPartFilterGroup $qpart
     * @return string
     */
    protected function buildSqlWhere(QueryPartFilterGroup $qpart, $rely_on_joins = true)
    {
        $where = '';
        
        $op = $this->buildSqlLogicalOperator($qpart->getOperator());
        
        foreach ($qpart->getFilters() as $qpart_fltr) {
            if ($qpart_fltr->isCompound() === true) {
                if ($grp_string = $this->buildSqlWhere($qpart_fltr->getCompoundFilterGroup(), $rely_on_joins)) {
                    $where .= "\n " . ($where ? $op . " " : '') . "(" . $grp_string . ")";
                }
            } elseif ($fltr_string = $this->buildSqlWhereCondition($qpart_fltr, $rely_on_joins)) {
                $where .= "\n-- buildSqlWhereCondition(" . $qpart_fltr->getCondition()->toString() . ", " . $rely_on_joins . ")"
                    . "\n " . ($where ? $op . " " : '') . $fltr_string;
            }
        }
        
        foreach ($qpart->getNestedGroups() as $qpart_grp) {
            if ($grp_string = $this->buildSqlWhere($qpart_grp, $rely_on_joins)) {
                $where .= "\n " . ($where ? $op . " " : '') . "(" . $grp_string . ")";
            }
        }
        
        return $where;
    }
    
    /**
     * Translates the given condition group operator into it's SQL version: EXF_LOGICAL_AND => AND, etc.
     *
     * @param string $operator
     * @return string
     */
    protected function buildSqlLogicalOperator($operator)
    {
        switch ($operator) {
            case EXF_LOGICAL_AND:
                $op = 'AND';
                break;
            case EXF_LOGICAL_OR:
                $op = 'OR';
                break;
            case EXF_LOGICAL_XOR:
                $op = 'XOR';
                break;
            case EXF_LOGICAL_NOT:
                $op = 'NOT';
                break;
        }
        return $op;
    }
    
    /**
     * Returns TRUE if the given filter query part belongs in the HAVING clause
     * of the current query rather than the WHERE clause.
     *
     * This is the case if the query part has an aggregator and it is not
     * related via reverse relation. In the latter case, a subquery will be
     * added to the where clause which - in turn - will normally contain the
     * HAVING clause
     *
     * @param QueryPartFilter $qpart
     * @param boolean $rely_on_joins
     * @return boolean
     */
    protected function checkFilterBelongsInHavingClause(QueryPartFilter $qpart, $rely_on_joins = true)
    {
        return $qpart->getAggregator() && ! $qpart->getFirstRelation(RelationTypeDataType::REVERSE) ? true : false;
    }
    
    /**
     * Builds a single filter condition for the where clause (e.g.
     * " table.column LIKE '%string%' ")
     *
     * @param \exface\Core\CommonLogic\QueryBuilder\QueryPartFilter $qpart
     * @return boolean|string
     */
    protected function buildSqlWhereCondition(QueryPartFilter $qpart, $rely_on_joins = true)
    {
        // The given
        if ($this->checkFilterBelongsInHavingClause($qpart, $rely_on_joins)) {
            return '';
        }
        
        $val = $qpart->getCompareValue();
        $attr = $qpart->getAttribute();
        $comp = $this->getOptimizedComparator($qpart);
        $delimiter = $qpart->getValueListDelimiter();
        
        $select = $attr->getDataAddress();
        $customWhereClause = $qpart->getDataAddressProperty('SQL_WHERE');
        $customWhereAddress = $qpart->getDataAddressProperty('SQL_WHERE_DATA_ADDRESS');
        $object_alias = ($attr->getRelationPath()->toString() ? $attr->getRelationPath()->toString() : $this->getMainObject()->getAlias());
        $table_alias = $this->getShortAlias($object_alias . $this->getQueryId());
        
        // doublecheck that the attribute is known
        if (! ($select || $customWhereClause) || $val === '') {
            if ($val === '') {
                $hint = ' (the value is empty)';
            } else {
                $hint = ' (neither a data address, nor a custom SQL_WHERE found for the attribute)';
            }
            throw new QueryBuilderException('Illegal SQL WHERE clause for object "' . $this->getMainObject()->getName() . '" (' . $this->getMainObject()->getAlias() . '): expression "' . $qpart->getAlias() . '", Value: "' . $val . '"' . $hint);
            return false;
        }
        
        if (! $customWhereClause && ($qpart->getFirstRelation(RelationTypeDataType::REVERSE) || ($rely_on_joins == false && count($qpart->getUsedRelations()) > 0))) {
            // Use subqueries for attributes with reverse relations (unless a custom WHERE is defined)
            // or in case we know, tha main query will not have any joins (e.g. UPDATE queries)
            $output = $this->buildSqlWhereSubquery($qpart, $rely_on_joins);
        } else {
            // build the where
            if ($customWhereClause) {
                // check if it has an explicit where clause. If not try to filter based on the select clause
                $output = $this->replacePlaceholdersInSqlAddress($customWhereClause, $qpart->getAttribute()->getRelationPath(), ['~alias' => $table_alias, '~value' => $val], $table_alias);
                return $output;
            } elseif($customWhereAddress) {
                $subj = $this->replacePlaceholdersInSqlAddress($customWhereAddress, $qpart->getAttribute()->getRelationPath(), ['~alias' => $table_alias], $table_alias);
            } else {
                // Determine, what we are going to compare to the value: a subquery or a column
                if ($this->checkForSqlStatement($attr->getDataAddress())) {
                    $subj = $this->replacePlaceholdersInSqlAddress($select, $qpart->getAttribute()->getRelationPath(), ['~alias' => $table_alias], $table_alias);
                } else {
                    $subj = $table_alias . $this->getAliasDelim() . $select;
                }
            }
            // Do the actual comparing
            $output = $this->buildSqlWhereComparator($subj, $comp, $val, $qpart->getDataType(), $attr->getDataAddressProperty('SQL_DATA_TYPE'), $delimiter);
        }
        return $output;
    }
    
    protected function getOptimizedComparator(QueryPartFilter $qpart)
    {
        $val = $qpart->getCompareValue();
        $attr = $qpart->getAttribute();
        $comp = $qpart->getComparator();
        
        if ($attr->isRelation() && $comp != EXF_COMPARATOR_IN) {
            // always use the equals comparator for foreign keys! It's faster!
            $comp = EXF_COMPARATOR_EQUALS;
        } elseif ($this->getMainObject()->hasUidAttribute() && $attr->isExactly($this->getMainObject()->getUidAttribute()) && ($comp == EXF_COMPARATOR_IS || $comp == EXF_COMPARATOR_IS_NOT)) {
            $comp = $comp === EXF_COMPARATOR_IS ? EXF_COMPARATOR_EQUALS : EXF_COMPARATOR_EQUALS_NOT;
        } elseif (($qpart->getDataType() instanceof NumberDataType) && ($comp == EXF_COMPARATOR_IS || $comp == EXF_COMPARATOR_IS_NOT) && is_numeric($val)) {
            // also use equals for the NUMBER data type, but make sure, the value to compare to is really a number (otherwise the query will fail!)
            $comp = $comp === EXF_COMPARATOR_IS ? EXF_COMPARATOR_EQUALS : EXF_COMPARATOR_EQUALS_NOT;
        } elseif (($qpart->getDataType() instanceof BooleanDataType) && ($comp == EXF_COMPARATOR_IS || $comp == EXF_COMPARATOR_IS_NOT)) {
            // also use equals for the BOOLEAN data type
            $comp = $comp === EXF_COMPARATOR_IS ? EXF_COMPARATOR_EQUALS : EXF_COMPARATOR_EQUALS_NOT;
        } elseif (($qpart->getDataType() instanceof DateDataType) && ($comp == EXF_COMPARATOR_IS || $comp == EXF_COMPARATOR_IS_NOT)) {
            // also use equals for the NUMBER data type, but make sure, the value to compare to is really a number (otherwise the query will fail!)
            $comp = $comp === EXF_COMPARATOR_IS ? EXF_COMPARATOR_EQUALS : EXF_COMPARATOR_EQUALS_NOT;
        }
        return $comp;
    }
    
    /**
     *
     * @param string $subject column name or subselect
     * @param string $comparator one of the EXF_COMPARATOR_xxx constants
     * @param string $value value or SQL expression to compare to
     * @param DataTypeInterface $data_type
     * @param string $sql_data_type value of SQL_DATA_TYPE data source setting
     * @param string $value_list_delimiter delimiter used to separate concatenated lists of values
     * @return string
     */
    protected function buildSqlWhereComparator($subject, $comparator, $value, DataTypeInterface $data_type, $sql_data_type = NULL, $value_list_delimiter = EXF_LIST_SEPARATOR)
    {
        // Check if the value is of valid type.
        try {
            // Pay attention to comparators expecting concatennated values (like IN) - the concatennated value will not validate against
            // the data type, but the separated parts should
            if ($comparator != EXF_COMPARATOR_IN && $comparator != EXF_COMPARATOR_NOT_IN) {
                // If it's a single value, cast it to the data type to make sure, it's a valid value.
                // FIXME how to distinguish between actual values and SQL statements as values? The
                // following switch() makes sure, a number can be compared to an SQL statement
                // which is ultimately a string - casting the SQL statement would result in a
                // casting exception. The current solution is insecure though, as it makes it
                // possible to pass SQL statements from outside and it uses them without any
                // sanitization! We could use $qpart->isValueDataAddress() here, but currently
                // we don't have the query part at hand at this point.
                switch (true) {
                    case ($data_type instanceof DateDataType):
                    case ($data_type instanceof NumberDataType):
                    case ($data_type instanceof BooleanDataType):
                        if (! $this->checkForSqlStatement($value)) {
                            $value = $data_type::cast($value);
                        }
                        break;
                    default:
                        $value = $data_type::cast($value);
                }
            } else {
                $values = explode($value_list_delimiter, $value);
                $value = '';
                $valueNullCheck = '';
                
                foreach ($values as $nr => $val) {
                    // If there is an empty string among the values or one of the empty-comparators,
                    // this means that the value may or may not be empty (NULL). NULL is not a valid
                    // value for an IN-statement, though, so we need to append an "OR IS NULL" here.
                    if ($val === '' || $val === EXF_LOGICAL_NULL) {
                        unset($values[$nr]);
                        $valueNullCheck = $subject . ($comparator == EXF_COMPARATOR_IN ? ' IS NULL' : ' IS NOT NULL');
                        continue;
                    }
                    // Normalize non-empty values
                    $values[$nr] = $this->prepareWhereValue($val, $data_type, $sql_data_type);
                }
                
                switch (true) {
                    // If there is only one value, it is better to use = than IN - it is exactly the same
                    // and often is significantly faster. Keep in mind thogh, that the null-check will not
                    // be part of the $values array, so need to check for it too.
                    case count($values) === 1 && $valueNullCheck === '':
                        $val = $values[0];
                        if ($comparator == ComparatorDataType::IN) {
                            return $subject . ' = ' . $val;
                        } else {
                            return $subject . ' != ' . $val;
                        }
                        break;
                        // IN(null) will result in empty $values and a NULL-check, so just use the NULL-check in this case.
                    case empty($values) === true && $valueNullCheck !== '':
                        $value = EXF_LOGICAL_NULL;
                        break;
                        // Otherwise create a (...) list and append the NULL-check with an OR if there is one.
                    default:
                        $value = '(' . (! empty($values) ? implode(',', $values) : 'NULL') . ')' . ($valueNullCheck ? ' OR ' . $valueNullCheck : '');
                }
            }
        } catch (DataTypeCastingError $e) {
            // If the data type is incompatible with the value, return a WHERE clause, that is always false.
            // A comparison of a date field with a string or a number field with
            // a string simply cannot result in TRUE.
            return '/* ' . $subject . ' cannot pass comparison to "' . $value . '" via comparator "' . $comparator . '": wrong data type! */' . "\n"
                . '1 = 0';
        }
        
        if (is_null($value) || $this->prepareWhereValue($value, $data_type) === EXF_LOGICAL_NULL){
            switch ($comparator) {
                case EXF_COMPARATOR_EQUALS:
                case EXF_COMPARATOR_IS:
                    return $subject . ' IS NULL';
                default:
                    return $subject . ' IS NOT NULL';
            }
        }
        
        // If everything is OK, build the SQL
        switch ($comparator) {
            case EXF_COMPARATOR_IN:
                $output = "(" . $subject . " IN " . $value . ")";
                break; // The braces are needed if there is a OR IS NULL addition (see above)
            case EXF_COMPARATOR_NOT_IN:
                $output = "(" . $subject . " NOT IN " . $value . ")";
                break; // The braces are needed if there is a OR IS NULL addition (see above)
            case EXF_COMPARATOR_EQUALS:
                $output = $subject . " = " . $this->prepareWhereValue($value, $data_type, $sql_data_type);
                break;
            case EXF_COMPARATOR_EQUALS_NOT:
                $output = $subject . " != " . $this->prepareWhereValue($value, $data_type, $sql_data_type);
                break;
            case EXF_COMPARATOR_GREATER_THAN:
            case EXF_COMPARATOR_LESS_THAN:
            case EXF_COMPARATOR_GREATER_THAN_OR_EQUALS:
            case EXF_COMPARATOR_LESS_THAN_OR_EQUALS:
                $output = $subject . " " . $comparator . " " . $this->prepareWhereValue($value, $data_type, $sql_data_type);
                break;
            case EXF_COMPARATOR_IS_NOT:
                $output = 'UPPER(' . $subject . ") NOT LIKE '%" . $this->escapeString(strtoupper($value)) . "%'";
                break;
            case EXF_COMPARATOR_IS:
            default:
                $output = 'UPPER(' . $subject . ") LIKE '%" . $this->escapeString(strtoupper($value)) . "%'";
        }
        return $output;
    }
    
    protected function prepareWhereValue($value, DataTypeInterface $data_type, $sql_data_type = NULL)
    {
        // IDEA some data type specific procession here
        switch (true) {
            case $data_type instanceof BooleanDataType:
                $output = $value ? 1 : 0;
                break;
            case strcasecmp($value, EXF_LOGICAL_NULL) === 0:
                return EXF_LOGICAL_NULL;
            case $data_type instanceof StringDataType:
            case $data_type instanceof DateDataType:
                $output = "'" . $this->escapeString($value) . "'";
                break;
            default:
                $output = $this->escapeString($value);
        }
        return $output;
    }
    
    /**
     * Builds a WHERE clause with a subquery (e.g. "column IN ( SELECT ... )" ).
     *
     * This is mainly used to handle filters over reversed relations, but also
     * for filters on joined columns in UPDATE queries, where the main query
     * does not support joining. The optional parameter $rely_on_joins controls
     * whether the method can rely on the main query have all neccessary joins.
     *
     * @param \exface\Core\CommonLogic\QueryBuilder\QueryPartFilter $qpart
     * @param boolean $rely_on_joins
     */
    protected function buildSqlWhereSubquery(QueryPartFilter $qpart, $rely_on_joins = true)
    {
        /* @var $start_rel \exface\Core\CommonLogic\Model\relation */
        // First of all, see if we can rely on all joins being performed in the main query.
        // This is implicitly also the case, if there are no joins needed (= the data in the main query will be sufficient in any case)
        if ($rely_on_joins || count($qpart->getUsedRelations()) === 0) {
            // If so, just need to include those relations in the subquery, which follow a reverse relation
            $start_rel = $qpart->getFirstRelation(RelationTypeDataType::REVERSE);
        } else {
            // Otherwise, all relations (starting from the first one) must be put into the subquery, because there are no joins in the main one
            $start_rel = $qpart->getFirstRelation();
        }
        
        if ($start_rel) {
            $qpart_rel_path = $qpart->getAttribute()->getRelationPath();
            /** @var MetaRelationPathInterface $prefix_rel_path part of the relation part up to the first reverse relation */
            $prefix_rel_path = $qpart_rel_path->getSubpath(0, $qpart_rel_path->getIndexOf($start_rel));
            
            // build a subquery
            /* @var $relq \exface\Core\QueryBuilders\AbstractSqlBuilder */
            $relq = QueryBuilderFactory::createFromSelector($this->getSelector());
            $relq->setMainObject($start_rel->getRightObject());
            $relq->setQueryId($this->getNextSubqueryId());
            if ($start_rel->isReverseRelation()) {
                // If we are dealing with a reverse relation, build a subquery to select foreign keys from rows of the joined tables,
                // that match the given filter
                $rel_filter_alias = $qpart->getAttribute()->rebase($qpart_rel_path->getSubpath($qpart_rel_path->getIndexOf($start_rel) + 1))->getAliasWithRelationPath();
                
                // Remember to keep the aggregator of the attribute filtered over. Since we are interested in a list of keys, the
                // subquery should GROUP BY these kees.
                if ($qpart->getAggregator()) {
                    // IDEA HAVING-subqueries can be very slow. Perhaps we can optimize the subquery a litte in certain cases:
                    // e.g. if we are filtering over a SUM of natural numbers with "> 0", we could simply add a "> 0" filter
                    // without any aggregation and it should yield the same results
                    $rel_filter_alias .= DataAggregation::AGGREGATION_SEPARATOR . $qpart->getAggregator()->exportString();
                    $relq->addAggregation($start_rel->getRightKeyAttribute()->getAlias());
                    
                    // If we are in a WHERE subquery of a filter with an aggregator, this means, we want to filter
                    // over the aggregated value. However, there might be other filters, that affect this aggregated
                    // value: e.g. as SUM over transactions for a product will be different depending on the store
                    // filter set for the query. So we need all applicale non-aggregating filters in our subquery.
                    // This is achieved by rebasing all filters with the following filter callback, that excludes
                    // certain conditions.
                    $relq_condition_filter = function($condition, $relation_path_to_new_base_object) use ($qpart) {
                        // If the condition is not an attribute, keep it - other partsof the code will deal with it
                        if (! $condition->getExpression()->isMetaAttribute()) {
                            return true;
                        }
                        // If a condition matches the query part we are processing right now, skip it - we will
                        // add it later explicitly.
                        if ($condition->getExpression()->toString() === $qpart->getExpression()->toString()){
                            return false;
                        }
                        // If a conditon  has an aggregator itself - skip it as it will get it's own subquery.
                        if (DataAggregation::getAggregatorFromAlias($this->getWorkbench(), $condition->getExpression()->toString())) {
                            return false;
                        }
                        // If a condition is not applicable (is applied to something else, then the tables in our
                        // subquery) - skip it.
                        if (stripos($condition->getExpression()->toString(), $relation_path_to_new_base_object) !== 0) {
                            return false;
                        }
                        return true;
                    };
                    /* @var MetaRelationPathInterface complete path of the first reverse relation */
                    $rev_rel_path = $prefix_rel_path->copy()->appendRelation($start_rel);
                    $relq->setFiltersConditionGroup($this->getFilters()->getConditionGroup()->rebase($rev_rel_path->toString(), $relq_condition_filter));
                }
                $relqKeyPart = $relq->addAttribute($start_rel->getRightKeyAttribute()->getAlias());
                
                // If the key attribute does not have a data address, but we use a custom join we can
                // select all (*) - that's OK because custom JOINs use WHERE EXISTS
                if ($relqKeyPart->getDataAddress() === ''
                    && ! $relqKeyPart->getDataAddressProperty('SQL_SELECT')
                    && ! $relqKeyPart->getDataAddressProperty('SQL_SELECT_DATA_ADDRESS')
                    && $relqKeyPart->getDataAddressProperty('SQL_JOIN_ON')) {
                        $relqKeyPart->setDataAddressProperty('SQL_SELECT', '*');
                    }
                    
                    // Add the filter relative to the first reverse relation with the same $value and $comparator
                    if ($qpart->isValueDataAddress()) {
                        // If the data address is a custom sql, make sure it still remains a custom sql no matter what
                        $relq->addFilterWithCustomSql($rel_filter_alias, $qpart->getCompareValue(), $qpart->getComparator());
                    } else {
                        // Otherwise just add a regular filter
                        $relq->addFilterFromString($rel_filter_alias, $qpart->getCompareValue(), $qpart->getComparator());
                    }
                    
                    if (! $prefix_rel_path->isEmpty()) {
                        // FIXME add support for related_object_special_key_alias
                        $prefix_rel_str = RelationPath::relationPathAdd($prefix_rel_path->toString(), $this->getMainObject()->getRelatedObject($prefix_rel_path->toString())->getUidAttributeAlias());
                        $prefix_rel_qpart = new QueryPartSelect($prefix_rel_str, $this, null, DataColumn::sanitizeColumnName($prefix_rel_str));
                        $junction = $this->buildSqlSelect($prefix_rel_qpart, null, null, '');
                    } else {
                        $junctionTableAlias = $this->getShortAlias($start_rel->getLeftObject()->getAlias() . $this->getQueryId());
                        $junctionDataAddress = $start_rel->getLeftKeyAttribute()->getDataAddress();;
                        if ($this->checkForSqlStatement($junctionDataAddress) === true) {
                            $junction = $this->replacePlaceholdersInSqlAddress($junctionDataAddress, null, null, $junctionTableAlias);
                        } else {
                            $junction = $junctionTableAlias . $this->getAliasDelim() . $junctionDataAddress;
                        }
                    }
                    
                    // Handle SQL_JOIN_ON if it is defined for the right attribute (i.e. if we would join our left table to our right table,
                    // the JOIN would use this custom ON statement). Here we build the custom ON statement and use it as a WHERE clause in
                    // the subselect.
                    if ($customJoinOn = $start_rel->getRightKeyAttribute()->getDataAddressProperty('SQL_JOIN_ON')) {
                        $customJoinOn = StringDataType::replacePlaceholders($customJoinOn, ['~left_alias' => $relq->getMainTableAlias(), '~right_alias' => $this->getMainTableAlias()]);
                        $joinFilterQpart = $relq->addFilterFromString($start_rel->getRightKeyAttribute()->getAlias(), $qpart->getCompareValue(), $qpart->getComparator());
                        $joinFilterQpart->setDataAddressProperty('SQL_WHERE', $customJoinOn);
                        $sql = ' EXISTS (' . $relq->buildSqlQuerySelect() . ')';
                        return $sql;
                    }
                    
            } else {
                // If we are dealing with a regular relation, build a subquery to select primary keys from joined tables and match them to the foreign key of the main table
                $relq->addFilter($qpart->rebase($relq, $start_rel->getAliasWithModifier()));
                $relq->addAttribute($start_rel->getRightKeyAttribute()->getAlias());
                $junction_qpart = new QueryPartSelect($start_rel->getLeftKeyAttribute()->getAlias(), $this, null, $start_rel->getLeftKeyAttribute()->getAliasWithRelationPath());
                $junction = $this->buildSqlSelect($junction_qpart, null, null, '');
            }
            
            //$output = $junction . ' IN (' . $relq->buildSqlQuerySelect() . ')';
            $output = $junction . ' IN (' . $relq->buildSqlQuerySelect() . ')';
        }
        
        return $output;
    }
    
    /**
     * Builds the contents of an ORDER BY statement for one column (e.g.
     * "ATTRIBUTE_ALIAS DESC" to sort via the column ALIAS of the table
     * ATTRIBUTE). The result does not contain the words "ORDER BY", the
     * results of multiple calls to this method with different attributes can
     * be concatennated into a comple ORDER BY clause.
     *
     * @param \exface\Core\CommonLogic\QueryBuilder\QueryPartSorter $qpart
     * @return string
     */
    protected function buildSqlOrderBy(\exface\Core\CommonLogic\QueryBuilder\QueryPartSorter $qpart)
    {
        if ($customOrderBy = $qpart->getDataAddressProperty("SQL_ORDER_BY")) {
            $output = $this->getShortAlias($this->getMainObject()->getAlias()) . $this->getAliasDelim() . $customOrderBy;
        } else {
            $output = $this->getShortAlias($qpart->getColumnKey());
        }
        $output .= ' ' . $qpart->getOrder();
        return $output;
    }
    
    /**
     * Builds the contents of an GROUP BY statement for one column (e.g.
     * "ATTRIBUTE.ALIAS" to group by the
     * the column ALIAS of the table ATTRIBUTE). The result does not contain the words "GROUP BY", thus
     * the results of multiple calls to this method with different attributes can be concatennated into
     * a comple GROUP BY clause.
     *
     * @param \exface\Core\CommonLogic\QueryBuilder\QueryPartSorter $qpart
     * @param string $select_from
     * @return string
     */
    protected function buildSqlGroupBy(\exface\Core\CommonLogic\QueryBuilder\QueryPart $qpart, $select_from = null)
    {
        $output = '';
        if ($this->checkForSubselect($qpart->getAttribute()->getDataAddress()) === true) {
            // Seems like SQL statements are not supported in the GROUP BY clause in general
            throw new QueryBuilderException('Cannot use the attribute "' . $qpart->getAttribute()->getAliasWithRelationPath() . '" for aggregation in an SQL data source, because it\'s data address is defined via custom SQL statement');
        } else {
            // If it's not a custom SQL statement, it must be a column, so we need to prefix it with the table alias
            if ($select_from === null) {
                $select_from = $qpart->getAttribute()->getRelationPath()->toString() ? $qpart->getAttribute()->getRelationPath()->toString() : $this->getMainObject()->getAlias();
            }
            if ($select_from) {
                $select_from = $this->getShortAlias($select_from . $this->getQueryId());
            }
            $output = $this->buildSqlSelect($qpart, $select_from, null, '', false, false);
        }
        return $output;
    }
    
    /**
     * Shortens an alias (or any string) to $getShortAliasMaxLength() by cutting off the rest and appending
     * a unique id.
     * Also replaces forbidden words and characters ($short_alias_forbidden and $short_alias_remove_chars).
     * The result can be translated back to the original via get_full_alias($short_alias)
     * Every SQL-alias (like "SELECT xxx AS alias" or "SELECT * FROM table1 alias") should be shortened
     * because most SQL dialects only allow a limited number of characters in an alias (this number should
     * be set in $getShortAliasMaxLength()).
     *
     * @param string $full_alias
     * @return string
     */
    protected function getShortAlias($full_alias)
    {
        if (isset($this->short_aliases[$full_alias])) {
            $short_alias = $this->short_aliases[$full_alias];
        } elseif (strlen($full_alias) <= $this->getShortAliasMaxLength() && $this->getCleanAlias($full_alias) == $full_alias && ! in_array($full_alias, $this->getReservedWords())) {
            $short_alias = $full_alias;
        } else {
            $this->short_alias_index ++;
            $short_alias = $this->short_alias_prefix . str_pad($this->short_alias_index, 3, '0', STR_PAD_LEFT) . $this->short_alias_replacer . substr($this->getCleanAlias($full_alias), - 1 * ($this->getShortAliasMaxLength() - 3 - 1 - 1));
            $this->short_aliases[$full_alias] = $short_alias;
        }
        
        return $short_alias;
    }
    
    protected function getCleanAlias($alias)
    {
        $output = '';
        $output = str_replace($this->getShortAliasForbiddenChars(), '_', $alias);
        return $output;
    }
    
    protected function getFullAlias($short_alias)
    {
        $full_alias = array_search($short_alias, $this->short_aliases);
        if ($full_alias === false) {
            $full_alias = $short_alias;
        }
        return $full_alias;
    }
    
    /**
     * Returns TRUE if the given string is complex SQL-statement (= not a simple column references)
     * and FALSE otherwise.
     *
     * It is important to know this, because you cannot write to statements etc.
     *
     * @param string $string
     * @return boolean
     */
    protected function checkForSqlStatement($string)
    {
        return strpos($string, '(') !== false && strpos($string, ')') !== false;
    }
    
    /**
     * Returns TRUE if the given SQL contains a SELECT statement and FALSE otherwise.
     *
     * This does NOT check, if it's a valid select - but merely looks for the SELECT
     * keyword.
     *
     * @param string $string
     * @return bool
     */
    protected function checkForSubselect(string $string) : bool
    {
        return stripos($string, 'SELECT ') !== false;
    }
    
    protected function addBinaryColumn($full_alias)
    {
        $this->binary_columns[] = $full_alias;
        return $this;
    }
    
    protected function getBinaryColumns()
    {
        return $this->binary_columns;
    }
    
    protected function decodeBinary($value)
    {
        $hex_value = bin2hex($value);
        return ($hex_value ? '0x' : '') . $hex_value;
    }
    
    /**
     * Returns an array with attributes to be joined over reverse relations (similarly to get_attributes(), which returns all attributes)
     *
     * @return QueryPartAttribute[]
     */
    protected function getAttributesWithReverseRelations()
    {
        $result = array();
        foreach ($this->getAttributes() as $alias => $qpart) {
            if ($qpart->getUsedRelations(RelationTypeDataType::REVERSE)) {
                $result[$alias] = $qpart;
            }
        }
        return $result;
    }
    
    public function getQueryId()
    {
        return $this->query_id;
    }
    
    public function setQueryId($value)
    {
        $this->query_id = $value;
        return $this;
    }
    
    protected function getNextSubqueryId()
    {
        return ++ $this->subquery_counter;
    }
    
    /**
     * Appends a custom where statement pattern to the given original where statement.
     * Replaces the [#~alias#] placeholder with the $table_alias if given or the main table alias otherwise
     *
     * @param string $original_where_statement
     * @param string $custom_statement
     * @param string $table_alias
     * @param string $operator
     * @return string
     */
    protected function appendCustomWhere($original_where_statement, $custom_statement, $table_alias = null, $operator = 'AND')
    {
        return $original_where_statement . ($original_where_statement ? ' ' . $operator . ' ' : '') . str_replace('[#~alias#]', ($table_alias ? $table_alias : $this->getShortAlias($this->getMainObject()->getAlias())), $custom_statement);
    }
    
    /**
     *
     * @param QueryPartAttribute $qpart
     * @return boolean
     */
    protected function isQpartRelatedToAggregator(QueryPartAttribute $qpart)
    {
        $related_to_aggregator = false;
        foreach ($this->getAggregations() as $aggr) {
            if (strpos($qpart->getAlias(), $aggr->getAlias()) === 0) {
                $related_to_aggregator = true;
            }
        }
        return $related_to_aggregator;
    }
    
    protected function replacePlaceholdersInSqlAddress($data_address, RelationPath $relation_path = null, array $static_placeholders = null, $select_from = null)
    {
        $original_data_address = $data_address;
        
        if (! empty($static_placeholders)){
            $static_phs = array_map(function($ph){return '[#' . $ph . '#]';}, array_keys($static_placeholders));
            $static_values = array_values($static_placeholders);
            $data_address = str_replace($static_phs, $static_values, $data_address);
        }
        
        if ($relation_path){
            $prefix = $relation_path->toString();
        }
        
        foreach (StringDataType::findPlaceholders($data_address) as $ph) {
            $ph_attribute_alias = RelationPath::relationPathAdd($prefix, $ph);
            if (! $qpart = $this->getAttribute($ph_attribute_alias)) {
                // Throw an error if the attribute cannot be resolved relative to the main object of the query
                try {
                    $qpart = new QueryPartSelect($ph_attribute_alias, $this, null, DataColumn::sanitizeColumnName($string));
                } catch (MetaAttributeNotFoundError $e){
                    throw new QueryBuilderException('Cannot use placeholder [#' . $ph . '#] in data address "' . $original_data_address . '": no attribute "' . $ph_attribute_alias . '" found for query base object ' . $this->getMainObject()->getAliasWithNamespace() . '!', null, $e);
                }
                // Throw an error if the placeholder contains a relation path (relative to the object of the
                // attribute, where it was used.
                // TODO it would be really cool to support relations in placeholders, but how to add corresponding
                // joins? An attempt was made in feature/sql-placeholders-with-relation, but without ultimate success.
                // Alternatively we could add the query parts to the query and restart it's generation...
                if ($relation_path !== null && ! $relation_path->getEndObject()->getAttribute($ph)->getRelationPath()->isEmpty()){
                    throw new QueryBuilderException('Cannot use placeholder [#' . $ph . '#] in data address "' . $original_data_address . '": placeholders for related attributes currently not supported in SQL query builders unless all required attributes are explicitly selected in the query too.');
                }
            }
            $data_address = str_replace('[#' . $ph . '#]', $this->buildSqlSelect($qpart, $select_from, null, false), $data_address);
        }
        return $data_address;
    }
    
    /**
     * The SQL builder can join of related objects as long as they are located in the same database.
     *
     * {@inheritDoc}
     * @see \exface\Core\CommonLogic\QueryBuilder\AbstractQueryBuilder::canReadAttribute()
     */
    public function canReadAttribute(MetaAttributeInterface $attribute) : bool
    {
        // TODO Check if all objects along the relation path also belong to the data source
        // TODO Instead of checking the data source, check if it points to the same data base
        return $attribute->getObject()->getDataSourceId() === $this->getMainObject()->getDataSourceId();
    }
    
    /**
     * Returns the alias delimiter (e.g. the dot in MYTABLE.FIELD).
     *
     * While it defaults to a dot '.' for most SQL dialects, you can change this easily by overriding
     * this method.
     *
     * @return string
     */
    protected function getAliasDelim() : string
    {
        return '.';
    }
    
    /**
     *
     * @param string $attribute_alias
     * @param string $sql
     * @param string $comparator
     * @return \exface\Core\CommonLogic\QueryBuilder\QueryPartFilter
     */
    protected function addFilterWithCustomSql($attribute_alias, $sql, $comparator = EXF_COMPARATOR_IS)
    {
        $qpart = $this->addFilterFromString($attribute_alias, $sql, $comparator);
        $qpart->setValueIsDataAddress(true);
        return $qpart;
    }
    
    protected function addFilterSql(string $sqlPredicate) : AbstractSqlBuilder
    {
        $this->customFilterSqlPredicates[] = $sqlPredicate;
        return $this;
    }
    
    /**
     * Returns the maximum number of characters allowed in a field or table alias.
     *
     * Override this method to match the requirements of a specific SQL engine.
     *
     * @return int
     */
    protected function getShortAliasMaxLength() : int
    {
        return 30;
    }
    
    /**
     *
     * @return array
     */
    protected function getShortAliasForbiddenChars() : array
    {
        return $this->short_alias_remove_chars;
    }
    
    /**
     *
     * @param array $value
     * @return AbstractSqlBuilder
     */
    protected function setShortAliasForbiddenChars(array $value) : AbstractSqlBuilder
    {
        $this->short_alias_remove_chars = $value;
        return $this;
    }
    
    protected function getShortAliases() : array
    {
        return $this->short_aliases;
    }
    
    /**
     *
     * @return array
     */
    protected function getReservedWords() : array
    {
        return $this->reserved_words;
    }
    
    /**
     *
     * @param array $value
     * @return AbstractSqlBuilder
     */
    protected function setReservedWords(array $value) : AbstractSqlBuilder
    {
        $this->reserved_words = $value;
        return $this;
    }
    
    
    
    /**
     * Returns TRUE if the resulting data can be assumed to contain only a single UID
     * of the provided object per row.
     *
     * In other words, attributes of this object are group-safe - i.e. can be selected
     * without a grouping function.
     *
     * The optional parameters $filterGroup and $aggregations allow to do custom checks
     * against specific filters and aggregations. If not set, filters and aggregations
     * of the query will be used automatically.
     *
     * Technically, this method checks for the following conditions:
     * (1) Is the query aggregated by an attribute based on the UID column of the given object
     * (2) Is there an equals-filter, over the UID of the given object or anohter attribute with the same data address
     * (3) Is there an equals-filter over a forward-relation to the given object
     *
     * @param MetaObjectInterface $object
     * @param QueryPartFilterGroup $filterGroup
     * @param QueryPartAttribute[] $aggregations
     *
     * @return array
     */
    protected function isObjectGroupSafe(MetaObjectInterface $object, QueryPartFilterGroup $filterGroup = null, array $aggregations = null) : bool
    {
        if ($filterGroup === null) {
            $filterGroup = $this->getFilters();
        }
        
        // The whole logic only works if multiple conditions or condition groups are combined via AND!
        if ($filterGroup->getOperator() !== EXF_LOGICAL_AND) {
            // If it's not AND expclicitly, it's AND-equivalent if the operator is OR or XOR and there
            // is only one operand, so exclude this case
            if (! (($filterGroup->getOperator() === EXF_LOGICAL_OR || $filterGroup->getOperator() === EXF_LOGICAL_XOR) && (count($filterGroup->getFilters()) + count($filterGroup->getNestedGroups())) === 1)) {
                return false;
            }
        }
        
        if ($aggregations === null) {
            $aggregations = $this->getAggregations();
        }
        
        // Condition (1) - see method doc
        if ($object->hasUidAttribute()) {
            $uidDataAddress = $object->getUidAttribute()->getDataAddress();
            foreach ($aggregations as $qpart) {
                if ($qpart->getAttribute()->getObject()->isExactly($object) && $qpart->getDataAddress() === $uidDataAddress) {
                    return true;
                }
            }
        }
        
        foreach ($filterGroup->getFilters() as $qpart) {
            
            // TODO The current checks do not really ensure, that the object is unique. Need a better idea!
            $isFilterEquals = false;
            if ($qpart->getComparator() == EXF_COMPARATOR_IS || $qpart->getComparator() == EXF_COMPARATOR_EQUALS) {
                $isFilterEquals = true;
            } elseif ($qpart->getComparator() === EXF_COMPARATOR_IN) {
                $values = is_array($qpart->getCompareValue()) ? $qpart->getCompareValue() : explode($qpart->getValueListDelimiter(), $qpart->getCompareValue());
                if (count($values) === 1) {
                    $isFilterEquals = true;
                }
            }
            
            if ($isFilterEquals) {
                $filterAttr = $qpart->getAttribute();
                // Condition (2) - see method doc
                if ($filterAttr->getObject()->isExactly($object) && ($filterAttr->isExactly($object->getUidAttribute()) || $filterAttr->getDataAddress() && $filterAttr->getDataAddress() === $object->getUidAttribute()->getDataAddress())) {
                    return true;
                }
                // Condition (3) - see method doc
                if ($filterAttr->isRelation() === true && $filterAttr->getRelation()->isForwardRelation() === true) {
                    if ($this->getMainObject()->getRelatedObject($qpart->getAlias())->isExactly($object)) {
                        return true;
                    }
                }
            }
        }
        
        foreach ($filterGroup->getNestedGroups() as $qpart) {
            if ($qpart->getOperator() === EXF_LOGICAL_AND && $this->isObjectGroupSafe($object, $qpart) === true) {
                return true;
            }
        }
        
        return false;
    }
    
    /**
     * Returns an SQL commentary containing the given text.
     *
     * @param string $text
     * @return string
     */
    protected function buildSqlComment(string $text) : string
    {
        return '/* ' . str_replace(['/*', '*/'], '', $text) . ' */';
    }
    
    /**
     * Returns TRUE if the query will only return a single line because of aggregation:
     * i.d. all SELECTs have group functions and there is no explicit GROUB BY.
     *
     * @return bool
     */
    protected function isAggregatedToSingleRow() : bool
    {
        if (empty($this->getAggregations()) === false) {
            return false;
        }
        
        foreach ($this->getAttributes() as $qpart) {
            if (! $qpart->getAggregator()) {
                return false;
            }
        }
        
        return true;
    }
    
    protected function isSubquery() : bool
    {
        return $this->query_id > 0;
    }
}<|MERGE_RESOLUTION|>--- conflicted
+++ resolved
@@ -442,11 +442,7 @@
         }
         if ($uid_qpart === null && ($uidIsOptimizedUUID == true || $uidCustomSqlInsert)) {
             $uid_qpart = $this->addValue($mainObj->getUidAttributeAlias(), null);
-<<<<<<< HEAD
-            $columns[$this->getMainObject()->getUidAttribute()->getDataAddress()] = $this->getMainObject()->getUidAttribute()->getDataAddress();
-=======
             $columns[$uid_qpart->getDataAddress()] = $uid_qpart->getDataAddress();
->>>>>>> ce5e999d
         }
         
         if ($uidIsOptimizedUUID && $uidCustomSqlInsert) {
