--- conflicted
+++ resolved
@@ -3,12 +3,6 @@
 
 use exface\Core\DataTypes\UrlDataType;
 use exface\Core\Facades\DocsFacade\MarkdownPrinters\UxonPrototypeMarkdownPrinter;
-<<<<<<< HEAD
-use exface\Core\Interfaces\Facades\MarkdownPrinterMiddlewareInterface;
-use exface\Core\Interfaces\WorkbenchInterface;
-use GuzzleHttp\Psr7\Response;
-=======
->>>>>>> 58c9ad02
 use kabachello\FileRoute\Interfaces\FileReaderInterface;
 use Psr\Http\Message\ServerRequestInterface;
 use exface\Core\Interfaces\Facades\HttpFacadeInterface;
@@ -22,11 +16,7 @@
  * @author Andrej Kabachnik
  *
  */
-<<<<<<< HEAD
-class UxonPrototypePrinterMiddleware implements MarkdownPrinterMiddlewareInterface
-=======
 class UxonPrototypePrinterMiddleware extends AbstractMarkdownPrinterMiddleware
->>>>>>> 58c9ad02
 {
     private string $prototypeSelectorUrlParam;
     
@@ -38,53 +28,9 @@
     
     public function getMarkdown(ServerRequestInterface $request) : string
     {
-<<<<<<< HEAD
-        if ($this->shouldSkip($request)) { 
-            return $handler->handle($request); 
-        }
-        
-        $markdown = $this->getMarkdown($request);
-
-        $templatePath = Filemanager::pathJoin([$this->facade->getApp()->getDirectoryAbsolutePath(), 'Facades/DocsFacade/template.html']);
-        $template = new PlaceholderFileTemplate($templatePath, $this->baseUrl . '/' . $this->facade->buildUrlToFacade(true));
-        $template->setBreadcrumbsRootName('Documentation');
-        $vendorFolder = $this->getWorkbench()->filemanager()->getPathToVendorFolder() . '/';
-        $folder = 'exface/Core/Docs/UXON/';
-        $file = 'UXON_prototypes.md';
-        $content = new MarkdownContent($vendorFolder . $folder . $file, $folder . $file, $this->reader->readFolder($vendorFolder . $folder, $folder), $markdown);
-
-        $html = $template->render($content);
-        $response = new Response(200, [], $html);
-        $response = $response->withHeader('Content-Type', 'text/html');
-        return $response;
-    }
-    
-    public function getMarkdown(ServerRequestInterface $request) : string
-    {
-        $query = $request->getUri()->getQuery();
-        $params = [];
-        parse_str($query, $params);
-        $selector = urldecode($params['selector']);
-        $printer = new UxonPrototypeMarkdownPrinter($this->getWorkbench(), $selector);
-        return $printer->getMarkdown();
-    }
-
-    public function shouldSkip(ServerRequestInterface $request): bool
-    {
-        return ! StringDataType::endsWith(
-            $request->getUri()->getPath(),
-            $this->fileUrl
-        );
-    }
-    
-    protected function getWorkbench(): WorkbenchInterface
-    {
-        return $this->facade->getWorkbench();
-=======
         $params = UrlDataType::findUrlParams($request->getUri());
         $selector = urldecode($params[$this->prototypeSelectorUrlParam]);
         $printer = new UxonPrototypeMarkdownPrinter($this->getWorkbench(), $selector);
         return $printer->getMarkdown();
->>>>>>> 58c9ad02
     }
 }