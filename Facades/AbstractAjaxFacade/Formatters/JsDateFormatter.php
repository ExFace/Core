<?php
namespace exface\Core\Facades\AbstractAjaxFacade\Formatters;

use exface\Core\Interfaces\DataTypes\DataTypeInterface;
use exface\Core\DataTypes\DateDataType;
use exface\Core\Interfaces\Facades\FacadeInterface;

/**
 * This formatter generates javascript code to format and parse date/time via the library moment.js.
 *
 * In addition to regular input formats, the following relative values are supported by
 * the parser:
 *
 * - dd.MM.yyyy, dd-MM-yyyy, dd/MM/yyyy, d.M.yyyy, d-M-yyyy, d/M/yyyy (z.B. 30.09.2015 oder 30/9/2015)
 * - yyyy.MM.dd, yyyy-MM-dd, yyyy/MM/dd, yyyy.M.d, yyyy-M-d, yyyy/M/d (z.B. 2015.09.30 oder 2015/9/30)
 * - dd.MM.yy, dd-MM-yy, dd/MM/yy, d.M.yy, d-M-yy, d/M/yy (z.B. 30.09.15 oder 30/9/15)
 * - yy.MM.dd, yy-MM-dd, yy/MM/dd, yy.M.d, yy-M-d, yy/M/d (z.B. 32-09-30 fuer den 30.09.2032)
 * - dd.MM, dd-MM, dd/MM, d.M, d-M, d/M (z.B. 30.09 oder 30/9)
 * - ddMMyyyy, ddMMyy, ddMM (z.B. 30092015, 300915 oder 3009)
 * - (+/-)? ... (t/d/w/m/j/y)? (z.B. 0 fuer heute, 1 oder 1d oder d fuer morgen, 2w fuer
 * in 2 Wochen, -5m fuer vor 5 Monaten, +1y fuer in 1 Jahr)
 * - today, now, yesterday, tomorrow
<<<<<<< HEAD
 *
=======
 * 
 * NOTE: this formatter requires the javascript libraries exfTools (part of AbstractAjaxFacade) and 
 * moment.js to be available via `exfTools` and `moment()` respectively! Add moment.js to the
 * `composer.json` of the facade like this:
 * 
 * ```
 * require: {
 *      ...
 * 		"npm-asset/moment" : "^2.24.0"
 *      ...
 * }
 * ```
 * 
 * If the authomatic header-include logic of the `AbstractAjaxFacade` is to be used (methods 
 * `buildHtmlBodyIncludes()` and `buildHtmlHeadIncludes()`), the following configuration options need
 * to be added to the facade:
 * 
 * ```
 *  "LIBS.MOMENT.JS": "npm-asset/moment/min/moment.min.js",
 *  "LIBS.EXFTOOLS.JS": "exface/Core/Facades/AbstractAjaxFacade/js/exfTools.js",
 * ```
 * 
>>>>>>> 37b2fe46
 * @method DateDataType getDataType()
 *        
 * @author Andrej Kabachnik
 *        
 */
class JsDateFormatter extends AbstractJsDataTypeFormatter
{

    private $format = null;

    /**
     *
     * {@inheritdoc}
     * @see \exface\Core\Facades\AbstractAjaxFacade\Formatters\AbstractJsDataTypeFormatter::setDataType()
     */
    protected function setDataType(DataTypeInterface $dataType)
    {
        if (! $dataType instanceof DateDataType) {
            // TODO
        }
        return parent::setDataType($dataType);
    }

    /**
     * Formats an anything as a human-readable date.
     *
     * Accepts as input:
     * - empty values,
     * - numbers (seconds)
     * - parsable value (JS Date, ISO string, human-readable string)
     *
     * e.g. "now" -> 31.12.2019, "-2w" -> 17.12.2019
     *
     * @see \exface\Core\Facades\AbstractAjaxFacade\Interfaces\JsDataTypeFormatterInterface::buildJsFormatter()
     */
    public function buildJsFormatter($jsInput)
    {
        return "exfTools.date.format((! {$jsInput} ? {$jsInput} : (isNaN({$jsInput}) ? exfTools.date.parse({$jsInput}) : new Date({$jsInput}))), \"{$this->getFormat()}\")";
    }

    /**
     * Returns inline javascript code to format the JS Date object behind the given variable name
     * into the internal used value.
     *
     * E.g. buildJsFormatDateObjectToInternal('new Date()') would format the current date to a format like 2019-12-31
     *
     * @param string $jsDateObject
     * @return string
     */
    public function buildJsFormatDateObjectToInternal($jsDateObject)
    {
        return "exfTools.date.format({$jsDateObject}, \"{$this->buildJsDateFormatInternal()}\")";
    }

    /**
     * Returns inline javascript code to turn the JS Date object behind the given variable
     * name into a formated string.
     *
     * e.g. buildJsFormatDateObjectToString('new Date()') -> format like 31.12.2019
     *
     *
     * @param string $jsDateObject
     * @return string
     */
    public function buildJsFormatDateObjectToString($jsDateObject)
    {
        return "exfTools.date.format({$jsDateObject}, \"{$this->getFormat()}\")";
    }

    /**
     * Returns inline javascript code to turn the given String to a Date Object.
     *
     * e.g. 31.12.2019 -> Date Object
     *
     * @param string $jsString
     * @return string
     */
    public function buildJsFormatParserToJsDate($jsString)
    {
        return "exfTools.date.parse({$jsString})";
    }

    /**
     * Returns inline JS code to parse a date string to the internal string format: e.g.
     * 31.12.2019 -> 2019-12-31.
     *
     * @see \exface\Core\Facades\AbstractAjaxFacade\Interfaces\JsDataTypeFormatterInterface::buildJsFormatParser()
     */
    public function buildJsFormatParser($jsInput)
    {
        return <<<JS
        
            function() {
                var dateObj = exfTools.date.parse({$jsInput});
                return (dateObj ? {$this->buildJsFormatDateObjectToString('dateObj')} : '');
            }()
        
        JS;
    }

    /**
     *
     * {@inheritdoc}
     * @see \exface\Core\Facades\AbstractAjaxFacade\Interfaces\JsDataTypeFormatterInterface::buildHtmlHeadIncludes()
     */
<<<<<<< HEAD
    public function buildHtmlHeadIncludes()
=======
    public function buildHtmlHeadIncludes(FacadeInterface $facade) : array
>>>>>>> 37b2fe46
    {
        return [];
    }

    /**
     *
     * {@inheritdoc}
     * @see \exface\Core\Facades\AbstractAjaxFacade\Interfaces\JsDataTypeFormatterInterface::buildHtmlBodyIncludes()
     */
<<<<<<< HEAD
    public function buildHtmlBodyIncludes()
    {
        return [
            '<script type="text/javascript" src="exface/vendor/npm-asset/moment/min/moment.min.js"></script>',
            '<script type="text/javascript" src="exface/vendor/exface/Core/Facades/AbstractAjaxFacade/js/exfTools.js"></script>'
=======
    public function buildHtmlBodyIncludes(FacadeInterface $facade) : array
    {
        return [
            '<script type="text/javascript" src="' . $facade->buildUrlToSource('LIBS.MOMENT.JS') . '"></script>',
            '<script type="text/javascript" src="' . $facade->buildUrlToSource('LIBS.EXFTOOLS.JS') . '"></script>'           
>>>>>>> 37b2fe46
        ];
    }


    /**
     * Returns the format string for the internal date/time format (e.g.
     * 2012-01-31 24:00:00) compatible
     * with the javscript library used for formatting.
     *
     * @return string
     */
    protected function buildJsDateFormatInternal()
    {
        $type = $this->getDataType();
        return $type->getFormatToParseTo();
    }

    /**
     * Returns the format string to be used in this formatter.
     *
     * If the format is not set excplicitly (e.g. by the widget), it will be determined
     * automatically from the data type.
     *
     * @return string
     */
    public function getFormat()
    {
        if (is_null($this->format)) {
            $type = $this->getDataType();
            if ($type instanceof DateDataType) {
                return $type->getFormat();
            } else {
                return $this->getWorkbench()
                    ->getCoreApp()
                    ->getTranslator()
                    ->translate('LOCALIZATION.DATE.DATETIME_FORMAT');
            }
        }
        return $this->format;
    }

    /**
     * Sets a specific format to be used by this formatter: the passed value must be compatible
     * with the javascript library used for formatting.
     *
     * @param string $formatString
     * @return \exface\Core\Facades\AbstractAjaxFacade\Formatters\JsDateFormatter
     */
    public function setFormat($formatString)
    {
        $this->format = $formatString;
        return $this;
    }
}<|MERGE_RESOLUTION|>--- conflicted
+++ resolved
@@ -20,9 +20,6 @@
  * - (+/-)? ... (t/d/w/m/j/y)? (z.B. 0 fuer heute, 1 oder 1d oder d fuer morgen, 2w fuer
  * in 2 Wochen, -5m fuer vor 5 Monaten, +1y fuer in 1 Jahr)
  * - today, now, yesterday, tomorrow
-<<<<<<< HEAD
- *
-=======
  * 
  * NOTE: this formatter requires the javascript libraries exfTools (part of AbstractAjaxFacade) and 
  * moment.js to be available via `exfTools` and `moment()` respectively! Add moment.js to the
@@ -44,8 +41,7 @@
  *  "LIBS.MOMENT.JS": "npm-asset/moment/min/moment.min.js",
  *  "LIBS.EXFTOOLS.JS": "exface/Core/Facades/AbstractAjaxFacade/js/exfTools.js",
  * ```
- * 
->>>>>>> 37b2fe46
+ *
  * @method DateDataType getDataType()
  *        
  * @author Andrej Kabachnik
@@ -151,11 +147,7 @@
      * {@inheritdoc}
      * @see \exface\Core\Facades\AbstractAjaxFacade\Interfaces\JsDataTypeFormatterInterface::buildHtmlHeadIncludes()
      */
-<<<<<<< HEAD
-    public function buildHtmlHeadIncludes()
-=======
     public function buildHtmlHeadIncludes(FacadeInterface $facade) : array
->>>>>>> 37b2fe46
     {
         return [];
     }
@@ -165,19 +157,11 @@
      * {@inheritdoc}
      * @see \exface\Core\Facades\AbstractAjaxFacade\Interfaces\JsDataTypeFormatterInterface::buildHtmlBodyIncludes()
      */
-<<<<<<< HEAD
-    public function buildHtmlBodyIncludes()
-    {
-        return [
-            '<script type="text/javascript" src="exface/vendor/npm-asset/moment/min/moment.min.js"></script>',
-            '<script type="text/javascript" src="exface/vendor/exface/Core/Facades/AbstractAjaxFacade/js/exfTools.js"></script>'
-=======
     public function buildHtmlBodyIncludes(FacadeInterface $facade) : array
     {
         return [
             '<script type="text/javascript" src="' . $facade->buildUrlToSource('LIBS.MOMENT.JS') . '"></script>',
-            '<script type="text/javascript" src="' . $facade->buildUrlToSource('LIBS.EXFTOOLS.JS') . '"></script>'           
->>>>>>> 37b2fe46
+            '<script type="text/javascript" src="' . $facade->buildUrlToSource('LIBS.EXFTOOLS.JS') . '"></script>'
         ];
     }
 
