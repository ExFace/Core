<?php

namespace exface\Core\Facades\AbstractAjaxFacade\Elements;

use exface\Core\CommonLogic\Constants\Icons;
use exface\Core\CommonLogic\UxonObject;
use exface\Core\DataTypes\WidgetVisibilityDataType;
use exface\Core\Exceptions\Widgets\WidgetConfigurationError;
use exface\Core\Widgets\InputMarkdown;
use exface\Core\Widgets\Parts\HtmlTagStencil;
use exface\Core\Widgets\Parts\TextMention;
use exface\Core\Widgets\Parts\TextStencil;

/**
 * Aides Facade specific implementation of the ToastUI markdown editor.
 *
 * This trait supports both an editor and a viewer version:
 * - Editor: `buildJsMarkdownInitEditor()`
 * - Viewer: `buildJsMarkdownInitViewer()`
 *
 * Only ever initialize one version per widget.
 *
 * @see UI5InputMarkdown
 * @see EuiInputMarkdown
 */
trait ToastUIEditorTrait
{
    private $btnUserData = null; //TODO SR: New, Test it.

    /**
     * Creates a JS snippet that initializes a ToastUI markdown editor
     * instance and returns it, complete with toolbar and live reference hooks.
     * 
     * @see UI5InputMarkdown
     * @see EuiInputMarkdown
     * 
     * @param bool $isViewer
     * @return string
     */
    protected function buildJsMarkdownInitEditor(bool $isViewer = false) : string
    {
        $widget = $this->getWidget();
        $contentJs = $this->escapeString($widget->getValueWithDefaults(), true, false);
        $editorOptions = "initialEditType: '" . ($widget->getEditorMode() === InputMarkdown::MODE_WYSIWYG ? 'wysiwyg' : 'markdown') . "'";

        return <<<JS

            function(){
                {$this->buildJsMarkdownInitEditorGlobalVariables()}
  
                var ed = toastui.Editor.factory({
                    el: document.querySelector('#{$this->getId()}'),
                    height: '100%',
                    initialValue: ($contentJs || ''),
                    extendedAutolinks: true,
                    language: 'en',
                    autofocus: false,
                    viewer: false,
                    $editorOptions,
                    {$this->buildJsToolbarItems($widget)}
                    events: {
                        change: function(){
                            {$this->getOnChangeScript()} 
                        }    
                    },
                    customHTMLRenderer: {
                        {$this->buildJsCustomHtmlRenderers()}
                    },
                    widgetRules: [
                        {$this->buildJsWidgetRules()}
                        ],
                });
                
                {$this->buildJsAdditionalWidgetsCode()}
                
                return ed;
            }();
JS;
    }

    /**
     * Creates a JS snippet that initializes a ToastUI markdown viewer instance
     * and returns it. The viewer is much more light weight than the editor,
     * has no toolbar and does not support editing.
     * 
     * @see UI5DisplayMarkdown
     * 
     * @return string
     */
    protected function buildJsMarkdownInitViewer() : string
    {
        $widget = $this->getWidget();
        $contentJs = $this->escapeString($widget->getValueWithDefaults(), true, false);

        return <<<JS

            function(){
                {$this->buildJsMarkdownInitEditorGlobalVariables()}
  
                var ed = toastui.Editor.factory({
                    el: document.querySelector('#{$this->getId()}'),
                    height: '100%',
                    initialValue: ($contentJs || ''),
                    extendedAutolinks: true,
                    language: 'en',
                    autofocus: false,
                    viewer: true,
                    events: {
                        change: function(){
                            {$this->getOnChangeScript()} 
                        }    
                    },
                    customHTMLRenderer: {
                        {$this->buildJsCustomHtmlRenderers()}
                    },
                    widgetRules: [
                        {$this->buildJsWidgetRules()}
                    ],
                });
                
                {$this->buildJsAdditionalWidgetsCode()}
                
                return ed;
            }();
JS;
    }

    protected function buildJsAdditionalWidgetsCode(): string
    {
        $additionalWidgetsCode = '';

        if ($this->getWidget()->getAllowMentions())
        {
            $additionalWidgetsCode.= <<<JS

            // Mention widget code section:
            {$this->buildJsCreateFilteredMentionWidget()}

            {$this->buildJsMentionListener()}

            {$this->buildJsSelectMentionElement()}

            {$this->buildJsAddMentionTag()}

            {$this->buildJsAddEventListenerToSpaceKeydownForMentionWidget()}
JS;
        }

        return $additionalWidgetsCode;
    }

    protected function buildJsMarkdownInitEditorGlobalVariables(): string
    {
        $globalVariablesJs = '';

        if ($this->getWidget()->getAllowMentions())
        {
            $globalVariablesJs.= <<<JS
                // Mention global variables
                let currentMentionWidget = null;
                let lastLine = 0;
                let lastCharPos = 0;
                let lastFilter = "";
JS;
        }

        return $globalVariablesJs;
    }

    protected function buildJsWidgetRules(): string
    {
        $widgetRulesJs = '';
        //TODO: Add uxon support here like in buildJsCustomHtmlRenderers and give it as an argument here:
        $widgetRulesJs .= $this->buildJsWidgetRule();
        return <<<JS
        {
          {$widgetRulesJs}
        }
JS;
    }

    protected function buildJsWidgetRule(): string
    {
        $reMentionWidgetRule = '/\[([#@]\s?[^\]]+)\]\((.*?)\)/';
        $mentionWidgetCss = 'display: inline-block; padding: 4px 10px; background-color: #001580; color: white; text-decoration: none; border-radius: 9999px; font-size: 14px; font-family: sans-serif; font-weight: 600; white-space: nowrap;';
        return <<<JS
      /**
       * Mention widget reacts to:
       * "[#text](url)",
       * "[#text]()",
       * "[@text](url)",
       * "[@text]()",
       *
       * and converts it to a span with a hyperlink
       * that looks like a mention tag.
       */
      rule: {$reMentionWidgetRule},
      toDOM(text) {
        const matched = text.match({$reMentionWidgetRule});
        const name = matched[1];
        const url = matched[2];

        const span = document.createElement("span");

        if (url) {
          span.innerHTML = `<a style="{$mentionWidgetCss}" href="\${url}">\${name}</a>`;
        } else {
          span.style.cssText = "{$mentionWidgetCss}";
          span.innerHTML = `\${name}`;
        }

        return span;
      }
JS;
    }

    protected function buildJsMentionListener(): string
    {
        return <<<JS
        ed.on("keyup", () => {
          let line = null;
          let charPos = null;
          let textBeforeCursor = null;
        
          if (ed.isMarkdownMode()) {
            [[line, charPos]] = ed.getSelection(); // line and char position
            // It takes the text from the start of the line to the cursor.
            textBeforeCursor = ed.getSelectedText([line, 0], [line, charPos]);
          } else {
            [,charPos] = ed.getSelection();
            // It takes the text from the start of the editor to the cursor.
            textBeforeCursor = ed.getSelectedText(0, charPos);
          }
        
          const match = textBeforeCursor.match(/[#@]\w*$/);
          if (!match) {
            if (currentMentionWidget) {
              currentMentionWidget.remove();
              currentMentionWidget = null;
            }
            return;
          }
        
          const filter = match[0];
        
          lastLine = line;
          lastCharPos = charPos;
          lastFilter = filter;
          
          createFilteredMentionWidget(filter).then(widget => {
            currentMentionWidget = widget;
            ed.addWidget(currentMentionWidget, "bottom");
        
            const ul = currentMentionWidget.querySelector("ul");
            ul.addEventListener("mousedown", (e) => {
                const target = e.target.closest(".mention-item");
                selectMentionElement(target);
            });
          });
        });
JS;
    }

    protected function buildJsAddEventListenerToSpaceKeydownForMentionWidget(): string
    {
        return <<<JS
          /**
          * Listens to the space bar to convert the "#text" to "[#text]()"
          */
          document.addEventListener("keydown", function handleSpace(e) {
            if (currentMentionWidget && e.code === "Space") {
              const items = currentMentionWidget.querySelectorAll(".mention-item:not(.empty)");
          
              if (items.length === 1) {
                selectMentionElement(items[0]);
              } else if (items.length === 0) {
                addMentionTag(null);
              }
            }
          });
JS;
    }

    protected function buildJsSelectMentionElement(): string
    {
        return <<<JS
          /**
          * It takes the name and URL from the item that was clicked on in the mention widget.
          * @param item
          */
          function selectMentionElement(item) {
            if (!item) return;
            const name = item.dataset.name;
            const url = item.dataset.url;
          
            addMentionTag(name, url);
          }
JS;
    }

    protected function buildJsAddMentionTag(): string
    {
        return <<<JS
        /**
         *  It takes the name and URL
         *  and converts the "#text" on saved position to "[#text]()"
         *
         * @param name
         * @param url
         */
          function addMentionTag(name, url = "") {
          
            let from = null;
            let to = null;
          
            if (ed.isMarkdownMode()) {
              from = [lastLine, lastCharPos - lastFilter.length];
              to = [lastLine, lastCharPos];
            } else if (ed.isWysiwygMode()) {
              from = lastCharPos - lastFilter.length;
              to = lastCharPos;
            }
          
            ed.replaceSelection(`[\${name ? name : lastFilter}](\${url})`, from, to);
          
            if (currentMentionWidget) {
              currentMentionWidget.remove();
              currentMentionWidget = null;
            }
          }
JS;
    }

    protected function buildJsCreateFilteredMentionWidget(): string
    {
        $mentionMenuCss = 'position: absolute; padding: 4px 0; background: white; border: 1px solid #eee; box-shadow: 0 2px 8px rgba(0,0,0,.15); border-radius: 6px; font-size: 14px; z-index: 100; min-width: 150px;';
        $mentionItemCss = 'padding: 4px 12px; cursor: pointer; border-bottom: 1px solid #eee;';
        $mentionItemEmptyCss = 'color: gray; pointer-events: none;';
        $mentionMenuUl = 'list-style: none; margin: 0; padding: 0;';

        return <<<JS
/**
            * builds the list of suggested mentions.
            *
            * @param filter
            * @returns {Promise<HTMLDivElement>}
            */
            function createFilteredMentionWidget(filter = "") {
                return new Promise((resolve) => {
                    const wrapper = document.createElement("div");
                    wrapper.style.cssText = "{$mentionMenuCss}";
                    
                    const searchQuery = filter.replace(/^[@#]/, "");
            
                    $.ajax({
                        type: 'POST',
                        url: 'http://localhost/exface/exface/api/jeasyui',
                        data: {
                            resource: 'exface.core.security',
                            element: 'SplitHorizontal_SplitPanel02_SplitVertical_SplitPanel_DataTableResponsive_DataTableConfigurator_Tab_Filter_InputComboTable_DataTable',
                            object: '0x31343400000000000000000000000000',
                            action: 'exface.Core.Autosuggest',
                            page: 1,
                            rows: 20,
                            q: searchQuery,
                            'data[oId]': '0x31343400000000000000000000000000',
                            'data[filters][operator]': 'AND',
                            'data[filters][ignore_empty_values]': true,
                            'data[filters][conditions][0][expression]': 'FULL_NAME',
                            'data[filters][conditions][0][comparator]': '',
                            'data[filters][conditions][0][value]': '',
                            'data[filters][conditions][0][apply_to_aggregates]': true
                        },
                        success: function (response) {
                            const mentionList = (response.rows || []).map(user => ({
                                name: "@" + user.FULL_NAME,
                                url: ""
                            }));
            
                            if (mentionList.length === 0) {
                                wrapper.innerHTML = `<ul><li class="mention-item empty" style="{$mentionItemEmptyCss}">Keine Treffer</li></ul>`;
                                return resolve(wrapper);
                            }
            
                            wrapper.innerHTML = `
                                <ul style="{$mentionMenuUl}">
                                    \${mentionList
                                        .map(item => `<li class="mention-item" style="{$mentionItemCss}" data-url="\${item.url}" data-name="\${item.name}">
                                            \${item.name}
                                        </li>`)
                                        .join("")}
                                </ul>
                            `;
            
                            resolve(wrapper);
                        },
                        error: function () {
                      console.log("Ajax Error");
                            wrapper.innerHTML = `<ul><li class="mention-item empty" style="{$mentionItemEmptyCss}">Fehler beim Laden</li></ul>`;
                            resolve(wrapper);
                        }
                    });
                });
            }
JS;
    }


    protected function buildJsCustomHtmlRenderers(): string
    {
        if (!$this->getWidget() instanceof InputMarkdown) {
            return '';
        }
        $inlineTagRenderersJs = '';
        foreach ($this->getWidget()->getStencils() as $stencil) {
            if ($stencil->isHtmlTag()) {
                $inlineTagRenderersJs .= $this->buildJsCustomHtmlInlineRenderer($stencil) . ',';
            }
        }
        return <<<JS

                        htmlInline: {
                            {$inlineTagRenderersJs}
                        },
                        /* html: {}*/
JS;

    }

    /**
     * Assembles the markdown editor toolbar.
     *
     * @param $widget
     * @return string
     */
    protected function buildJsToolbarItems($widget) : string
    {
        $image = $widget->getAllowImages() ? "'image', " : "";
        $fullScreenToggleJs = <<<JS
                (function (){
                    var button = $('<button type="button" id="{$this->getFullScreenToggleId()}" style="margin: -7px -5px; background: transparent;"><i class="fa fa-expand" style="padding: 4px;border: 1px solid black;margin-top: 1px"></i></button>')[0];
                    button.addEventListener('click', () => {
                        {$this->buildJsFullScreenToggleClickHandler()}
                    });
                    
                    return button;
                })()
JS;
        
        return <<<JS

        toolbarItems: [
                  [{
                    name: 'Full Screen',
                    tooltip: 'Full Screen',
                    el: {$fullScreenToggleJs}
                  },'heading', 'bold', 'italic', 'strike'],
                  ['hr', 'quote'],
                  ['ul', 'ol', 'task', 'indent', 'outdent'],
                  ['table', {$image} 'link', {$this->buildJsToolbarItemsForStencils()}],
                  ['code', 'codeblock',]],
JS;

    }
    
    protected function buildJsToolbarItemsForStencils() : string
    {
        $js = '';
        if ($this->getWidget() instanceof InputMarkdown) {
            foreach ($this->getWidget()->getStencils() as $stencil) {
                switch (true) {
                    case $stencil instanceof HtmlTagStencil:
                        $js .= $this->buildJsToolbarItemForHtmlTagStencil($stencil);
                        break;
                    default:
                        // TODO add support for regular stencils - just insert them at cursor position
                        throw new WidgetConfigurationError($this->getWidget(), 'Only HtmlTag stencils currently supported');
                        /*$js .= $this->buildJsToolbarItemForTextStencil($stencil);*/
                        break;
                }
            }
        }
        return $js;
    }
    
    protected function buildJsToolbarItemForHtmlTagStencil(TextStencil $stencil) : string
    {
        if ($stencil->getIcon() === null && null !== $iconText = $stencil->getIconText()) {
            $icon = $iconText;
        } else {
            $icon = $stencil->getIcon();
        }
        $insertHtmlTagButtonHTML = implode(' ', [
            '<button type="button"',
            //'id="' . $this->getId() . '_stencil_' . spl_object_id($stencil) . '"',
            'style="margin: -7px -5px; background: transparent;">',
            $icon,
            '</button>',
        ]);
        
        $insertHtmlTagButtonJs = <<<JS
                (function (){
                    let button = \$('$insertHtmlTagButtonHTML')[0];
                    button.addEventListener('click', () => {
                        let  oEditor = {$this->buildJsMarkdownVar()};

                        const [start, end] = oEditor.getSelection();
                        const selectedText = oEditor.getSelectedText();
        
                        // If no Text is selected.
                        if (!selectedText.trim()) {
                            return;
                        }
                        
                        if (oEditor.isMarkdownMode()) {
                          // Writes the HTML tags directly into the Markdown.
                          const wrapped = `<{$stencil->getHtmlTag()}>\${selectedText}</{$stencil->getHtmlTag()}>`;
                          oEditor.replaceSelection(wrapped, start, end);
                        } else {
                          // In WYSIWYG mode, the HTML tags must be inserted directly 
                          // into the HTML of the editor so that the customHTMLParser can process them, 
                          // as in the Markdown section above. 
                          //
                          // Note: The parser will delete all non-supported attributes 
                          // from this element if given.
                          const htmlElement = document.createElement("{$stencil->getHtmlTag()}");
                          const userSelection = window.getSelection();
                          const selectedTextRange = userSelection.getRangeAt(0);
                          selectedTextRange.surroundContents(htmlElement);
                        }
                    });
                    
                    return button;
                })()
JS;
        return <<<JS
                {
                    name: {$this->escapeString($stencil->getCaption())},
                    tooltip: {$this->escapeString($stencil->getHint())},
                    el: {$insertHtmlTagButtonJs}
                }
JS;

    }
    
    protected function buildJsCustomHtmlInlineRenderer(TextStencil $stencil) : string
    {
        return <<<JS
          {$stencil->getHtmlTag()}(node, { entering }) {
              return entering
                  ? { type: 'openTag', tagName: '{$stencil->getHtmlTag()}', attributes: { style: "{$stencil->buildCssStyle()}"} }
                  : { type: 'closeTag', tagName: '{$stencil->getHtmlTag()}' };
              }
JS;
    }

    /**
     * Returns a click handler for the full screen toggle button.
     * 
     * The handler will be used in this context:
     * 
     * ```
     * 
     * button.addEventListener('click', () => {
     *      {$this->buildJsFullScreenToggleClickHandler()}
     * });
     * 
     * ```
     *
     * @return string
     */
    protected function buildJsFullScreenToggleClickHandler() : string
    {
        $markdownVarJs = $this->buildJsMarkdownVar();

        return <<<JS

                        var jqWrapper = $('#{$this->getId()}');
                        var oEditor = {$markdownVarJs};
                        var jqBtn = $('#{$this->getFullScreenToggleId()}');
                        var bExpanding = ! jqWrapper.hasClass('fullscreen');
                    
                        jqWrapper.toggleClass('fullscreen'); 
                        jqBtn.find('i')
                            .removeClass('fa-expand')
                            .removeClass('fa-compress')
                            .addClass(bExpanding ? 'fa-compress' : 'fa-expand');
                        if (bExpanding && jqWrapper.innerWidth() > 800) {
                            oEditor.changePreviewStyle('vertical');
                        } else {
                            oEditor.changePreviewStyle('tab');
                        }
JS;
    }

    /**
     * @return string
     */
    protected function getFullScreenToggleId() : string
    {
        return $this->getId() . '_tuiFullScreenToggle';
    }

    /**
     *
     * @return string
     */
    protected function buildJsMarkdownVar(): string
    {
        return "{$this->buildJsFunctionPrefix()}_editor";
    }

    /**
     *
     * @return string
     */
    protected function buildJsMarkdownRemove(): string
    {
        return "{$this->buildJsMarkdownVar()}.remove();";
    }

    /**
     *
     * {@inheritDoc}
     * @see \exface\JEasyUIFacade\Facades\Elements\EuiInput::buildJsValueSetterMethod()
     */
    public function buildJsValueSetter($value): string
    {
        return <<<JS
        
        var oEditor = {$this->buildJsMarkdownVar()};
        if({$value} === undefined || {$value} === null) {
            {$value} = "";
        }
        
        {$this->buildJsImageDataSanitizer($value)}

        if ("getMarkdown" in oEditor && {$value} === oEditor.getMarkdown()) {
            return;
        } else {
            if (!("_lastSetValue" in oEditor)) {
                oEditor._lastSetValue = null;
            }
            
            if (oEditor._lastSetValue === {$value}) {
                return;
            }
        }
        
        oEditor.setMarkdown({$value});
        oEditor._lastSetValue = {$value};
JS;
    }

    /**
     * Builds an inline JS snippet that removes any raw image data from a string
     * variable called `$value`.
     *
     * ```
     *
     *  if ({$value} !== undefined) {
     *      {$value} = {$value}.replace(/!\[[^\]]+\]\((data:[^\s\"]+)[\"|\s|\)]/, '');
     *  }
     * 
     * ```
     * 
     * @param string $value
     * @return string
     */
    protected function buildJsImageDataSanitizer(string $value): string
    {
        if ($this->getWidget()->getAllowImages()) {
            return '';
        }
        
        return <<<JS

        {$value} = {$value}.replace(/!\[[^\]]+\]\((data:[^\s\"]+)[\"|\s|\)]/, '');
JS;

    }

    /**
     *
     * {@inheritDoc}
     * @see \exface\Core\Facades\AbstractAjaxFacade\Elements\AbstractJqueryElement::buildJsValueGetter()
     */
    public function buildJsValueGetter()
    {
        // Make sure, the value getter does not crash if the editor was not initialized yet!
        return <<<JS
        (function () {
            var value = '';
            var oEditor = {$this->buildJsMarkdownVar()};
            if (oEditor) {
                if (oEditor.getMarkdown !== undefined) {
                    if(oEditor.isMarkdownMode()) {
                      value = oEditor.getMarkdown();
                    } else {
                      // ToastUi widgets in WYSIWYG mode like "[@Andrej]()" are saved as "\$\$widget0 [@Andrej])$$"
                      // Bevor save, we have to get rid of the "\$\$widget0 .. $$" wrapper. 
                      // To do so, we switch here to "Markdown" editor mode, write the Markdown to the value, 
                      // and then switch back to the last-used mode.
                      const currentMode = oEditor.mode;
                      oEditor.changeMode("markdown",true);
                  
                      value = oEditor.getMarkdown();
                      
                      oEditor.changeMode(currentMode,true);
                    }
                } else if (oEditor._lastSetValue !== undefined) {
                    value = oEditor._lastSetValue;
                }
            }
            if(value === undefined || value === null) {
                return "";
            }
            
            {$this->buildJsImageDataSanitizer('value')}
            return value;
        })()
JS;
    }

    /**
     *
     * @return string
     */
    protected function buildHtmlMarkdownEditor(): string
    {
        $html = '<div id="'.$this->getId().'" class="markdown-editor"></div>';
        return $html;
    }
<<<<<<< HEAD

    //TODO SR: New:
    protected function addUserListFetchHiddenButton() : void
    {
        $btnUserDataUxon = new UxonObject([
            'widget_type' => 'DataButton',
            'visibility' => WidgetVisibilityDataType::HIDDEN,
            'action' => [
                'alias' => 'exface.Core.Autosuggest',
                'script' => <<<JS

JS
            ]
        ]);

        //TODO SR: Try to implement the "InputButton" solution here.
=======
    
    protected function buildJsMentionAustosuggest(TextMention $mention, string $filterValueJs) : string
    {
        $btn = $mention->getAutosuggestButton();
        $btnEl = $this->getFacade()->getElement($btn);
        $filterAttributeAlias = $mention->getAutosuggestFilterAttributeAlias();
        $js = $btnEl->buildJsClickFunction($btn->getAction(), "{oId: '{$btn->getAction()->getMetaObject()->getId}', filters: {operator: 'AND', conditions: [{expression: '{$filterAttributeAlias}', comparator: '=', value: {$filterValueJs}}]}}");
        return $js;
>>>>>>> a941fe1a
    }
}<|MERGE_RESOLUTION|>--- conflicted
+++ resolved
@@ -1,762 +1,743 @@
-<?php
-
-namespace exface\Core\Facades\AbstractAjaxFacade\Elements;
-
-use exface\Core\CommonLogic\Constants\Icons;
-use exface\Core\CommonLogic\UxonObject;
-use exface\Core\DataTypes\WidgetVisibilityDataType;
-use exface\Core\Exceptions\Widgets\WidgetConfigurationError;
-use exface\Core\Widgets\InputMarkdown;
-use exface\Core\Widgets\Parts\HtmlTagStencil;
-use exface\Core\Widgets\Parts\TextMention;
-use exface\Core\Widgets\Parts\TextStencil;
-
-/**
- * Aides Facade specific implementation of the ToastUI markdown editor.
- *
- * This trait supports both an editor and a viewer version:
- * - Editor: `buildJsMarkdownInitEditor()`
- * - Viewer: `buildJsMarkdownInitViewer()`
- *
- * Only ever initialize one version per widget.
- *
- * @see UI5InputMarkdown
- * @see EuiInputMarkdown
- */
-trait ToastUIEditorTrait
-{
-    private $btnUserData = null; //TODO SR: New, Test it.
-
-    /**
-     * Creates a JS snippet that initializes a ToastUI markdown editor
-     * instance and returns it, complete with toolbar and live reference hooks.
-     * 
-     * @see UI5InputMarkdown
-     * @see EuiInputMarkdown
-     * 
-     * @param bool $isViewer
-     * @return string
-     */
-    protected function buildJsMarkdownInitEditor(bool $isViewer = false) : string
-    {
-        $widget = $this->getWidget();
-        $contentJs = $this->escapeString($widget->getValueWithDefaults(), true, false);
-        $editorOptions = "initialEditType: '" . ($widget->getEditorMode() === InputMarkdown::MODE_WYSIWYG ? 'wysiwyg' : 'markdown') . "'";
-
-        return <<<JS
-
-            function(){
-                {$this->buildJsMarkdownInitEditorGlobalVariables()}
-  
-                var ed = toastui.Editor.factory({
-                    el: document.querySelector('#{$this->getId()}'),
-                    height: '100%',
-                    initialValue: ($contentJs || ''),
-                    extendedAutolinks: true,
-                    language: 'en',
-                    autofocus: false,
-                    viewer: false,
-                    $editorOptions,
-                    {$this->buildJsToolbarItems($widget)}
-                    events: {
-                        change: function(){
-                            {$this->getOnChangeScript()} 
-                        }    
-                    },
-                    customHTMLRenderer: {
-                        {$this->buildJsCustomHtmlRenderers()}
-                    },
-                    widgetRules: [
-                        {$this->buildJsWidgetRules()}
-                        ],
-                });
-                
-                {$this->buildJsAdditionalWidgetsCode()}
-                
-                return ed;
-            }();
-JS;
-    }
-
-    /**
-     * Creates a JS snippet that initializes a ToastUI markdown viewer instance
-     * and returns it. The viewer is much more light weight than the editor,
-     * has no toolbar and does not support editing.
-     * 
-     * @see UI5DisplayMarkdown
-     * 
-     * @return string
-     */
-    protected function buildJsMarkdownInitViewer() : string
-    {
-        $widget = $this->getWidget();
-        $contentJs = $this->escapeString($widget->getValueWithDefaults(), true, false);
-
-        return <<<JS
-
-            function(){
-                {$this->buildJsMarkdownInitEditorGlobalVariables()}
-  
-                var ed = toastui.Editor.factory({
-                    el: document.querySelector('#{$this->getId()}'),
-                    height: '100%',
-                    initialValue: ($contentJs || ''),
-                    extendedAutolinks: true,
-                    language: 'en',
-                    autofocus: false,
-                    viewer: true,
-                    events: {
-                        change: function(){
-                            {$this->getOnChangeScript()} 
-                        }    
-                    },
-                    customHTMLRenderer: {
-                        {$this->buildJsCustomHtmlRenderers()}
-                    },
-                    widgetRules: [
-                        {$this->buildJsWidgetRules()}
-                    ],
-                });
-                
-                {$this->buildJsAdditionalWidgetsCode()}
-                
-                return ed;
-            }();
-JS;
-    }
-
-    protected function buildJsAdditionalWidgetsCode(): string
-    {
-        $additionalWidgetsCode = '';
-
-        if ($this->getWidget()->getAllowMentions())
-        {
-            $additionalWidgetsCode.= <<<JS
-
-            // Mention widget code section:
-            {$this->buildJsCreateFilteredMentionWidget()}
-
-            {$this->buildJsMentionListener()}
-
-            {$this->buildJsSelectMentionElement()}
-
-            {$this->buildJsAddMentionTag()}
-
-            {$this->buildJsAddEventListenerToSpaceKeydownForMentionWidget()}
-JS;
-        }
-
-        return $additionalWidgetsCode;
-    }
-
-    protected function buildJsMarkdownInitEditorGlobalVariables(): string
-    {
-        $globalVariablesJs = '';
-
-        if ($this->getWidget()->getAllowMentions())
-        {
-            $globalVariablesJs.= <<<JS
-                // Mention global variables
-                let currentMentionWidget = null;
-                let lastLine = 0;
-                let lastCharPos = 0;
-                let lastFilter = "";
-JS;
-        }
-
-        return $globalVariablesJs;
-    }
-
-    protected function buildJsWidgetRules(): string
-    {
-        $widgetRulesJs = '';
-        //TODO: Add uxon support here like in buildJsCustomHtmlRenderers and give it as an argument here:
-        $widgetRulesJs .= $this->buildJsWidgetRule();
-        return <<<JS
-        {
-          {$widgetRulesJs}
-        }
-JS;
-    }
-
-    protected function buildJsWidgetRule(): string
-    {
-        $reMentionWidgetRule = '/\[([#@]\s?[^\]]+)\]\((.*?)\)/';
-        $mentionWidgetCss = 'display: inline-block; padding: 4px 10px; background-color: #001580; color: white; text-decoration: none; border-radius: 9999px; font-size: 14px; font-family: sans-serif; font-weight: 600; white-space: nowrap;';
-        return <<<JS
-      /**
-       * Mention widget reacts to:
-       * "[#text](url)",
-       * "[#text]()",
-       * "[@text](url)",
-       * "[@text]()",
-       *
-       * and converts it to a span with a hyperlink
-       * that looks like a mention tag.
-       */
-      rule: {$reMentionWidgetRule},
-      toDOM(text) {
-        const matched = text.match({$reMentionWidgetRule});
-        const name = matched[1];
-        const url = matched[2];
-
-        const span = document.createElement("span");
-
-        if (url) {
-          span.innerHTML = `<a style="{$mentionWidgetCss}" href="\${url}">\${name}</a>`;
-        } else {
-          span.style.cssText = "{$mentionWidgetCss}";
-          span.innerHTML = `\${name}`;
-        }
-
-        return span;
-      }
-JS;
-    }
-
-    protected function buildJsMentionListener(): string
-    {
-        return <<<JS
-        ed.on("keyup", () => {
-          let line = null;
-          let charPos = null;
-          let textBeforeCursor = null;
-        
-          if (ed.isMarkdownMode()) {
-            [[line, charPos]] = ed.getSelection(); // line and char position
-            // It takes the text from the start of the line to the cursor.
-            textBeforeCursor = ed.getSelectedText([line, 0], [line, charPos]);
-          } else {
-            [,charPos] = ed.getSelection();
-            // It takes the text from the start of the editor to the cursor.
-            textBeforeCursor = ed.getSelectedText(0, charPos);
-          }
-        
-          const match = textBeforeCursor.match(/[#@]\w*$/);
-          if (!match) {
-            if (currentMentionWidget) {
-              currentMentionWidget.remove();
-              currentMentionWidget = null;
-            }
-            return;
-          }
-        
-          const filter = match[0];
-        
-          lastLine = line;
-          lastCharPos = charPos;
-          lastFilter = filter;
-          
-          createFilteredMentionWidget(filter).then(widget => {
-            currentMentionWidget = widget;
-            ed.addWidget(currentMentionWidget, "bottom");
-        
-            const ul = currentMentionWidget.querySelector("ul");
-            ul.addEventListener("mousedown", (e) => {
-                const target = e.target.closest(".mention-item");
-                selectMentionElement(target);
-            });
-          });
-        });
-JS;
-    }
-
-    protected function buildJsAddEventListenerToSpaceKeydownForMentionWidget(): string
-    {
-        return <<<JS
-          /**
-          * Listens to the space bar to convert the "#text" to "[#text]()"
-          */
-          document.addEventListener("keydown", function handleSpace(e) {
-            if (currentMentionWidget && e.code === "Space") {
-              const items = currentMentionWidget.querySelectorAll(".mention-item:not(.empty)");
-          
-              if (items.length === 1) {
-                selectMentionElement(items[0]);
-              } else if (items.length === 0) {
-                addMentionTag(null);
-              }
-            }
-          });
-JS;
-    }
-
-    protected function buildJsSelectMentionElement(): string
-    {
-        return <<<JS
-          /**
-          * It takes the name and URL from the item that was clicked on in the mention widget.
-          * @param item
-          */
-          function selectMentionElement(item) {
-            if (!item) return;
-            const name = item.dataset.name;
-            const url = item.dataset.url;
-          
-            addMentionTag(name, url);
-          }
-JS;
-    }
-
-    protected function buildJsAddMentionTag(): string
-    {
-        return <<<JS
-        /**
-         *  It takes the name and URL
-         *  and converts the "#text" on saved position to "[#text]()"
-         *
-         * @param name
-         * @param url
-         */
-          function addMentionTag(name, url = "") {
-          
-            let from = null;
-            let to = null;
-          
-            if (ed.isMarkdownMode()) {
-              from = [lastLine, lastCharPos - lastFilter.length];
-              to = [lastLine, lastCharPos];
-            } else if (ed.isWysiwygMode()) {
-              from = lastCharPos - lastFilter.length;
-              to = lastCharPos;
-            }
-          
-            ed.replaceSelection(`[\${name ? name : lastFilter}](\${url})`, from, to);
-          
-            if (currentMentionWidget) {
-              currentMentionWidget.remove();
-              currentMentionWidget = null;
-            }
-          }
-JS;
-    }
-
-    protected function buildJsCreateFilteredMentionWidget(): string
-    {
-        $mentionMenuCss = 'position: absolute; padding: 4px 0; background: white; border: 1px solid #eee; box-shadow: 0 2px 8px rgba(0,0,0,.15); border-radius: 6px; font-size: 14px; z-index: 100; min-width: 150px;';
-        $mentionItemCss = 'padding: 4px 12px; cursor: pointer; border-bottom: 1px solid #eee;';
-        $mentionItemEmptyCss = 'color: gray; pointer-events: none;';
-        $mentionMenuUl = 'list-style: none; margin: 0; padding: 0;';
-
-        return <<<JS
-/**
-            * builds the list of suggested mentions.
-            *
-            * @param filter
-            * @returns {Promise<HTMLDivElement>}
-            */
-            function createFilteredMentionWidget(filter = "") {
-                return new Promise((resolve) => {
-                    const wrapper = document.createElement("div");
-                    wrapper.style.cssText = "{$mentionMenuCss}";
-                    
-                    const searchQuery = filter.replace(/^[@#]/, "");
-            
-                    $.ajax({
-                        type: 'POST',
-                        url: 'http://localhost/exface/exface/api/jeasyui',
-                        data: {
-                            resource: 'exface.core.security',
-                            element: 'SplitHorizontal_SplitPanel02_SplitVertical_SplitPanel_DataTableResponsive_DataTableConfigurator_Tab_Filter_InputComboTable_DataTable',
-                            object: '0x31343400000000000000000000000000',
-                            action: 'exface.Core.Autosuggest',
-                            page: 1,
-                            rows: 20,
-                            q: searchQuery,
-                            'data[oId]': '0x31343400000000000000000000000000',
-                            'data[filters][operator]': 'AND',
-                            'data[filters][ignore_empty_values]': true,
-                            'data[filters][conditions][0][expression]': 'FULL_NAME',
-                            'data[filters][conditions][0][comparator]': '',
-                            'data[filters][conditions][0][value]': '',
-                            'data[filters][conditions][0][apply_to_aggregates]': true
-                        },
-                        success: function (response) {
-                            const mentionList = (response.rows || []).map(user => ({
-                                name: "@" + user.FULL_NAME,
-                                url: ""
-                            }));
-            
-                            if (mentionList.length === 0) {
-                                wrapper.innerHTML = `<ul><li class="mention-item empty" style="{$mentionItemEmptyCss}">Keine Treffer</li></ul>`;
-                                return resolve(wrapper);
-                            }
-            
-                            wrapper.innerHTML = `
-                                <ul style="{$mentionMenuUl}">
-                                    \${mentionList
-                                        .map(item => `<li class="mention-item" style="{$mentionItemCss}" data-url="\${item.url}" data-name="\${item.name}">
-                                            \${item.name}
-                                        </li>`)
-                                        .join("")}
-                                </ul>
-                            `;
-            
-                            resolve(wrapper);
-                        },
-                        error: function () {
-                      console.log("Ajax Error");
-                            wrapper.innerHTML = `<ul><li class="mention-item empty" style="{$mentionItemEmptyCss}">Fehler beim Laden</li></ul>`;
-                            resolve(wrapper);
-                        }
-                    });
-                });
-            }
-JS;
-    }
-
-
-    protected function buildJsCustomHtmlRenderers(): string
-    {
-        if (!$this->getWidget() instanceof InputMarkdown) {
-            return '';
-        }
-        $inlineTagRenderersJs = '';
-        foreach ($this->getWidget()->getStencils() as $stencil) {
-            if ($stencil->isHtmlTag()) {
-                $inlineTagRenderersJs .= $this->buildJsCustomHtmlInlineRenderer($stencil) . ',';
-            }
-        }
-        return <<<JS
-
-                        htmlInline: {
-                            {$inlineTagRenderersJs}
-                        },
-                        /* html: {}*/
-JS;
-
-    }
-
-    /**
-     * Assembles the markdown editor toolbar.
-     *
-     * @param $widget
-     * @return string
-     */
-    protected function buildJsToolbarItems($widget) : string
-    {
-        $image = $widget->getAllowImages() ? "'image', " : "";
-        $fullScreenToggleJs = <<<JS
-                (function (){
-                    var button = $('<button type="button" id="{$this->getFullScreenToggleId()}" style="margin: -7px -5px; background: transparent;"><i class="fa fa-expand" style="padding: 4px;border: 1px solid black;margin-top: 1px"></i></button>')[0];
-                    button.addEventListener('click', () => {
-                        {$this->buildJsFullScreenToggleClickHandler()}
-                    });
-                    
-                    return button;
-                })()
-JS;
-        
-        return <<<JS
-
-        toolbarItems: [
-                  [{
-                    name: 'Full Screen',
-                    tooltip: 'Full Screen',
-                    el: {$fullScreenToggleJs}
-                  },'heading', 'bold', 'italic', 'strike'],
-                  ['hr', 'quote'],
-                  ['ul', 'ol', 'task', 'indent', 'outdent'],
-                  ['table', {$image} 'link', {$this->buildJsToolbarItemsForStencils()}],
-                  ['code', 'codeblock',]],
-JS;
-
-    }
-    
-    protected function buildJsToolbarItemsForStencils() : string
-    {
-        $js = '';
-        if ($this->getWidget() instanceof InputMarkdown) {
-            foreach ($this->getWidget()->getStencils() as $stencil) {
-                switch (true) {
-                    case $stencil instanceof HtmlTagStencil:
-                        $js .= $this->buildJsToolbarItemForHtmlTagStencil($stencil);
-                        break;
-                    default:
-                        // TODO add support for regular stencils - just insert them at cursor position
-                        throw new WidgetConfigurationError($this->getWidget(), 'Only HtmlTag stencils currently supported');
-                        /*$js .= $this->buildJsToolbarItemForTextStencil($stencil);*/
-                        break;
-                }
-            }
-        }
-        return $js;
-    }
-    
-    protected function buildJsToolbarItemForHtmlTagStencil(TextStencil $stencil) : string
-    {
-        if ($stencil->getIcon() === null && null !== $iconText = $stencil->getIconText()) {
-            $icon = $iconText;
-        } else {
-            $icon = $stencil->getIcon();
-        }
-        $insertHtmlTagButtonHTML = implode(' ', [
-            '<button type="button"',
-            //'id="' . $this->getId() . '_stencil_' . spl_object_id($stencil) . '"',
-            'style="margin: -7px -5px; background: transparent;">',
-            $icon,
-            '</button>',
-        ]);
-        
-        $insertHtmlTagButtonJs = <<<JS
-                (function (){
-                    let button = \$('$insertHtmlTagButtonHTML')[0];
-                    button.addEventListener('click', () => {
-                        let  oEditor = {$this->buildJsMarkdownVar()};
-
-                        const [start, end] = oEditor.getSelection();
-                        const selectedText = oEditor.getSelectedText();
-        
-                        // If no Text is selected.
-                        if (!selectedText.trim()) {
-                            return;
-                        }
-                        
-                        if (oEditor.isMarkdownMode()) {
-                          // Writes the HTML tags directly into the Markdown.
-                          const wrapped = `<{$stencil->getHtmlTag()}>\${selectedText}</{$stencil->getHtmlTag()}>`;
-                          oEditor.replaceSelection(wrapped, start, end);
-                        } else {
-                          // In WYSIWYG mode, the HTML tags must be inserted directly 
-                          // into the HTML of the editor so that the customHTMLParser can process them, 
-                          // as in the Markdown section above. 
-                          //
-                          // Note: The parser will delete all non-supported attributes 
-                          // from this element if given.
-                          const htmlElement = document.createElement("{$stencil->getHtmlTag()}");
-                          const userSelection = window.getSelection();
-                          const selectedTextRange = userSelection.getRangeAt(0);
-                          selectedTextRange.surroundContents(htmlElement);
-                        }
-                    });
-                    
-                    return button;
-                })()
-JS;
-        return <<<JS
-                {
-                    name: {$this->escapeString($stencil->getCaption())},
-                    tooltip: {$this->escapeString($stencil->getHint())},
-                    el: {$insertHtmlTagButtonJs}
-                }
-JS;
-
-    }
-    
-    protected function buildJsCustomHtmlInlineRenderer(TextStencil $stencil) : string
-    {
-        return <<<JS
-          {$stencil->getHtmlTag()}(node, { entering }) {
-              return entering
-                  ? { type: 'openTag', tagName: '{$stencil->getHtmlTag()}', attributes: { style: "{$stencil->buildCssStyle()}"} }
-                  : { type: 'closeTag', tagName: '{$stencil->getHtmlTag()}' };
-              }
-JS;
-    }
-
-    /**
-     * Returns a click handler for the full screen toggle button.
-     * 
-     * The handler will be used in this context:
-     * 
-     * ```
-     * 
-     * button.addEventListener('click', () => {
-     *      {$this->buildJsFullScreenToggleClickHandler()}
-     * });
-     * 
-     * ```
-     *
-     * @return string
-     */
-    protected function buildJsFullScreenToggleClickHandler() : string
-    {
-        $markdownVarJs = $this->buildJsMarkdownVar();
-
-        return <<<JS
-
-                        var jqWrapper = $('#{$this->getId()}');
-                        var oEditor = {$markdownVarJs};
-                        var jqBtn = $('#{$this->getFullScreenToggleId()}');
-                        var bExpanding = ! jqWrapper.hasClass('fullscreen');
-                    
-                        jqWrapper.toggleClass('fullscreen'); 
-                        jqBtn.find('i')
-                            .removeClass('fa-expand')
-                            .removeClass('fa-compress')
-                            .addClass(bExpanding ? 'fa-compress' : 'fa-expand');
-                        if (bExpanding && jqWrapper.innerWidth() > 800) {
-                            oEditor.changePreviewStyle('vertical');
-                        } else {
-                            oEditor.changePreviewStyle('tab');
-                        }
-JS;
-    }
-
-    /**
-     * @return string
-     */
-    protected function getFullScreenToggleId() : string
-    {
-        return $this->getId() . '_tuiFullScreenToggle';
-    }
-
-    /**
-     *
-     * @return string
-     */
-    protected function buildJsMarkdownVar(): string
-    {
-        return "{$this->buildJsFunctionPrefix()}_editor";
-    }
-
-    /**
-     *
-     * @return string
-     */
-    protected function buildJsMarkdownRemove(): string
-    {
-        return "{$this->buildJsMarkdownVar()}.remove();";
-    }
-
-    /**
-     *
-     * {@inheritDoc}
-     * @see \exface\JEasyUIFacade\Facades\Elements\EuiInput::buildJsValueSetterMethod()
-     */
-    public function buildJsValueSetter($value): string
-    {
-        return <<<JS
-        
-        var oEditor = {$this->buildJsMarkdownVar()};
-        if({$value} === undefined || {$value} === null) {
-            {$value} = "";
-        }
-        
-        {$this->buildJsImageDataSanitizer($value)}
-
-        if ("getMarkdown" in oEditor && {$value} === oEditor.getMarkdown()) {
-            return;
-        } else {
-            if (!("_lastSetValue" in oEditor)) {
-                oEditor._lastSetValue = null;
-            }
-            
-            if (oEditor._lastSetValue === {$value}) {
-                return;
-            }
-        }
-        
-        oEditor.setMarkdown({$value});
-        oEditor._lastSetValue = {$value};
-JS;
-    }
-
-    /**
-     * Builds an inline JS snippet that removes any raw image data from a string
-     * variable called `$value`.
-     *
-     * ```
-     *
-     *  if ({$value} !== undefined) {
-     *      {$value} = {$value}.replace(/!\[[^\]]+\]\((data:[^\s\"]+)[\"|\s|\)]/, '');
-     *  }
-     * 
-     * ```
-     * 
-     * @param string $value
-     * @return string
-     */
-    protected function buildJsImageDataSanitizer(string $value): string
-    {
-        if ($this->getWidget()->getAllowImages()) {
-            return '';
-        }
-        
-        return <<<JS
-
-        {$value} = {$value}.replace(/!\[[^\]]+\]\((data:[^\s\"]+)[\"|\s|\)]/, '');
-JS;
-
-    }
-
-    /**
-     *
-     * {@inheritDoc}
-     * @see \exface\Core\Facades\AbstractAjaxFacade\Elements\AbstractJqueryElement::buildJsValueGetter()
-     */
-    public function buildJsValueGetter()
-    {
-        // Make sure, the value getter does not crash if the editor was not initialized yet!
-        return <<<JS
-        (function () {
-            var value = '';
-            var oEditor = {$this->buildJsMarkdownVar()};
-            if (oEditor) {
-                if (oEditor.getMarkdown !== undefined) {
-                    if(oEditor.isMarkdownMode()) {
-                      value = oEditor.getMarkdown();
-                    } else {
-                      // ToastUi widgets in WYSIWYG mode like "[@Andrej]()" are saved as "\$\$widget0 [@Andrej])$$"
-                      // Bevor save, we have to get rid of the "\$\$widget0 .. $$" wrapper. 
-                      // To do so, we switch here to "Markdown" editor mode, write the Markdown to the value, 
-                      // and then switch back to the last-used mode.
-                      const currentMode = oEditor.mode;
-                      oEditor.changeMode("markdown",true);
-                  
-                      value = oEditor.getMarkdown();
-                      
-                      oEditor.changeMode(currentMode,true);
-                    }
-                } else if (oEditor._lastSetValue !== undefined) {
-                    value = oEditor._lastSetValue;
-                }
-            }
-            if(value === undefined || value === null) {
-                return "";
-            }
-            
-            {$this->buildJsImageDataSanitizer('value')}
-            return value;
-        })()
-JS;
-    }
-
-    /**
-     *
-     * @return string
-     */
-    protected function buildHtmlMarkdownEditor(): string
-    {
-        $html = '<div id="'.$this->getId().'" class="markdown-editor"></div>';
-        return $html;
-    }
-<<<<<<< HEAD
-
-    //TODO SR: New:
-    protected function addUserListFetchHiddenButton() : void
-    {
-        $btnUserDataUxon = new UxonObject([
-            'widget_type' => 'DataButton',
-            'visibility' => WidgetVisibilityDataType::HIDDEN,
-            'action' => [
-                'alias' => 'exface.Core.Autosuggest',
-                'script' => <<<JS
-
-JS
-            ]
-        ]);
-
-        //TODO SR: Try to implement the "InputButton" solution here.
-=======
-    
-    protected function buildJsMentionAustosuggest(TextMention $mention, string $filterValueJs) : string
-    {
-        $btn = $mention->getAutosuggestButton();
-        $btnEl = $this->getFacade()->getElement($btn);
-        $filterAttributeAlias = $mention->getAutosuggestFilterAttributeAlias();
-        $js = $btnEl->buildJsClickFunction($btn->getAction(), "{oId: '{$btn->getAction()->getMetaObject()->getId}', filters: {operator: 'AND', conditions: [{expression: '{$filterAttributeAlias}', comparator: '=', value: {$filterValueJs}}]}}");
-        return $js;
->>>>>>> a941fe1a
-    }
+<?php
+
+namespace exface\Core\Facades\AbstractAjaxFacade\Elements;
+
+use exface\Core\CommonLogic\Constants\Icons;
+use exface\Core\CommonLogic\UxonObject;
+use exface\Core\DataTypes\WidgetVisibilityDataType;
+use exface\Core\Exceptions\Widgets\WidgetConfigurationError;
+use exface\Core\Widgets\InputMarkdown;
+use exface\Core\Widgets\Parts\HtmlTagStencil;
+use exface\Core\Widgets\Parts\TextMention;
+use exface\Core\Widgets\Parts\TextStencil;
+
+/**
+ * Aides Facade specific implementation of the ToastUI markdown editor.
+ *
+ * This trait supports both an editor and a viewer version:
+ * - Editor: `buildJsMarkdownInitEditor()`
+ * - Viewer: `buildJsMarkdownInitViewer()`
+ *
+ * Only ever initialize one version per widget.
+ *
+ * @see UI5InputMarkdown
+ * @see EuiInputMarkdown
+ */
+trait ToastUIEditorTrait
+{
+    private $btnUserData = null; //TODO SR: New, Test it.
+
+    /**
+     * Creates a JS snippet that initializes a ToastUI markdown editor
+     * instance and returns it, complete with toolbar and live reference hooks.
+     * 
+     * @see UI5InputMarkdown
+     * @see EuiInputMarkdown
+     * 
+     * @param bool $isViewer
+     * @return string
+     */
+    protected function buildJsMarkdownInitEditor(bool $isViewer = false) : string
+    {
+        $widget = $this->getWidget();
+        $contentJs = $this->escapeString($widget->getValueWithDefaults(), true, false);
+        $editorOptions = "initialEditType: '" . ($widget->getEditorMode() === InputMarkdown::MODE_WYSIWYG ? 'wysiwyg' : 'markdown') . "'";
+
+        return <<<JS
+
+            function(){
+                {$this->buildJsMarkdownInitEditorGlobalVariables()}
+  
+                var ed = toastui.Editor.factory({
+                    el: document.querySelector('#{$this->getId()}'),
+                    height: '100%',
+                    initialValue: ($contentJs || ''),
+                    extendedAutolinks: true,
+                    language: 'en',
+                    autofocus: false,
+                    viewer: false,
+                    $editorOptions,
+                    {$this->buildJsToolbarItems($widget)}
+                    events: {
+                        change: function(){
+                            {$this->getOnChangeScript()} 
+                        }    
+                    },
+                    customHTMLRenderer: {
+                        {$this->buildJsCustomHtmlRenderers()}
+                    },
+                    widgetRules: [
+                        {$this->buildJsWidgetRules()}
+                        ],
+                });
+                
+                {$this->buildJsAdditionalWidgetsCode()}
+                
+                return ed;
+            }();
+JS;
+    }
+
+    /**
+     * Creates a JS snippet that initializes a ToastUI markdown viewer instance
+     * and returns it. The viewer is much more light weight than the editor,
+     * has no toolbar and does not support editing.
+     * 
+     * @see UI5DisplayMarkdown
+     * 
+     * @return string
+     */
+    protected function buildJsMarkdownInitViewer() : string
+    {
+        $widget = $this->getWidget();
+        $contentJs = $this->escapeString($widget->getValueWithDefaults(), true, false);
+
+        return <<<JS
+
+            function(){
+                {$this->buildJsMarkdownInitEditorGlobalVariables()}
+  
+                var ed = toastui.Editor.factory({
+                    el: document.querySelector('#{$this->getId()}'),
+                    height: '100%',
+                    initialValue: ($contentJs || ''),
+                    extendedAutolinks: true,
+                    language: 'en',
+                    autofocus: false,
+                    viewer: true,
+                    events: {
+                        change: function(){
+                            {$this->getOnChangeScript()} 
+                        }    
+                    },
+                    customHTMLRenderer: {
+                        {$this->buildJsCustomHtmlRenderers()}
+                    },
+                    widgetRules: [
+                        {$this->buildJsWidgetRules()}
+                    ],
+                });
+                
+                {$this->buildJsAdditionalWidgetsCode()}
+                
+                return ed;
+            }();
+JS;
+    }
+
+    protected function buildJsAdditionalWidgetsCode(): string
+    {
+        $additionalWidgetsCode = '';
+
+        if ($this->getWidget()->getAllowMentions())
+        {
+            $additionalWidgetsCode.= <<<JS
+
+            // Mention widget code section:
+            {$this->buildJsCreateFilteredMentionWidget()}
+
+            {$this->buildJsMentionListener()}
+
+            {$this->buildJsSelectMentionElement()}
+
+            {$this->buildJsAddMentionTag()}
+
+            {$this->buildJsAddEventListenerToSpaceKeydownForMentionWidget()}
+JS;
+        }
+
+        return $additionalWidgetsCode;
+    }
+
+    protected function buildJsMarkdownInitEditorGlobalVariables(): string
+    {
+        $globalVariablesJs = '';
+
+        if ($this->getWidget()->getAllowMentions())
+        {
+            $globalVariablesJs.= <<<JS
+                // Mention global variables
+                let currentMentionWidget = null;
+                let lastLine = 0;
+                let lastCharPos = 0;
+                let lastFilter = "";
+JS;
+        }
+
+        return $globalVariablesJs;
+    }
+
+    protected function buildJsWidgetRules(): string
+    {
+        $widgetRulesJs = '';
+        //TODO: Add uxon support here like in buildJsCustomHtmlRenderers and give it as an argument here:
+        $widgetRulesJs .= $this->buildJsWidgetRule();
+        return <<<JS
+        {
+          {$widgetRulesJs}
+        }
+JS;
+    }
+
+    protected function buildJsWidgetRule(): string
+    {
+        $reMentionWidgetRule = '/\[([#@]\s?[^\]]+)\]\((.*?)\)/';
+        $mentionWidgetCss = 'display: inline-block; padding: 4px 10px; background-color: #001580; color: white; text-decoration: none; border-radius: 9999px; font-size: 14px; font-family: sans-serif; font-weight: 600; white-space: nowrap;';
+        return <<<JS
+      /**
+       * Mention widget reacts to:
+       * "[#text](url)",
+       * "[#text]()",
+       * "[@text](url)",
+       * "[@text]()",
+       *
+       * and converts it to a span with a hyperlink
+       * that looks like a mention tag.
+       */
+      rule: {$reMentionWidgetRule},
+      toDOM(text) {
+        const matched = text.match({$reMentionWidgetRule});
+        const name = matched[1];
+        const url = matched[2];
+
+        const span = document.createElement("span");
+
+        if (url) {
+          span.innerHTML = `<a style="{$mentionWidgetCss}" href="\${url}">\${name}</a>`;
+        } else {
+          span.style.cssText = "{$mentionWidgetCss}";
+          span.innerHTML = `\${name}`;
+        }
+
+        return span;
+      }
+JS;
+    }
+
+    protected function buildJsMentionListener(): string
+    {
+        return <<<JS
+        ed.on("keyup", () => {
+          let line = null;
+          let charPos = null;
+          let textBeforeCursor = null;
+        
+          if (ed.isMarkdownMode()) {
+            [[line, charPos]] = ed.getSelection(); // line and char position
+            // It takes the text from the start of the line to the cursor.
+            textBeforeCursor = ed.getSelectedText([line, 0], [line, charPos]);
+          } else {
+            [,charPos] = ed.getSelection();
+            // It takes the text from the start of the editor to the cursor.
+            textBeforeCursor = ed.getSelectedText(0, charPos);
+          }
+        
+          const match = textBeforeCursor.match(/[#@]\w*$/);
+          if (!match) {
+            if (currentMentionWidget) {
+              currentMentionWidget.remove();
+              currentMentionWidget = null;
+            }
+            return;
+          }
+        
+          const filter = match[0];
+        
+          lastLine = line;
+          lastCharPos = charPos;
+          lastFilter = filter;
+          
+          createFilteredMentionWidget(filter).then(widget => {
+            currentMentionWidget = widget;
+            ed.addWidget(currentMentionWidget, "bottom");
+        
+            const ul = currentMentionWidget.querySelector("ul");
+            ul.addEventListener("mousedown", (e) => {
+                const target = e.target.closest(".mention-item");
+                selectMentionElement(target);
+            });
+          });
+        });
+JS;
+    }
+
+    protected function buildJsAddEventListenerToSpaceKeydownForMentionWidget(): string
+    {
+        return <<<JS
+          /**
+          * Listens to the space bar to convert the "#text" to "[#text]()"
+          */
+          document.addEventListener("keydown", function handleSpace(e) {
+            if (currentMentionWidget && e.code === "Space") {
+              const items = currentMentionWidget.querySelectorAll(".mention-item:not(.empty)");
+          
+              if (items.length === 1) {
+                selectMentionElement(items[0]);
+              } else if (items.length === 0) {
+                addMentionTag(null);
+              }
+            }
+          });
+JS;
+    }
+
+    protected function buildJsSelectMentionElement(): string
+    {
+        return <<<JS
+          /**
+          * It takes the name and URL from the item that was clicked on in the mention widget.
+          * @param item
+          */
+          function selectMentionElement(item) {
+            if (!item) return;
+            const name = item.dataset.name;
+            const url = item.dataset.url;
+          
+            addMentionTag(name, url);
+          }
+JS;
+    }
+
+    protected function buildJsAddMentionTag(): string
+    {
+        return <<<JS
+        /**
+         *  It takes the name and URL
+         *  and converts the "#text" on saved position to "[#text]()"
+         *
+         * @param name
+         * @param url
+         */
+          function addMentionTag(name, url = "") {
+          
+            let from = null;
+            let to = null;
+          
+            if (ed.isMarkdownMode()) {
+              from = [lastLine, lastCharPos - lastFilter.length];
+              to = [lastLine, lastCharPos];
+            } else if (ed.isWysiwygMode()) {
+              from = lastCharPos - lastFilter.length;
+              to = lastCharPos;
+            }
+          
+            ed.replaceSelection(`[\${name ? name : lastFilter}](\${url})`, from, to);
+          
+            if (currentMentionWidget) {
+              currentMentionWidget.remove();
+              currentMentionWidget = null;
+            }
+          }
+JS;
+    }
+
+    protected function buildJsCreateFilteredMentionWidget(): string
+    {
+        $mentionMenuCss = 'position: absolute; padding: 4px 0; background: white; border: 1px solid #eee; box-shadow: 0 2px 8px rgba(0,0,0,.15); border-radius: 6px; font-size: 14px; z-index: 100; min-width: 150px;';
+        $mentionItemCss = 'padding: 4px 12px; cursor: pointer; border-bottom: 1px solid #eee;';
+        $mentionItemEmptyCss = 'color: gray; pointer-events: none;';
+        $mentionMenuUl = 'list-style: none; margin: 0; padding: 0;';
+
+        return <<<JS
+/**
+            * builds the list of suggested mentions.
+            *
+            * @param filter
+            * @returns {Promise<HTMLDivElement>}
+            */
+            function createFilteredMentionWidget(filter = "") {
+                return new Promise((resolve) => {
+                    const wrapper = document.createElement("div");
+                    wrapper.style.cssText = "{$mentionMenuCss}";
+                    
+                    const searchQuery = filter.replace(/^[@#]/, "");
+            
+                    $.ajax({
+                        type: 'POST',
+                        url: 'http://localhost/exface/exface/api/jeasyui',
+                        data: {
+                            resource: 'exface.core.security',
+                            element: 'SplitHorizontal_SplitPanel02_SplitVertical_SplitPanel_DataTableResponsive_DataTableConfigurator_Tab_Filter_InputComboTable_DataTable',
+                            object: '0x31343400000000000000000000000000',
+                            action: 'exface.Core.Autosuggest',
+                            page: 1,
+                            rows: 20,
+                            q: searchQuery,
+                            'data[oId]': '0x31343400000000000000000000000000',
+                            'data[filters][operator]': 'AND',
+                            'data[filters][ignore_empty_values]': true,
+                            'data[filters][conditions][0][expression]': 'FULL_NAME',
+                            'data[filters][conditions][0][comparator]': '',
+                            'data[filters][conditions][0][value]': '',
+                            'data[filters][conditions][0][apply_to_aggregates]': true
+                        },
+                        success: function (response) {
+                            const mentionList = (response.rows || []).map(user => ({
+                                name: "@" + user.FULL_NAME,
+                                url: ""
+                            }));
+            
+                            if (mentionList.length === 0) {
+                                wrapper.innerHTML = `<ul><li class="mention-item empty" style="{$mentionItemEmptyCss}">Keine Treffer</li></ul>`;
+                                return resolve(wrapper);
+                            }
+            
+                            wrapper.innerHTML = `
+                                <ul style="{$mentionMenuUl}">
+                                    \${mentionList
+                                        .map(item => `<li class="mention-item" style="{$mentionItemCss}" data-url="\${item.url}" data-name="\${item.name}">
+                                            \${item.name}
+                                        </li>`)
+                                        .join("")}
+                                </ul>
+                            `;
+            
+                            resolve(wrapper);
+                        },
+                        error: function () {
+                      console.log("Ajax Error");
+                            wrapper.innerHTML = `<ul><li class="mention-item empty" style="{$mentionItemEmptyCss}">Fehler beim Laden</li></ul>`;
+                            resolve(wrapper);
+                        }
+                    });
+                });
+            }
+JS;
+    }
+
+
+    protected function buildJsCustomHtmlRenderers(): string
+    {
+        if (! $this->getWidget() instanceof InputMarkdown) {
+            return '';
+        }
+        $inlineTagRenderersJs = '';
+        foreach ($this->getWidget()->getStencils() as $stencil) {
+            if ($stencil->isHtmlTag()) {
+                $inlineTagRenderersJs .= $this->buildJsCustomHtmlInlineRenderer($stencil) . ',';
+            }
+        }
+        return <<<JS
+
+                        htmlInline: {
+                            {$inlineTagRenderersJs}
+                        },
+                        /* html: {}*/
+JS;
+
+    }
+
+    /**
+     * Assembles the markdown editor toolbar.
+     *
+     * @param $widget
+     * @return string
+     */
+    protected function buildJsToolbarItems($widget) : string
+    {
+        $image = $widget->getAllowImages() ? "'image', " : "";
+        $fullScreenToggleJs = <<<JS
+                (function (){
+                    var button = $('<button type="button" id="{$this->getFullScreenToggleId()}" style="margin: -7px -5px; background: transparent;"><i class="fa fa-expand" style="padding: 4px;border: 1px solid black;margin-top: 1px"></i></button>')[0];
+                    button.addEventListener('click', () => {
+                        {$this->buildJsFullScreenToggleClickHandler()}
+                    });
+                    
+                    return button;
+                })()
+JS;
+        
+        return <<<JS
+
+        toolbarItems: [
+                  [{
+                    name: 'Full Screen',
+                    tooltip: 'Full Screen',
+                    el: {$fullScreenToggleJs}
+                  },'heading', 'bold', 'italic', 'strike'],
+                  ['hr', 'quote'],
+                  ['ul', 'ol', 'task', 'indent', 'outdent'],
+                  ['table', {$image} 'link', {$this->buildJsToolbarItemsForStencils()}],
+                  ['code', 'codeblock',]],
+JS;
+
+    }
+    
+    protected function buildJsToolbarItemsForStencils() : string
+    {
+        $js = '';
+        if ($this->getWidget() instanceof InputMarkdown) {
+            foreach ($this->getWidget()->getStencils() as $stencil) {
+                switch (true) {
+                    case $stencil instanceof HtmlTagStencil:
+                        $js .= $this->buildJsToolbarItemForHtmlTagStencil($stencil);
+                        break;
+                    default:
+                        // TODO add support for regular stencils - just insert them at cursor position
+                        throw new WidgetConfigurationError($this->getWidget(), 'Only HtmlTag stencils currently supported');
+                        /*$js .= $this->buildJsToolbarItemForTextStencil($stencil);*/
+                        break;
+                }
+            }
+        }
+        return $js;
+    }
+    
+    protected function buildJsToolbarItemForHtmlTagStencil(TextStencil $stencil) : string
+    {
+        if ($stencil->getIcon() === null && null !== $iconText = $stencil->getIconText()) {
+            $icon = $iconText;
+        } else {
+            $icon = $stencil->getIcon();
+        }
+        $insertHtmlTagButtonHTML = implode(' ', [
+            '<button type="button"',
+            //'id="' . $this->getId() . '_stencil_' . spl_object_id($stencil) . '"',
+            'style="margin: -7px -5px; background: transparent;">',
+            $icon,
+            '</button>',
+        ]);
+        
+        $insertHtmlTagButtonJs = <<<JS
+                (function (){
+                    let button = \$('$insertHtmlTagButtonHTML')[0];
+                    button.addEventListener('click', () => {
+                        let  oEditor = {$this->buildJsMarkdownVar()};
+
+                        const [start, end] = oEditor.getSelection();
+                        const selectedText = oEditor.getSelectedText();
+        
+                        // If no Text is selected.
+                        if (!selectedText.trim()) {
+                            return;
+                        }
+                        
+                        if (oEditor.isMarkdownMode()) {
+                          // Writes the HTML tags directly into the Markdown.
+                          const wrapped = `<{$stencil->getHtmlTag()}>\${selectedText}</{$stencil->getHtmlTag()}>`;
+                          oEditor.replaceSelection(wrapped, start, end);
+                        } else {
+                          // In WYSIWYG mode, the HTML tags must be inserted directly 
+                          // into the HTML of the editor so that the customHTMLParser can process them, 
+                          // as in the Markdown section above. 
+                          //
+                          // Note: The parser will delete all non-supported attributes 
+                          // from this element if given.
+                          const htmlElement = document.createElement("{$stencil->getHtmlTag()}");
+                          const userSelection = window.getSelection();
+                          const selectedTextRange = userSelection.getRangeAt(0);
+                          selectedTextRange.surroundContents(htmlElement);
+                        }
+                    });
+                    
+                    return button;
+                })()
+JS;
+        return <<<JS
+                {
+                    name: {$this->escapeString($stencil->getCaption())},
+                    tooltip: {$this->escapeString($stencil->getHint())},
+                    el: {$insertHtmlTagButtonJs}
+                }
+JS;
+
+    }
+    
+    protected function buildJsCustomHtmlInlineRenderer(TextStencil $stencil) : string
+    {
+        return <<<JS
+          {$stencil->getHtmlTag()}(node, { entering }) {
+              return entering
+                  ? { type: 'openTag', tagName: '{$stencil->getHtmlTag()}', attributes: { style: "{$stencil->buildCssStyle()}"} }
+                  : { type: 'closeTag', tagName: '{$stencil->getHtmlTag()}' };
+              }
+JS;
+    }
+
+    /**
+     * Returns a click handler for the full screen toggle button.
+     * 
+     * The handler will be used in this context:
+     * 
+     * ```
+     * 
+     * button.addEventListener('click', () => {
+     *      {$this->buildJsFullScreenToggleClickHandler()}
+     * });
+     * 
+     * ```
+     *
+     * @return string
+     */
+    protected function buildJsFullScreenToggleClickHandler() : string
+    {
+        $markdownVarJs = $this->buildJsMarkdownVar();
+
+        return <<<JS
+
+                        var jqWrapper = $('#{$this->getId()}');
+                        var oEditor = {$markdownVarJs};
+                        var jqBtn = $('#{$this->getFullScreenToggleId()}');
+                        var bExpanding = ! jqWrapper.hasClass('fullscreen');
+                    
+                        jqWrapper.toggleClass('fullscreen'); 
+                        jqBtn.find('i')
+                            .removeClass('fa-expand')
+                            .removeClass('fa-compress')
+                            .addClass(bExpanding ? 'fa-compress' : 'fa-expand');
+                        if (bExpanding && jqWrapper.innerWidth() > 800) {
+                            oEditor.changePreviewStyle('vertical');
+                        } else {
+                            oEditor.changePreviewStyle('tab');
+                        }
+JS;
+    }
+
+    /**
+     * @return string
+     */
+    protected function getFullScreenToggleId() : string
+    {
+        return $this->getId().'_tuiFullScreenToggle';
+    }
+
+    /**
+     *
+     * @return string
+     */
+    protected function buildJsMarkdownVar() : string
+    {
+        return "{$this->buildJsFunctionPrefix()}_editor";
+    }
+
+    /**
+     *
+     * @return string
+     */
+    protected function buildJsMarkdownRemove() : string
+    {
+        return "{$this->buildJsMarkdownVar()}.remove();";
+    }
+
+    /**
+     *
+     * {@inheritDoc}
+     * @see \exface\JEasyUIFacade\Facades\Elements\EuiInput::buildJsValueSetterMethod()
+     */
+    public function buildJsValueSetter($value) : string
+    {
+        return <<<JS
+        
+        var oEditor = {$this->buildJsMarkdownVar()};
+        if({$value} === undefined || {$value} === null) {
+            {$value} = "";
+        }
+        
+        {$this->buildJsImageDataSanitizer($value)}
+
+        if ("getMarkdown" in oEditor && {$value} === oEditor.getMarkdown()) {
+            return;
+        } else {
+            if (!("_lastSetValue" in oEditor)) {
+                oEditor._lastSetValue = null;
+            }
+            
+            if (oEditor._lastSetValue === {$value}) {
+                return;
+            }
+        }
+        
+        oEditor.setMarkdown({$value});
+        oEditor._lastSetValue = {$value};
+JS;
+    }
+
+    /**
+     * Builds an inline JS snippet that removes any raw image data from a string
+     * variable called `$value`.
+     *
+     * ```
+     *
+     *  if ({$value} !== undefined) {
+     *      {$value} = {$value}.replace(/!\[[^\]]+\]\((data:[^\s\"]+)[\"|\s|\)]/, '');
+     *  }
+     * 
+     * ```
+     * 
+     * @param string $value
+     * @return string
+     */
+    protected function buildJsImageDataSanitizer(string $value) : string
+    {
+        if($this->getWidget()->getAllowImages()) {
+            return '';
+        }
+        
+        return <<<JS
+
+        {$value} = {$value}.replace(/!\[[^\]]+\]\((data:[^\s\"]+)[\"|\s|\)]/, '');
+JS;
+
+    }
+
+    /**
+     *
+     * {@inheritDoc}
+     * @see \exface\Core\Facades\AbstractAjaxFacade\Elements\AbstractJqueryElement::buildJsValueGetter()
+     */
+    public function buildJsValueGetter()
+    {
+        // Make sure, the value getter does not crash if the editor was not initialized yet!
+        return <<<JS
+        (function () {
+            var value = '';
+            var oEditor = {$this->buildJsMarkdownVar()};
+            if (oEditor) {
+                if (oEditor.getMarkdown !== undefined) {
+                    if(oEditor.isMarkdownMode()) {
+                      value = oEditor.getMarkdown();
+                    } else {
+                      // ToastUi widgets in WYSIWYG mode like "[@Andrej]()" are saved as "\$\$widget0 [@Andrej])$$"
+                      // Bevor save, we have to get rid of the "\$\$widget0 .. $$" wrapper. 
+                      // To do so, we switch here to "Markdown" editor mode, write the Markdown to the value, 
+                      // and then switch back to the last-used mode.
+                      const currentMode = oEditor.mode;
+                      oEditor.changeMode("markdown",true);
+                  
+                      value = oEditor.getMarkdown();
+                      
+                      oEditor.changeMode(currentMode,true);
+                    }
+                } else if (oEditor._lastSetValue !== undefined) {
+                    value = oEditor._lastSetValue;
+                }
+            }
+            if(value === undefined || value === null) {
+                return "";
+            }
+            
+            {$this->buildJsImageDataSanitizer('value')}
+            return value;
+        })()
+JS;
+    }
+
+    /**
+     *
+     * @return string
+     */
+    protected function buildHtmlMarkdownEditor() : string
+    {
+        $html = '<div id="'.$this->getId().'" class="markdown-editor"></div>';
+        return $html;
+    }
+
+    protected function buildJsMentionAustosuggest(TextMention $mention, string $filterValueJs) : string
+    {
+        $btn = $mention->getAutosuggestButton();
+        $btnEl = $this->getFacade()->getElement($btn);
+        $filterAttributeAlias = $mention->getAutosuggestFilterAttributeAlias();
+        $js = $btnEl->buildJsClickFunction($btn->getAction(), "{oId: '{$btn->getAction()->getMetaObject()->getId}', filters: {operator: 'AND', conditions: [{expression: '{$filterAttributeAlias}', comparator: '=', value: {$filterValueJs}}]}}");
+        return $js;
+    }
 }