--- conflicted
+++ resolved
@@ -151,7 +151,7 @@
      */
     protected function buildJsFunctions() : string
     {
-        $output = <<<JS
+        return <<<JS
         
     // Create the load function to fetch the data via AJAX or from another widget
     function {$this->buildJsDataLoadFunctionName()}() {
@@ -177,14 +177,8 @@
     function {$this->buildJsClicksFunctionName()}(params) {
         {$this->buildJsClicksFunctionBody('params')}
     };
-
-JS;
-        
-        
-            
-        
-        
-        return $output;
+    
+JS;
     }
     
     /**
@@ -1837,17 +1831,12 @@
                 offset: offsets[axis.position],
                 show: true
             });
-<<<<<<< HEAD
         }*/
         newOptions[axis.dimension + 'Axis'].push({
             offset: offsets[axis.position],
             show: true
         });
-        if (axis.gap === 0) {
-=======
-        }
         if (axis.gap === 0 && {$dataJs}.length > 0) {   
->>>>>>> 805116b1
             {$this->buildJsShowMessageError("'{$this->getWorkbench()->getCoreApp()->getTranslator()->translate('ERROR.ECHARTS.AXIS_NO_DATA')} \"' + axis.name + '\"'")}
         }
         // increase the offset for the next axis at the same position by the gap calculated for this axis        
