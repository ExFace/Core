<?php
namespace exface\Core\Facades\AbstractAjaxFacade\Elements;

use exface\Core\CommonLogic\UxonObject;
use exface\Core\Widgets\ButtonGroup;
use exface\Core\Interfaces\Actions\iReadData;
use exface\Core\Interfaces\Actions\ActionInterface;
use exface\Core\Factories\ActionFactory;
use exface\Core\Actions\SaveData;
use exface\Core\DataTypes\UrlDataType;
use exface\Core\Widgets\Button;
use exface\Core\Exceptions\Facades\FacadeRuntimeError;
use exface\Core\CommonLogic\DataSheets\DataColumn;
use exface\Core\Facades\AbstractAjaxFacade\Formatters\JsDateFormatter;
use exface\Core\Factories\DataTypeFactory;
use exface\Core\DataTypes\DateTimeDataType;
use exface\Core\Exceptions\Widgets\WidgetConfigurationError;
use exface\Core\CommonLogic\Constants\Icons;
use exface\Core\Actions\DownloadFile;
use exface\Core\Widgets\DataButton;

/**
 * Helps implement ImageCarousel widgets with jQuery and the slick.
 * 
 * See
 * 
 * - EuiImageCarousel (jEasyUI facade) for an example.
 * - https://kenwheeler.github.io/slick for more configuration options.
 * - https://github.com/mreq/slick-lightbox for lightbox zoom options.
 * 
 * To use this trait, you will need the following JS dependency:
 * 
 * ```
 * "npm-asset/slick-carousel": "^1.8",
 * "npm-asset/slick-lightbox" : "~0.2.12"
 * 
 * ```
 * 
 * If your facade is based on the `AbstractAjaxFacade`, add these configuration options
 * to the facade config file. Make sure, each config option points to an existing
 * inlcude file!
 * 
 * ```
 *  "LIBS.SLICK.SLICK_JS": "npm-asset/slick-carousel/slick/slick.min.js",
 *	"LIBS.SLICK.SLICK_CSS": "npm-asset/slick-carousel/slick/slick.css",
 *	"LIBS.SLICK.THEME_CSS": "npm-asset/slick-carousel/slick/slick-theme.css",
 *	"LIBS.SLICK.LIGHTBOX_JS": "npm-asset/slick-lightbox/dist/slick-lightbox.min.js",
 *	"LIBS.SLICK.LIGHTBOX_CSS": "npm-asset/slick-lightbox/dist/slick-lightbox.css",
 *	
 * ```
 * 
 * For the horizontal slider to work automatically with images of different
 * diemnsions, add the following code to the facade's CSS. This makes sure,
 * the image height allways fits the height of the element.
 * 
 * ```
.slick-carousel.horizontal .slick-list {padding: 10px; box-sizing: border-box;}
.slick-carousel.horizontal .slick-list, 
.slick-carousel.horizontal .slick-track, 
.slick-carousel.horizontal .slick-slide, 
.slick-carousel.horizontal .slick-slide img {height: 100%}
.slick-carousel.horizontal .slick-slide {margin-left: 10px; box-sizing: border-box;}
.slick-carousel.horizontal .slick-prev.slick-arrow {left: 5px; z-index: 1;}
.slick-carousel.horizontal .slick-next.slick-arrow {right: 5px; z-index: 1;}
.slick-carousel.horizontal .slick-arrow:before {color: #404040}
.slick-carousel .slick-slide {overflow: hidden;}
.slick-carousel .slick-slide.selected {border: 5px solid #9cc8f7}
.slick-lightbox .slick-prev.slick-arrow {z-index: 1}
.imagecarousel-file {height: 100%; width: 150px; position: relative; background-color: #f5f5f5; cursor: pointer;}
.imagecarousel-file > i {position: absolute; top: 50%; left: 50%; transform: translate(-50%, -50%); font-size: 200%}
.imagecarousel-overlay {position: absolute; top: 0; width: 100%; height: 100%}

 * ```
 * 
 * @link https://kenwheeler.github.io/slick/
 * 
 * @author Andrej Kabachnik
 * 
 * @method \exface\Core\Widgets\Imagegallery getWidget()
 *        
 */
trait SlickGalleryTrait
{
    use JsUploaderTrait;
    
    private $btnZoom = null;
    
    private $btnMinus = null;
    
    private $btnBrowse = null;
    
    private $btnDownload = null;
    
    /**
     *
     * @param string $oParamsJs
     * @param string $onUploadCompleteJs
     * @return string
     */
    protected abstract function buildJsUploadSend(string $oParamsJs, string $onUploadCompleteJs) : string;
    
    /**
     * Returns the HTML code of the carousel.
     * 
     * @return string
     */
    protected function buildHtmlCarousel() : string
    {
        return <<<HTML

<div id="{$this->getIdOfSlick()}" class="slick-carousel horizontal" style="height: 100%" title={$this->escapeString($this->getHintForSlick(), true, true)}>
    <!-- Slides will be placed here programmatically -->
</div>
	
HTML;
    }
    
    protected function getIdOfSlick() : string
    {
        return $this->getId();
    }
    
    protected function buildJsSlickInit() : string
    {
        if ($this->getWidget()->isZoomable()) {
            if ($this->getWidget()->hasImageTitleColumn()) {
                $lightboxCaption = <<<JS
            caption: function(element, info){ 
                var sTitle = $(element).closest('.imagecarousel-item').prop('title');
                return $('<p></p>').html(exfTools.string.nl2br(sTitle)).prop('outerHTML'); 
            },
JS;
            }
            
            $zoomOnClickJs = $this->getWidget()->isZoomOnClick() ? 'true' : 'false';
            
            // Initialize the Slick LightBox plugin. This adds another Slick gallery, that
            // shows in a full-page overlay and allows to loop through all zoomable images
            // of the original gallery.
            // By default, this only works for `img` tags matching the `itemSelector`.
            // To make it work with PDFs and potentially other things with iFrame preview,
            // we use an on-show script, that hides the fake <img> tags and creates an
            // iFrame instead.
            $lightboxInit = <<<JS

    $("#{$this->getIdOfSlick()}")
    .slickLightbox({
        src: 'src-download',
        itemSelector: '.imagecarousel-item img',
        shouldOpen: function(slick, element, event){
            return $("#{$this->getIdOfSlick()}").data('_exfZoomOnClick') || false;
        },
        {$lightboxCaption}
    })
    .on({
        'show.slickLightbox': function(p1, p2){ 
            var jqSlickBig = $($("#{$this->getIdOfSlick()}")[0].slickLightbox.slick[0]);
            jqSlickBig.find('.slick-lightbox-slick-img').each(function(i, img) {
                var jqImg = $(img);
                var sSrc = jqImg.attr('src');
                var iHeightCaption = 0;
                if (sSrc.startsWith('iframe:')) {
                    jqImg.attr('src', '');
                    iHeightCaption = jqImg.siblings('.slick-lightbox-slick-caption').height();
                    sSrc = sSrc.substring(7);
                    jqImg.hide();
                    $('<iframe src="' + sSrc + '" style="width: 90vw; height: calc(90vh - ' + iHeightCaption + 'px)"></iframe>').insertAfter(jqImg);
                } 
            });          
        }
    })
    .data('_exfZoomOnClick', {$zoomOnClickJs});

JS;
        } else {
            $lightboxInit = '';
        }
        
        return <<<JS

    $("#{$this->getIdOfSlick()}").slick({
        infinite: false,
        {$this->buildJsSlickOrientationOptions()}
        {$this->buildJsSlickOptions()}
    });
    {$lightboxInit}
    
    $(document).on('click', '#{$this->getIdOfSlick()} .imagecarousel-item', function(e) {
        var jqEl = $(e.target);
        $('#{$this->getIdOfSlick()} .imagecarousel-item').removeClass('selected');
        jqEl.closest('.imagecarousel-item').addClass('selected');
        {$this->getOnChangeScript()}
    });

    $("#{$this->getIdOfSlick()}").append({$this->escapeString($this->buildHtmlNoDataOverlay(), true, false)});

    $("#{$this->getIdOfSlick()}").find('.slick-track').height({$this->getSlickThumbHeight()});

JS;
    }
    
    /**
     * Returns the options for slick initialization (ending with a comma!).
     * 
     * This method is intended to be overridden in facades, so they can add
     * their own options like buttons, styling, etc.
     * 
     * @return string
     */
    protected function buildJsSlickOptions() : string
    {
        return "";
    }
        
    protected function buildJsSlickOrientationOptions() : string
    {
        if ($this->getWidget()->isVertical() === true) {
            $verticalOptions = 'vertical: true,';
        }
        return <<<JS
        
        variableWidth: true,
        {$verticalOptions}
JS;
    }

    /**
     * Returns an array of <head> tags required for this trait to work
     * 
     * @return string[]
     */
    protected function buildHtmlHeadTagsSlick()
    {
        $includes = [];
        $facade = $this->getFacade();
        $includes[] = '<script type="text/javascript" src="' . $facade->buildUrlToSource('LIBS.SLICK.SLICK_JS') . '"></script>';
        $includes[] = '<link rel="stylesheet" type="text/css" href="' . $facade->buildUrlToSource('LIBS.SLICK.SLICK_CSS') . '">';
        $includes[] = '<link rel="stylesheet" type="text/css" href="' . $facade->buildUrlToSource('LIBS.SLICK.THEME_CSS') . '">';
        
        if ($this->getWidget()->isZoomable()) {
            $includes[] = '<script type="text/javascript" src="' . $facade->buildUrlToSource('LIBS.SLICK.LIGHTBOX_JS') . '"></script>';
            $includes[] = '<link rel="stylesheet" type="text/css" href="' . $facade->buildUrlToSource('LIBS.SLICK.LIGHTBOX_CSS') . '">';
        }
        
        if ($this->getWidget()->isUploadEnabled()) {
            // The jQuery UI widget factory, can be omitted if jQuery UI is already included -->
            $includes[] = '<script src="vendor/bower-asset/blueimp-file-upload/js/vendor/jquery.ui.widget.js"></script>';
            // The Load Image plugin is included for the preview images and image resizing functionality -->
            $includes[] = '<script src="vendor/npm-asset/blueimp-load-image/js/load-image.all.min.js"></script>';
            // The Iframe Transport is required for browsers without support for XHR file uploads -->
            $includes[] = '<script src="vendor/bower-asset/blueimp-file-upload/js/jquery.iframe-transport.js"></script>';
            // The basic File Upload plugin -->
            $includes[] = '<script src="vendor/bower-asset/blueimp-file-upload/js/jquery.fileupload.js"></script>';
            // The File Upload processing plugin -->
            $includes[] = '<script src="vendor/bower-asset/blueimp-file-upload/js/jquery.fileupload-process.js"></script>';
            // The File Upload image preview & resize plugin -->
            $includes[] = '<script src="vendor/bower-asset/blueimp-file-upload/js/jquery.fileupload-image.js"></script>';
            if ($this->getUploader()->hasImageResize()) {
                $includes[] = '<script src="vendor/bower-asset/blueimp-canvas-to-blob/js/canvas-to-blob.min.js"></script>';
            }
            
            $includes[] = '<script src="vendor/bower-asset/blueimp-file-upload/js/jquery.fileupload-validate.js"></script>';
            $includes[] = '<script src="vendor/bower-asset/paste.js/paste.js"></script>';
            $includes = array_merge($includes, $this->getDateFormatter()->buildHtmlHeadIncludes($this->getFacade()), $this->getDateFormatter()->buildHtmlBodyIncludes($this->getFacade()));
        }
        
        return $includes;
    }
    
    /**
     * 
     * @param ButtonGroup $btnGrp
     * @param int $index
     */
    protected function addCarouselFeatureButtons(ButtonGroup $btnGrp, int $index = 0) : void
    {        
        $widget = $this->getWidget();
        $translator = $widget->getWorkbench()->getCoreApp()->getTranslator();
        
        if ($widget->isUploadEnabled()) {
            $this->btnBrowse = $btnGrp->addButton($btnGrp->createButton(new UxonObject([
                'widget_type' => 'DataButton',
                'icon' => Icons::FOLDER_OPEN_O,
                'caption' => $translator->translate('WIDGET.IMAGEGALLERY.BUTTON_BROWSE'),
                'hide_caption' => true,
                'align' => 'right',
                'action' => [
                    'alias' => 'exface.Core.CustomFacadeScript',
                    'script' => <<<JS
                        $('#{$this->getIdOfSlick()}-uploader').click();
JS
                ]
            ])), $index);
            
            if ($widget->getUploader()->isInstantUpload() === false) {
                $this->btnMinus = $btnGrp->addButton($btnGrp->createButton(new UxonObject([
                'widget_type' => 'DataButton',
                'icon' => Icons::TRASH,
                'caption' => $translator->translate('WIDGET.IMAGEGALLERY.BUTTON_REMOVE'),
                'hide_caption' => true,
                'align' => 'right',
                'action' => [
                    'alias' => 'exface.Core.CustomFacadeScript',
                    'script' => <<<JS
                        var jqCarousel = $('#{$this->getIdOfSlick()}');
                        var jqActiveSlide = jqCarousel.find('.imagecarousel-item.selected');
                        var iSlideIdx = jqActiveSlide.index();
                        var oData = jqCarousel.data('_exfData');
                        if (jqActiveSlide.length !== 0 && oData.rows !== undefined && iSlideIdx > -1) {
                            jqCarousel.slick('slickRemove', iSlideIdx);
                            oData.rows.splice(iSlideIdx, 1);
                            if (oData.rows.length === 0) {
                                $('#{$this->getIdOfSlick()}-nodata').show();
                            }
                            jqCarousel.data('_exfData', oData);
                        }
JS
                    ]
                ])), $index);
            }
        }
        
        if ($widget->isDownloadEnabled()) {
            $filenameJs = $widget->hasFilenameColumn() ? "oRow['{$widget->getFilenameColumn()->getDataColumnName()}']" : "''";
            $this->btnDownload = $btnGrp->addButton($btnGrp->createButton(new UxonObject([
                'widget_type' => 'DataButton',
                'icon' => Icons::DOWNLOAD,
                'caption' => $translator->translate('WIDGET.IMAGEGALLERY.BUTTON_DOWNLOAD'),
                'hide_caption' => true,
                'align' => 'right',
                'action' => [
                    'alias' => 'exface.Core.CustomFacadeScript',
                    'script' => <<<JS
                        var aRows = {$this->buildJsDataGetter(ActionFactory::createFromString($this->getWorkbench(), DownloadFile::class, $widget))}.rows || [];
                        aRows.forEach(function(oRow) {
                            var sUrl = {$this->buildJsUrlForImage('oRow')};
                            var a;

                            if (! sUrl) {
                                {$this->buildJsShowMessageError($this->escapeString($this->translate('WIDGET.IMAGEGALLERY.CANNOT_DOWNLOAD_WITHOUT_URL')))}
                            }

                            a = $("<a>").attr("href", sUrl).attr("download", {$filenameJs}).appendTo("body");
                            a[0].click();
                            a.remove();
                        });
                        
JS
                ]
            ])), $index);
        }
        
        if ($widget->isZoomable()) {
            $this->btnZoom = $btnGrp->addButton($btnGrp->createButton(new UxonObject([
                'widget_type' => 'DataButton',
                'icon' => Icons::SEARCH_PLUS,
                'caption' => $translator->translate('WIDGET.IMAGEGALLERY.BUTTON_ZOOM'),
                'hide_caption' => true,
                'align' => 'right',
                'action' => [
                    'alias' => 'exface.Core.CustomFacadeScript',
                    'script' => <<<JS
                        var jqActiveSlide;
                        var jqCarousel = $('#{$this->getIdOfSlick()}');
                        jqCarousel.data('_exfZoomOnClick', true); 
                        jqActiveSlide = jqCarousel.find('.imagecarousel-item.selected');
                        if (jqActiveSlide.length === 0) {
                            jqActiveSlide = jqCarousel.find('.imagecarousel-item:first-of-type'); 
                        }
                        jqActiveSlide.find('img').click();
                        setTimeout(function(){ 
                            jqCarousel.data('_exfZoomOnClick', false) 
                        }, 100);
JS
                ]
            ])), $index);
        }
        
        return;
    }
    
    /**
     * 
     * @return Button|NULL
     */
    protected function getZoomButton() : ?Button
    {
        return $this->btnZoom;
    }
    
    /**
     * 
     * @see AbstractJqueryElement::buildJsValueGetter()
     */
    public function buildJsValueGetter($columnName = null, $row = null)
    {
       if (is_null($columnName)) {
            if ($this->getWidget()->hasUidColumn() === true) {
                $col = $this->getWidget()->getUidColumn();
            } else {
                throw new FacadeRuntimeError('Cannot create a value getter for a data widget without a UID column: either specify a column to get the value from or a UID column for the table.');
            }
        } else {
            if (! $col = $this->getWidget()->getColumnByDataColumnName($columnName)) {
                $col = $this->getWidget()->getColumnByAttributeAlias($columnName);
            }
        }
        
        $delimiter = $col->isBoundToAttribute() ? $col->getAttribute()->getValueListDelimiter() : EXF_LIST_SEPARATOR;
        
        return <<<JS
(function(){
    var aSelectedRows = {$this->buildJsDataGetter(ActionFactory::createFromString($this->getWorkbench(), SaveData::class))}.rows;
    var aVals = [];
    aSelectedRows.forEach(function(oRow){
        aVals.push(oRow['{$col->getDataColumnName()}']);
    })
    return aVals.join('{$delimiter}');
})()
JS;
    }
    
    /**
     * 
     * @see AbstractJqueryElement::buildJsDataGetter()
     */
    public function buildJsDataGetter(ActionInterface $action = null)
    {
        $widget = $this->getWidget();
        $dataObj = $this->getMetaObjectForDataGetter($action);
        // Determine the columns we need in the actions data
        $colNamesList = implode(',', $widget->getActionDataColumnNames());
        
        if ($action !== null && $action->isDefinedInWidget() && $action->getWidgetDefinedIn() instanceof DataButton) {
            $customMode = $action->getWidgetDefinedIn()->getInputRows();
        } else {
            $customMode = null;
        }
        
        switch (true) {
            case $customMode === DataButton::INPUT_ROWS_ALL:
            case $action === null:
                return "($('#{$this->getIdOfSlick()}').data('_exfData') || {oId: '{$widget->getMetaObject()->getId()}', rows: []})";
                break;
                
            // If the button requires none of the rows explicitly
            case $customMode === DataButton::INPUT_ROWS_NONE:
                return '{}';
                
            // If we are reading, than we need the special data from the configurator
            // widget: filters, sorters, etc.
            case $action instanceof iReadData:
                return $this->getFacade()->getElement($widget->getConfiguratorWidget())->buildJsDataGetter($action);
            
            // Use a subsheet for non-instant uploads
            case $customMode === DataButton::INPUT_ROWS_ALL_AS_SUBSHEET:    
            case $widget->isUploadEnabled() && $widget->getUploader()->isInstantUpload() === false
            && $action->implementsInterface('iModifyData')
            && ! $dataObj->is($widget->getMetaObject())
            && $action->getInputMapper($widget->getMetaObject()) === null:
                // If the action is based on the same object as the widget's parent, use the widget's
                // logic to find the relation to the parent. Otherwise try to find a relation to the
                // action's object and throw an error if this fails.
                if ($widget->hasParent() && $dataObj->is($widget->getParent()->getMetaObject()) && $relPath = $widget->getObjectRelationPathFromParent()) {
                    $relAlias = $relPath->toString();
                } elseif ($relPath = $dataObj->findRelationPath($widget->getMetaObject())) {
                    $relAlias = $relPath->toString();
                }
                
                if ($relAlias === null || $relAlias === '') {
                    throw new WidgetConfigurationError($widget, 'Cannot use data from widget "' . $widget->getId() . '" with action on object "' . $dataObj->getAliasWithNamespace() . '": no relation can be found from widget object to action object', '7CYA39T');
                }
                
                // IMPORTANT: make sure to add the current filters to the subsheet, because otherwise data, that was
                // not loaded due to filters will be lost when saving! Saving the subsheet will do dataReplaceByFilters()
                // and if the filters are not passed here, ALL data related to the current head object UID will be
                // replaced by whatever is currently shown.
                return <<<JS
(function(){
    var oData = ($('#{$this->getIdOfSlick()}').data('_exfData') || {});
    var oConfiguratorData = {$this->getFacade()->getElement($widget->getConfiguratorWidget())->buildJsDataGetter()};
    // Remove any keys, that are not in the columns of the widget
    oData.rows = (oData.rows || []).map(({ $colNamesList }) => ({ $colNamesList }));
    oData.filters = oConfiguratorData.filters;
<<<<<<< HEAD
    
    {$this->buildJsFileNameDuplicateRenamer("oData")}
  
=======
>>>>>>> 35889069
    return {
        oId: '{$dataObj->getId()}',
        rows: [
            {
                '{$relAlias}': $.extend(
                    {}, 
                    {"oId": "{$widget->getMetaObject()->getId()}"}, 
                    oData
                )
            }
        ]
    }
})()
JS;
            break;
        }
        
        return <<<JS
(function(){
    var jqCarousel = $('#{$this->getIdOfSlick()}');
    var aSelectedRows = [];
    var aAllRows = ((jqCarousel.data('_exfData') || {}).rows || []);
    jqCarousel.find('.imagecarousel-item.selected').each(function(i, jqItem){
        aSelectedRows.push(aAllRows[$(jqItem).index()]);
    });
    // Remove any keys, that are not in the columns of the widget
    aSelectedRows = aSelectedRows.map(({ $colNamesList }) => ({ $colNamesList }));
    return {
        oId: '{$widget->getMetaObject()->getId()}',
        rows: aSelectedRows
    };
})()
JS;
    }

    /**
     * It checks all file names of given oData for duplicates
     * and renames those that are found.
     *
     * @param string $oDataJs
     * @return string
     */
    public function buildJsFileNameDuplicateRenamer(string $oDataJs) : string {
        $fileStorageFieldName = $this->getWidget()->getUploader()->getFileContentAttribute()->getAliasWithRelationPath();

        return <<<JS
      
            (function(oData) {
              let aNameCopysSeen = {};
              
              // counts the names only for the old files:
              oData.rows.forEach(function(oRow) {
                // The fileStorageFieldName variable is only set with data for new file uploads. 
                // And only new file uploads can be renamed.
                if (oRow?.{$fileStorageFieldName} !== undefined || !oRow.Dateiname) return;
                  fillNameCopysSeenArray(aNameCopysSeen, oRow.Dateiname);
              });
              
              // new uploads:
              oData.rows.forEach( oRow => {
                  if (oRow?.{$fileStorageFieldName} == undefined || !oRow.Dateiname) return;
                  const sFileName = oRow.Dateiname;
                  fillNameCopysSeenArray(aNameCopysSeen, sFileName);
                  
                  if (aNameCopysSeen[sFileName.toLowerCase()] > 0){
                    const iCurrentExtIndex = sFileName.lastIndexOf(".");
                    const sFileNameBase = iCurrentExtIndex >= 0 ? sFileName.slice(0, iCurrentExtIndex) : sFileName;
                    const sCurrentExt = (/(?:\.([^.]+))?$/).exec((sFileName || ''))[1];
                    
                    if (sCurrentExt?.length > 0) {
                      oRow.Dateiname = createNewBaseName(sFileNameBase, sCurrentExt);
                    } else {
                      oRow.Dateiname = createNewBaseName(sFileName);
                    }
                  }
              });
            
              /** 
              * This inner function checks if the new name is also already existing and, 
              * if so, increases the counter number at the end of the file name.
              * ecample: image -> image_1 || image.jpeg -> image_1.jpeg
              * @param sFileNameBase
              * @param sFileExtension
              * @returns {string}
              */
              function createNewBaseName(sFileNameBase, sFileExtension = "") {
                let sDotFileExtension = sFileExtension ? "." + sFileExtension : "";
                let sCurrentFileName = sFileNameBase + sDotFileExtension;
                let nNameCounter = aNameCopysSeen[sCurrentFileName.toLowerCase()] ?? 0 ;
                let sNewFileName = sFileNameBase + "_" + nNameCounter + sDotFileExtension;
                       
                while (aNameCopysSeen[sNewFileName.toLowerCase()] !== undefined) {
                  nNameCounter++;
                  sNewFileName = sFileNameBase + "_" + nNameCounter + sDotFileExtension;
                }
                aNameCopysSeen[sNewFileName.toLowerCase()] = 0;
                return sNewFileName;
              }
              
              /**
              * This inner function fills the aNameCopysSeen array, 
              * witch stores the number of times a given file name has been seen.
              * 
              * @param aNameCopysSeen
              * @param sFileName
              */
              function fillNameCopysSeenArray(aNameCopysSeen, sFileName) {
                const sFileNameLowerCase = sFileName.toLowerCase();
                // aNameCopysSeen[sFileNameLowerCase] is undefined, if the name was not seen yet.
                if (aNameCopysSeen[sFileNameLowerCase] === undefined) {
                  aNameCopysSeen[sFileNameLowerCase] = 0;
                } else {
                  aNameCopysSeen[sFileNameLowerCase]++;
                }
              }
            })($oDataJs)      
JS;
    }

    protected function buildJsUrlForHttpFileFacade(string $oRowJs, string $widthJs = null, string $heightJs = null) : string
    {
        $widget = $this->getWidget();
        // If there is no explicit thumbnail URL column, use the uid to generate a URL to the
        // HttpFileServerFacade.
        // IMPORTANT: the UID must not contain slashes - even if they are URL encoded (%2F) as
        // many servers (like Apache) will disallow this for security reasons. So if the UID
        // contains a slash, encode it as Base64URL first and prefix it by `base64URL,` - similarly
        // to a DataURI. See BinaryDataType::convertTextToBase64URL() for more information
        if (! $widget->hasUidColumn()) {
            throw new WidgetConfigurationError($widget, 'Cannot generate thumbnails for ' . $this->getWidget() . ' automatically: neither a `thumbnail_url_attribute_alias` is specified, nor does the widget have UID column!');
        }
        return <<<JS
                    function(){
                        var mUid = oRow['{$widget->getUidColumn()->getDataColumnName()}'];
                        if (mUid === null) {
                            mUid = '';
                        } else if ((typeof mUid === 'string' || mUid instanceof String) && mUid.includes('/')){
                            mUid = 'base64URL,' + btoa(encodeURIComponent(mUid)).replace(/\+/g, "-").replace(/\//g, "_").replace(/=/g, "");
                        }
                        return ('{$widget->buildUrlForImage('[#~uid#]', $widthJs, $heightJs)}').replace('[#~uid#]', encodeURIComponent(mUid));
                    }()
JS;
    }
    
    /**
     * 
     * @param string $oRowJs
     * @return string
     */
    protected function buildJsUrlForImage(string $oRowJs) : string
    {
        $widget = $this->getWidget();
        if (null !== $col = $widget->getImageUrlColumn()) {
            if (($urlType = $col->getDataType()) && $urlType instanceof UrlDataType) {
                $base = $urlType->getBaseUrl();
            }
            return "'{$base}' + {$oRowJs}['{$col->getDataColumnName()}']";
        }
        return $this->buildJsUrlForHttpFileFacade($oRowJs);
    }
    
    /**
     * 
     * @param string $oRowJs
     * @param string $widthJs
     * @param string $heightJs
     * @return string
     */
    protected function buildJsUrlForThumbnail(string $oRowJs, string $widthJs = null, string $heightJs = null) : string
    {
        $widget = $this->getWidget();
        if (null !== $col = $widget->getThumbnailUrlColumn()) {
            if (($urlType = $col->getDataType()) && $urlType instanceof UrlDataType) {
                $base = $urlType->getBaseUrl();
            }
            return "'{$base}' + {$oRowJs}['{$col->getDataColumnName()}']";
        } 
        return $this->buildJsUrlForHttpFileFacade($oRowJs, $widthJs, $heightJs);
    }
    
    /**
     * 
     * @param string $jqSlickJs
     * @param string $oDataJs
     * @return string
     */
    protected function buildJsSlickSlidesFromData(string $jqSlickJs, string $oDataJs) : string
    {
        $widget = $this->getWidget();
        
        if ($widget->hasMimeTypeColumn()) {
            $mimeTypeJs = "oRow['{$widget->getMimeTypeColumn()->getDataColumnName()}']";
        } else {
            $mimeTypeJs = 'null';
        }
        
        $tooltipJs = '';
        foreach ($widget->getColumns() as $col) {
            if ($col->isHidden()) {
                continue;
            }
            $colFormatter = $this->getFacade()->getDataTypeFormatter($col->getDataType());
            $tooltipJs .= ($tooltipJs !== '' ? 'sTooltip += "\\n";' : '') . "sTooltip += " . ($col->getCaption() ? '"' . $this->escapeString($col->getCaption(), false) . ': " ' : '""') . " + " . $colFormatter->buildJsFormatter("oRow['{$col->getDataColumnName()}']") . ";\n";
        }
        $titleJs = '';
        if ($widget->hasImageTitleColumn()) {
            $col = $widget->getImageTitleColumn();
            $titleJs = 'sTitle = ' . $this->getFacade()->getDataTypeFormatter($col->getDataType())->buildJsFormatter("oRow['{$col->getDataColumnName()}']") . ';';
            $tooltipJs = "sTooltip += sTitle;\n" . ($tooltipJs !== '' ? 'sTooltip += "\\n\\n";' . $tooltipJs : '');
        }
        
        
        return <<<JS

                (function(){
                    var aRows = ($oDataJs.rows || []);
                    $jqSlickJs.data('_exfData', $oDataJs);
    
                    $jqSlickJs.slick('slickRemove', null, null, true);
    
    				aRows.forEach(function(oRow, i) {
                        var sSrc = {$this->buildJsUrlForThumbnail('oRow', $this->getSlickThumbWidth(), $this->getSlickThumbHeight())};
                        var sSrcLarge = {$this->buildJsUrlForImage('oRow')};
                        var sTitle = '';
                        var sTooltip = '';
                        var sMimeType = {$mimeTypeJs};
                        var sIcon = '';

                        {$titleJs}
                        {$tooltipJs}

                        if (sMimeType === null || sMimeType.startsWith('image')) {
                            $jqSlickJs.slick('slickAdd', {$this->buildJsSlideTemplate("'<img src=\"' + sSrc + '\" src-download=\"' + sSrcLarge + '\" alt=\"' + sTitle + '\" />'", '', 'sTooltip')});
                        } else {
                            switch (sMimeType.toLowerCase()) {
                                case 'application/pdf': sIcon = 'fa fa-file-pdf-o'; break;
                                default: sIcon = 'fa fa-file-o';
                            }
                            $jqSlickJs.slick('slickAdd', {$this->buildJsSlideTemplateFile('sTitle', 'sMimeType', '', 'sTooltip', false, 'sSrcLarge')});
                        }
                    });

                    if (aRows.length > 0) {
                        $('#{$this->getIdOfSlick()}-nodata').hide();
                    } else {
                        $('#{$this->getIdOfSlick()}-nodata').show();
                    }

                })();

JS;
    }
    
    /**
     * 
     * @return int
     */
    protected function getSlickThumbWidth() : int
    {
        return 260;
    }
    
    /**
     * 
     * @return int
     */
    protected function getSlickThumbHeight() : int
    {
        return 190;
    }
    
    /**
     * 
     * @param string $imgJs
     * @param string $cssClass
     * @return string
     */
    protected function buildJsSlideTemplate(string $imgJs, string $cssClass = '', string $sTooltipJs = '', bool $addPopupButton = false) : string
    {
        $buttonsHtml = '';
        if ($addPopupButton === true) {
            $buttonsHtml .= "<button><i class=\"fa fa-pencil-square\" aria-hidden=\"true\"></i></button>";
        }
        return "'<div class=\"imagecarousel-item {$cssClass}\" title=\"' + {$sTooltipJs} + '\">' + {$imgJs} + '{$buttonsHtml}</div>'";
    }
    
    /**
     * 
     * @param string $sFileNameJs
     * @param string $sMimeTypeJs
     * @param string $cssClass
     * @return string
     */
    protected function buildJsSlideTemplateFile(string $sFileNameJs, string $sMimeTypeJs, string $cssClass = '', string $sTooltipJs = null, bool $addPopupButton = false, string $sSrcLargeJs = null) : string
    {
        $sTooltipJs = $sTooltipJs ?? $sFileNameJs;
        $hiddenImg = $sSrcLargeJs === null ? '' : "<img class=\"imagecarousel-iframe\" src-download=\"iframe:' + $sSrcLargeJs + '\" />";
        return <<<JS
                            (function(){
                                var sHiddenImg = '';
                                switch ($sMimeTypeJs.toLowerCase()) {
                                    case 'application/pdf': 
                                        sIcon = 'fa fa-file-pdf-o';
                                        sHiddenImg = '{$hiddenImg}';
                                        break;
                                    default: 
                                        sIcon = 'fa fa-file-o';
                                }
                                return {$this->buildJsSlideTemplate("'<i class=\"' + sIcon + '\"></i>' + sHiddenImg + '<div class=\"imagecarousel-title\">' + $sFileNameJs + '</div>'", $cssClass . ' imagecarousel-file', $sTooltipJs, $addPopupButton)};
                            })()

JS;
    }
    
    /**
     * Returns a JS snippet, that empties the table (removes all rows).
     *
     * @return string
     */
    protected function buildJsDataResetter() : string
    {
        return <<<JS
        
            $('#{$this->getIdOfSlick()}')
                .data('_exfData', {})
                .slick('slickRemove', null, null, true);
            $('#{$this->getIdOfSlick()}-nodata').show();
           
JS;
    }
    
    /**
     * 
     * @see AbstractJqueryElement::buildCssWidthDefaultValue()
     */
    protected function buildCssWidthDefaultValue() : string
    {
        return $this->getWidget()->isHorizontal() ? '100%' : $this->getWidthRelativeUnit() . 'px';
    }
    
    /**
     * Makes a slick carousel have a default height of 6
     *
     * @see AbstractJqueryElement::buildCssHeightDefaultValue()
     */
    protected function buildCssHeightDefaultValue()
    {
        return $this->getWidget()->isHorizontal() ? ($this->getHeightRelativeUnit() * 6) . 'px' : '100%';
    }
    
    /**
     * TODO move this method to a JquerFileUploaderTrait
     *
     * @param string $jqSlickJs
     * @return string
     */
    protected function buildJsUploaderInit(string $jqSlickJs, string $uploaderSlideCssClass = '') : string
    {
        if ($this->getWidget()->isUploadEnabled() === false) {
            return '';
        }
        
        $widget = $this->getWidget();
        $uploader = $this->getWidget()->getUploader();
        $uploadButtonEl = $this->getFacade()->getElement($uploader->getInstantUploadButton());
        if ($widget->getUploader()->isInstantUpload()) {
            $uploadJs = $this->buildJsUploadSend('oParams', $this->buildJsBusyIconHide() . $uploadButtonEl->buildJsTriggerActionEffects($uploader->getInstantUploadAction()));
        } else {
            $uploadJs = $this->buildJsUploadStore('oParams', $this->buildJsBusyIconHide());
        }
        
        $filenameColName = DataColumn::sanitizeColumnName($uploader->getFilenameAttribute()->getAliasWithRelationPath());
        $contentColName = DataColumn::sanitizeColumnName($uploader->getFileContentAttribute()->getAliasWithRelationPath());
        $fileColumnsJs = '';
        if ($uploader->hasFileModificationTimeAttribute()) {
            $fileColumnsJs .= DataColumn::sanitizeColumnName($uploader->getFileModificationTimeAttribute()->getAliasWithRelationPath()) . ": file.lastModified,";
        }
        if ($uploader->hasFileSizeAttribute()) {
            $fileColumnsJs .= DataColumn::sanitizeColumnName($uploader->getFileSizeAttribute()->getAliasWithRelationPath()) . ": file.size,";
        }
        if ($uploader->hasFileMimeTypeAttribute()) {
            $fileColumnsJs .= DataColumn::sanitizeColumnName($uploader->getFileMimeTypeAttribute()->getAliasWithRelationPath()) . ": file.type,";
        }

        if ($uploader->hasImageResize()) {
            $quality = $uploader->getImageResizeQuality() / 100;
            $imageResizeOptions = <<<JS

        disableImageResize: false,
        imageMaxWidth: {$uploader->getImageResizeToMaxSide()},
        imageMaxHeight: {$uploader->getImageResizeToMaxSide()},
        imageQuality: {$quality},
JS;
        }
            
        // TODO Use built-in file uploading instead of a custom $.ajax request to
        // be able to take advantage of callbacks like fileuploadfail, fileuploadprogressall
        // etc. To get the files from the XHR on server-side, we could replace their names
        // by the corresponding data column names and teach the data reader middleware to
        // place $_FILES in the data sheet if the column names match.
        // TODO There was a very strange bug with the file.preview in OpenUI5 if the carousel was placed
        // inside a Wizard: the preview was empty and its data URL length was 1614. A workaround for this
        // case was added to use the object URL of the file in an <img> tag instead. Need to find a better
        // solution in future!
        $output = <<<JS
            
    /*$jqSlickJs.slick('slickAdd', '<a class="imagecarousel-upload pastearea"><i class="fa fa-upload"></i></a>');
    $jqSlickJs.find('.imagecarousel-upload').on('click', function(){
        var jqA = $(this);
        if (! jqA.hasClass('armed')) {
            jqA.addClass('armed');
            jqA.children('.fa-upload').hide();
            jqA.append('<span>Paste or drag file here</span>');
        } else {
            jqA.removeClass('armed');
            jqA.children('span').remove();
            jqA.children('.fa-upload').show();
        }
    });*/

    /*
    $('#{$this->getId()}').on('dragenter', function(){
        $('#{$this->getIdOfSlick()}-nodata').hide();
        $('#{$this->getIdOfSlick()}-dropzone').show();
    })

    $('#{$this->getId()}').on('dragleave', function(){
        $('#{$this->getIdOfSlick()}-dropzone').hide();
        $('#{$this->getIdOfSlick()}-nodata').show();
    })*/

    $('#{$this->getIdOfSlick()}')
        .addClass('pastearea')
    	.pastableNonInputable()
    	.on('pasteImage', function(ev, data){
            $('#{$this->getIdOfSlick()}').fileupload('add', {files: [data.blob]});
        });

    $('#{$this->getIdOfSlick()}').append('<input id="{$this->getIdOfSlick()}-uploader" style="display:none" type="file" name="files[]" multiple="">');
   
    $('#{$this->getIdOfSlick()}').fileupload({
        url: '{$this->getAjaxUrl()}',
        dataType: 'json',
        autoUpload: true,
        {$imageResizeOptions}
        previewMaxHeight: ($('#{$this->getIdOfSlick()}').height() - 20),
        previewMaxWidth: $('#{$this->getIdOfSlick()}').width(),
        previewCrop: false,
        formData: {
            resource: '{$this->getPageId()}',
            element: '{$uploader->getInstantUploadButton()->getId()}',
            object: '{$widget->getMetaObject()->getId()}',
            action: '{$uploader->getInstantUploadAction()->getAliasWithNamespace()}'
        },
        dropZone: $('#{$this->getIdOfSlick()}')
    })
    .on('fileuploadsend', function(e, data) {
        var oParams = data.formData;
        
        data.files.forEach(function(file){
            var fileReader = new FileReader();
            var bFileValid = false; 

            if (file.name === undefined || file.name === '') {
                file.name = 'Upload_' + {$this->getDateFormatter()->buildJsFormatDateObject('(new Date())', 'yyyyMMdd_HHmmss')} + '.png';
            }

            bFileValid = {$this->buildJsFileValidator('file', "function(sError, oFileObj) { {$this->buildJsShowError('sError')} }")}
                
            if (bFileValid === false) {
                return;
            }

            $('#{$this->getIdOfSlick()}-nodata').hide();
            if (file.type.toLowerCase().startsWith('image')){
                // If upload preview is available, use it - otherwise use an <img> with src set to the object URL
                if (file.preview && file.preview.toDataURL().length > 1614) {
                    $jqSlickJs.slick('slickAdd', $({$this->buildJsSlideTemplate('""', 'imagecarousel-pending', 'file.name', $uploader->hasUploadEditPopup())}).append(file.preview)[0]);
                } else {
                    $jqSlickJs.slick('slickAdd', $({$this->buildJsSlideTemplate('""', 'imagecarousel-pending', 'file.name', $uploader->hasUploadEditPopup())}).append('<img src="' + URL.createObjectURL(file) + '">')[0]);
                }
            } else {
                $jqSlickJs.slick('slickAdd', $({$this->buildJsSlideTemplateFile('file.name', 'file.type', 'imagecarousel-pending', 'file.name', $uploader->hasUploadEditPopup())}));
            }
            fileReader.onload = function () {
                var sContent = {$this->buildJsFileContentEncoder($uploader->getFileContentAttribute()->getDataType(), 'fileReader.result', 'file.type')};

                {$this->buildJsBusyIconShow()};

                    oParams.data = {
                        oId: '{$this->getMetaObject()->getId()}',
                        rows: [{
                            {$filenameColName}: file.name,
                            {$fileColumnsJs}
                            {$contentColName}: sContent,
                        }]
                    };
                    {$this->buildJsBusyIconShow()}
                    {$uploadJs}
                };
            fileReader.readAsBinaryString(file);
        });
            return false;
    });
JS;
                    
            return $output;
        }
    
    /**
     *
     * @return JsDateFormatter
     */
    protected function getDateFormatter() : JsDateFormatter
    {
        return new JsDateFormatter(DataTypeFactory::createFromString($this->getWorkbench(), DateTimeDataType::class));
    }
    
    /**
     * 
     * @param string $oParamsJs
     * @param string $onUploadCompleteJs
     * @return string
     */
    protected function buildJsUploadStore(string $oParamsJs, string $onUploadCompleteJs) : string
    {
        return <<<JS

            (function(){
                var oData = $('#{$this->getIdOfSlick()}').data('_exfData') || {};
                var oNew = $oParamsJs.data;
                if (Object.keys(oData).length === 0) {
                    oData = oNew;
                } else {
                    oData.rows = oData.rows.concat(oNew.rows);
                }
                $('#{$this->getIdOfSlick()}').data('_exfData', oData);
                {$onUploadCompleteJs}
            })();

JS;
    }
    
    /**
     * 
     * @return string
     */
    protected function buildHtmlNoDataOverlay() : string
    {
        if ($this->getWidget()->isUploadEnabled()) {
            $message = $this->getWorkbench()->getCoreApp()->getTranslator()->translate('WIDGET.IMAGEGALLERY.HINT_UPLOAD');
        } else {
            $message = $this->getWorkbench()->getCoreApp()->getTranslator()->translate('WIDGET.IMAGEGALLERY.HINT_EMPTY');
        }
        return <<<HTML
        
            <div id="{$this->getIdOfSlick()}-nodata" class="imagecarousel-overlay">
                <div class="imagecarousel-nodata">
                    <i class="fa fa-file-image-o" aria-hidden="true"></i>
                    <div>
                        {$message}
                    </div>
                </div>
            </div>
            
HTML;
    }
    
    /**
     * 
     * @return string
     */
    protected function buildHtmlUploadOverlay() : string
    {
        $translator = $this->getWorkbench()->getCoreApp()->getTranslator();
        return <<<HTML
        
            <div id="{$this->getIdOfSlick()}-uploader" class="imagecarousel-overlay">
                <div class="imagecarousel-uploader">
                    <i class="fa fa-mouse-pointer" aria-hidden="true"></i>
                    <div>
                        {$translator->translate('WIDGET.IMAGEGALLERY.HINT_DROP_HERE')}
                    </div>
                </div>
                <div class="imagecarousel-uploader">
                    <i class="fa fa-clipboard" aria-hidden="true"></i>
                    <div>
                        {$translator->translate('WIDGET.IMAGEGALLERY.HINT_PASTE_HERE')}
                    </div>
                </div>
                <div class="imagecarousel-uploader">
                    <i class="fa fa-folder-open-o" aria-hidden="true"></i>
                    <div>
                        {$translator->translate('WIDGET.IMAGEGALLERY.BUTTON_BROWSE')}
                    </div>
                </div>
            </div>
            
HTML;
    }
    
    /**
     *
     * @return AbstractJqueryElement|NULL
     */
    protected function getUploadEditorElement() : ?AbstractJqueryElement
    {
        if ($this->getWidget()->isUploadEnabled() === false || $this->getWidget()->getUploader()->hasUploadEditPopup() === false) {
            return null;
        }
        return $this->getFacade()->getElement($this->getWidget()->getUploader()->getUploadEditPopup());
    }
    
    /**
     * 
     * @return string|NULL
     */
    protected function getHintForSlick() : ?string
    {
        $widget = $this->getWidget();
        $hint = $widget->getHint() ? $widget->getHint() : $widget->getCaption();
        if ($widget->isUploadEnabled() === true) {
            $hint .= PHP_EOL . $this->getHintForUploadRestrictions();
        }
        return $hint;
    }
}<|MERGE_RESOLUTION|>--- conflicted
+++ resolved
@@ -482,12 +482,9 @@
     // Remove any keys, that are not in the columns of the widget
     oData.rows = (oData.rows || []).map(({ $colNamesList }) => ({ $colNamesList }));
     oData.filters = oConfiguratorData.filters;
-<<<<<<< HEAD
     
     {$this->buildJsFileNameDuplicateRenamer("oData")}
-  
-=======
->>>>>>> 35889069
+    
     return {
         oId: '{$dataObj->getId()}',
         rows: [
