<?php
namespace exface\Core\Facades\AbstractAjaxFacade\Elements;

use exface\Core\Interfaces\Actions\ActionInterface;
use exface\Core\Widgets\DataConfigurator;

/**
 * 
 * @method DataConfigurator getWidget()
 * 
 * @author Andrej Kabachnik
 *
 */
trait JqueryDataConfiguratorTrait 
{
    protected function init()
    {
        $result = parent::init();
        
        $this->registerFiltersWithApplyOnChange();
        
        return $result;
    }
    
    /**
     * 
     * @param AbstractJqueryElement $elementToRefresh
     */
    public function registerFiltersWithApplyOnChange(AbstractJqueryElement $elementToRefresh = null)
    {
        $widget = $this->getWidget();
        foreach ($widget->getFilters() as $filter) {
            // For each filter with auto-apply trigger a refresh once the value of the filter changes.
            if ($filter->getApplyOnChange()) {
                $elementToRefresh = is_null($elementToRefresh) ? $this->getFacade()->getElement($widget->getWidgetConfigured()) : $elementToRefresh;
                $filter_element = $this->getFacade()->getElement($filter);
                // Wrap the refresh in setTimeout() to make sure multiple filter can get their values before
                // one of the actually triggers the refresh. This also solved a strange bug, where the refresh
                // did not start with the first value change, but only with the second one an onwards.
                $filter_element->addOnChangeScript('setTimeout(function(){' . $elementToRefresh->buildJsRefresh() . '}, 50);');
            }
        }
        return;
    }
    
    /**
     * The data JS-object of a configurator widget contains filters, sorters, etc., that are
     * required to read the corresponding data.
     * 
     * NOTE: since data widgets are sometimes used within other widgets (i.e. InputComboTable)
     * without being really rendered, the data getter can be operate in two modes: rendered
     * and unrendered. While the former relies on the current value of rendered elements,
     * the latter will only include values defined in UXON. 
     * 
     * @param ActionInterface $action
     * @param boolean $unrendered
     * @return string
     */
    public function buildJsDataGetter(ActionInterface $action = null, bool $unrendered = false)
    {
        $widget = $this->getWidget();
        $filters = [];
        $nestedGroups = [];
        
        if (! $unrendered) {
            foreach ($widget->getFilters() as $filter) {
                $filterElement = $this->getFacade()->getElement($filter);
                if ($filter->hasCustomConditionGroup() === true) {
                    $nestedGroups[] = $filterElement->buildJsCustomConditionGroup();
                } else {
                    $filters[] = $filterElement->buildJsConditionGetter();
                }
            }
        } else {
            foreach ($widget->getFilters() as $filter) {
                $filterElement = $this->getFacade()->getElement($filter);
                if ($link = $filter->getValueWidgetLink()) {
                    $linked_element = $this->getFacade()->getElement($link->getTargetWidget());
                    $filter_value = $linked_element->buildJsValueGetter($link->getTargetColumnId());
                } else {
                    $filter_value = '"' . $filter->getValue() . '"';
                }
                
                if ($filter->hasCustomConditionGroup() === true) {
                    $nestedGroups[] = $filterElement->buildJsCustomConditionGroup($filter_value);
                } else {
                    $filters[] = $filterElement->buildJsConditionGetter($filter_value);
                }
            }
        }
        // Remove empty values
        $filters = array_filter($filters);
        
        if (empty($filters) === false  || empty($nestedGroups) === false) {
            $filter_group = '{operator: "AND", conditions: [' . implode(', ', $filters) . '], nested_groups: [' . implode(', ', $nestedGroups) . ']}';
        } else {
            $filter_group = '';
        }
        return "{oId: '" . $widget->getMetaObject()->getId() . "'" . ($filter_group !== '' ? ", filters: " . $filter_group : "") . "}";
    }
    
    /**
     * 
     * @return string
     */
    protected function buildJsRefreshOnEnter()
    {
        // Use keyup() instead of keypress() because the latter did not work with jEasyUI combos.
        return <<<JS
        setTimeout(function(){
            $('#{$this->getId()}').find('input').keyup(function (ev) {
                var keycode = (ev.keyCode ? ev.keyCode : ev.which);
                if (keycode == '13') {
                    {$this->buildJsRefreshConfiguredWidget(false)};
                }
            })
        }, 10);
<<<<<<< HEAD
=======

JS;
    }
    
    /**
     * Registers a jQuery custom event handler that refreshes the configured widget if effected by an action.
     * 
     * Returns JS code to register a listener on `document` for the custom jQuery event 
     * `actionperformed`. The listener will see if the widget configured is affected
     * by the event (e.g. by the action effects) and triggers a refresh on the widget.
     * 
     * @param string $scriptJs
     * @return string
     */
    protected function buildJsRegisterOnActionPerformed(string $scriptJs) : string
    {
        if ($this->getWidget()->getWidgetConfigured()->hasAutorefreshData() === false) {
            return '';
        }
        $effectedAliases = [$this->getMetaObject()->getAliasWithNamespace()];
        foreach ($this->getWidget()->getDataWidget()->getColumns() as $col) {
            if (! $col->isBoundToAttribute()) {
                continue;
            }
            $attr = $col->getAttribute();
            if ($attr->getRelationPath()->isEmpty()) {
                continue;
            }
            foreach ($attr->getRelationPath()->getRelations() as $rel) {
                $effectedAliases[] = $rel->getLeftObject()->getAliasWithNamespace();
                $effectedAliases[] = $rel->getRightObject()->getAliasWithNamespace();
            }
        }
        foreach ($this->getWidget()->getFilters() as $filter) {
            if (! $filter->isBoundToAttribute()) {
                continue;
            }
            $attr = $filter->getAttribute();
            if ($attr->isRelation()) {
                $effectedAliases[] = $attr->getRelation()->getRightObject()->getAliasWithNamespace();   
            }
            if ($attr->getRelationPath()->isEmpty()) {
                continue;
            }
            foreach ($attr->getRelationPath()->getRelations() as $rel) {
                $effectedAliases[] = $rel->getLeftObject()->getAliasWithNamespace();
                $effectedAliases[] = $rel->getRightObject()->getAliasWithNamespace();
            }
        }
        $effectedAliasesJs = json_encode(array_values(array_unique($effectedAliases)));
        $actionperformed = AbstractJqueryElement::EVENT_NAME_ACTIONPERFORMED;
        return <<<JS

$( document ).off( "{$actionperformed}.{$this->getId()}" );
$( document ).on( "{$actionperformed}.{$this->getId()}", function( oEvent, oParams ) {
    var oEffect = {};
    var aUsedObjectAliases = {$effectedAliasesJs};
    var sConfiguredWidgetId = "{$this->getWidget()->getDataWidget()->getId()}";
    var fnRefresh = function() {
        {$scriptJs}
    };
    
    // Avoid errors if widget was removed already
    if ($('#{$this->getFacade()->getElement($this->getWidget()->getWidgetConfigured())->getId()}').length === 0) {
        return;
    }

    if (oParams.refresh_not_widgets.indexOf(sConfiguredWidgetId) !== -1) {
        return;
    }

    if (oParams.refresh_widgets.indexOf(sConfiguredWidgetId) !== -1) {
        fnRefresh();
        return;
    }

    for (var i = 0; i < oParams.effects.length; i++) {
        oEffect = oParams.effects[i];
        if (aUsedObjectAliases.indexOf(oEffect.effected_object) !== -1) {
            // refresh immediately if directly affected or delayed if it is an indirect effect
            if (oEffect.effected_object === '{$this->getWidget()->getMetaObject()->getAliasWithNamespace()}') {
                fnRefresh();
            } else {
                setTimeout(fnRefresh, 100);
            }
            return;
        }
    }
});
>>>>>>> 9d1da7e2

JS;
    }
    
    /**
     * 
<<<<<<< HEAD
     * @return string
     */
    protected function buildJsRefreshOnActionEffect() : string
    {
        if ($this->getWidget()->getWidgetConfigured()->hasAutorefreshData() === false) {
            return '';
        }
        $effectedAliases = [$this->getMetaObject()->getAliasWithNamespace()];
        foreach ($this->getWidget()->getDataWidget()->getColumns() as $col) {
            if (! $col->isBoundToAttribute()) {
                continue;
            }
            $attr = $col->getAttribute();
            if ($attr->getRelationPath()->isEmpty()) {
                continue;
            }
            foreach ($attr->getRelationPath()->getRelations() as $rel) {
                $effectedAliases[] = $rel->getLeftObject()->getAliasWithNamespace();
                $effectedAliases[] = $rel->getRightObject()->getAliasWithNamespace();
            }
        }
        foreach ($this->getWidget()->getFilters() as $filter) {
            if (! $filter->isBoundToAttribute()) {
                continue;
            }
            $attr = $filter->getAttribute();
            if ($attr->isRelation()) {
                $effectedAliases[] = $attr->getRelation()->getRightObject()->getAliasWithNamespace();   
            }
            if ($attr->getRelationPath()->isEmpty()) {
                continue;
            }
            foreach ($attr->getRelationPath()->getRelations() as $rel) {
                $effectedAliases[] = $rel->getLeftObject()->getAliasWithNamespace();
                $effectedAliases[] = $rel->getRightObject()->getAliasWithNamespace();
            }
        }
        $effectedAliasesJs = json_encode(array_values(array_unique($effectedAliases)));
        $actionperformed = AbstractJqueryElement::EVENT_NAME_ACTIONPERFORMED;
        return <<<JS

$( document ).off( "{$actionperformed}.{$this->getId()}" );
$( document ).on( "{$actionperformed}.{$this->getId()}", function( oEvent, oParams ) {
    var oEffect = {};
    var aUsedObjectAliases = {$effectedAliasesJs};
    var sConfiguredWidgetId = "{$this->getWidget()->getDataWidget()->getId()}";
    var fnRefresh = function() {
        {$this->buildJsRefreshConfiguredWidget(true)}
    };
    
    // Avoid errors if widget was removed already
    if ($('#{$this->getFacade()->getElement($this->getWidget()->getWidgetConfigured())->getId()}').length === 0) {
        return;
    }

    if (oParams.refresh_not_widgets.indexOf(sConfiguredWidgetId) !== -1) {
        return;
    }

    if (oParams.refresh_widgets.indexOf(sConfiguredWidgetId) !== -1) {
        fnRefresh();
        return;
    }

    for (var i = 0; i < oParams.effects.length; i++) {
        oEffect = oParams.effects[i];
        if (aUsedObjectAliases.indexOf(oEffect.effected_object) !== -1) {
            // refresh immediately if directly affected or delayed if it is an indirect effect
            if (oEffect.effected_object === '{$this->getWidget()->getMetaObject()->getAliasWithNamespace()}') {
                fnRefresh();
            } else {
                setTimeout(fnRefresh, 100);
            }
            return;
        }
    }
});

JS;
    }
    
    /**
     * 
=======
>>>>>>> 9d1da7e2
     * @param bool $keepPagination
     * @return string
     */
    protected function buildJsRefreshConfiguredWidget(bool $keepPagination) : string
    {
        return $this->getFacade()->getElement($this->getWidget()->getWidgetConfigured())->buildJsRefresh($keepPagination);
    }
                
    /**
     * In a configurator, all filters must be validated before it's data can be used.
     * 
     * @see JqueryContainerTrait::getWidgetsToValidate()
     */
    protected function getWidgetsToValidate()
    {
        return $this->getWidget()->getFilters();
    }
    
    /**
     *
     * {@inheritdoc}
     * @see JqueryContainerTrait::buildJsResetter()
     */
    public function buildJsResetter() : string
    {
        return parent::buildJsResetter() . ';' . $this->getFacade()->getElement($this->getWidget()->getDataWidget())->buildJsRefresh();
    }
}<|MERGE_RESOLUTION|>--- conflicted
+++ resolved
@@ -115,8 +115,6 @@
                 }
             })
         }, 10);
-<<<<<<< HEAD
-=======
 
 JS;
     }
@@ -206,99 +204,12 @@
         }
     }
 });
->>>>>>> 9d1da7e2
 
 JS;
     }
     
     /**
      * 
-<<<<<<< HEAD
-     * @return string
-     */
-    protected function buildJsRefreshOnActionEffect() : string
-    {
-        if ($this->getWidget()->getWidgetConfigured()->hasAutorefreshData() === false) {
-            return '';
-        }
-        $effectedAliases = [$this->getMetaObject()->getAliasWithNamespace()];
-        foreach ($this->getWidget()->getDataWidget()->getColumns() as $col) {
-            if (! $col->isBoundToAttribute()) {
-                continue;
-            }
-            $attr = $col->getAttribute();
-            if ($attr->getRelationPath()->isEmpty()) {
-                continue;
-            }
-            foreach ($attr->getRelationPath()->getRelations() as $rel) {
-                $effectedAliases[] = $rel->getLeftObject()->getAliasWithNamespace();
-                $effectedAliases[] = $rel->getRightObject()->getAliasWithNamespace();
-            }
-        }
-        foreach ($this->getWidget()->getFilters() as $filter) {
-            if (! $filter->isBoundToAttribute()) {
-                continue;
-            }
-            $attr = $filter->getAttribute();
-            if ($attr->isRelation()) {
-                $effectedAliases[] = $attr->getRelation()->getRightObject()->getAliasWithNamespace();   
-            }
-            if ($attr->getRelationPath()->isEmpty()) {
-                continue;
-            }
-            foreach ($attr->getRelationPath()->getRelations() as $rel) {
-                $effectedAliases[] = $rel->getLeftObject()->getAliasWithNamespace();
-                $effectedAliases[] = $rel->getRightObject()->getAliasWithNamespace();
-            }
-        }
-        $effectedAliasesJs = json_encode(array_values(array_unique($effectedAliases)));
-        $actionperformed = AbstractJqueryElement::EVENT_NAME_ACTIONPERFORMED;
-        return <<<JS
-
-$( document ).off( "{$actionperformed}.{$this->getId()}" );
-$( document ).on( "{$actionperformed}.{$this->getId()}", function( oEvent, oParams ) {
-    var oEffect = {};
-    var aUsedObjectAliases = {$effectedAliasesJs};
-    var sConfiguredWidgetId = "{$this->getWidget()->getDataWidget()->getId()}";
-    var fnRefresh = function() {
-        {$this->buildJsRefreshConfiguredWidget(true)}
-    };
-    
-    // Avoid errors if widget was removed already
-    if ($('#{$this->getFacade()->getElement($this->getWidget()->getWidgetConfigured())->getId()}').length === 0) {
-        return;
-    }
-
-    if (oParams.refresh_not_widgets.indexOf(sConfiguredWidgetId) !== -1) {
-        return;
-    }
-
-    if (oParams.refresh_widgets.indexOf(sConfiguredWidgetId) !== -1) {
-        fnRefresh();
-        return;
-    }
-
-    for (var i = 0; i < oParams.effects.length; i++) {
-        oEffect = oParams.effects[i];
-        if (aUsedObjectAliases.indexOf(oEffect.effected_object) !== -1) {
-            // refresh immediately if directly affected or delayed if it is an indirect effect
-            if (oEffect.effected_object === '{$this->getWidget()->getMetaObject()->getAliasWithNamespace()}') {
-                fnRefresh();
-            } else {
-                setTimeout(fnRefresh, 100);
-            }
-            return;
-        }
-    }
-});
-
-JS;
-    }
-    
-    /**
-     * 
-=======
->>>>>>> 9d1da7e2
      * @param bool $keepPagination
      * @return string
      */
