<?php
namespace exface\Core\Facades\AbstractAjaxFacade;

use exface\Core\CommonLogic\Tasks\HttpTask;
use exface\Core\DataTypes\ListDataType;
use exface\Core\Exceptions\Widgets\WidgetLogicError;
use exface\Core\Facades\AbstractAjaxFacade\Formatters\JsListFormatter;
use exface\Core\Facades\AbstractHttpFacade\Middleware\TaskReader;
use exface\Core\Interfaces\Facades\HttpFacadeInterface;
use exface\Core\Widgets\AbstractWidget;
use exface\Core\Interfaces\WidgetInterface;
use exface\Core\Facades\AbstractAjaxFacade\Elements\AbstractJqueryElement;
use exface\Core\Interfaces\Model\UiPageInterface;
use exface\Core\Interfaces\Exceptions\ExceptionInterface;
use exface\Core\Interfaces\DataTypes\DataTypeInterface;
use exface\Core\DataTypes\NumberDataType;
use exface\Core\Facades\AbstractAjaxFacade\Formatters\JsNumberFormatter;
use exface\Core\DataTypes\DateDataType;
use exface\Core\Facades\AbstractAjaxFacade\Formatters\JsDateFormatter;
use exface\Core\Interfaces\DataTypes\EnumDataTypeInterface;
use exface\Core\Facades\AbstractAjaxFacade\Formatters\JsTransparentFormatter;
use exface\Core\Facades\AbstractAjaxFacade\Interfaces\JsDataTypeFormatterInterface;
use exface\Core\Facades\AbstractAjaxFacade\Formatters\JsEnumFormatter;
use exface\Core\DataTypes\BooleanDataType;
use exface\Core\Facades\AbstractAjaxFacade\Formatters\JsBooleanFormatter;
use GuzzleHttp\Psr7\Utils;
use Psr\Http\Message\ServerRequestInterface;
use Psr\Http\Message\ResponseInterface;
use exface\Core\Interfaces\Tasks\ResultInterface;
use exface\Core\Interfaces\Tasks\ResultWidgetInterface;
use exface\Core\Interfaces\Tasks\ResultUriInterface;
use exface\Core\Interfaces\Tasks\ResultFileInterface;
use exface\Core\Interfaces\Tasks\ResultDataInterface;
use GuzzleHttp\Psr7\Response;
use exface\Core\Exceptions\Facades\FacadeOutputError;
use exface\Core\Exceptions\RuntimeException;
use exface\Core\Factories\UiPageFactory;
use exface\Core\Facades\HttpFileServerFacade;
use exface\Core\Facades\AbstractHttpFacade\Middleware\DataUrlParamReader;
use exface\Core\Facades\AbstractHttpFacade\Middleware\QuickSearchUrlParamReader;
use exface\Core\Facades\AbstractHttpFacade\Middleware\PrefixedFilterUrlParamsReader;
use exface\Core\Facades\AbstractHttpFacade\Middleware\ContextBarApi;
use exface\Core\DataTypes\StringDataType;
use exface\Core\Events\Widget\OnRemoveEvent;
use exface\Core\Interfaces\Tasks\ResultTextContentInterface;
use exface\Core\Interfaces\DataSheets\DataSheetInterface;
use exface\Core\DataTypes\TimeDataType;
use exface\Core\Facades\AbstractAjaxFacade\Formatters\JsTimeFormatter;
use exface\Core\Interfaces\Widgets\CustomWidgetInterface;
use exface\Core\Facades\AbstractHttpFacade\AbstractHttpTaskFacade;
use Psr\Http\Message\RequestInterface;
use exface\Core\Facades\AbstractAjaxFacade\Templates\FacadePageTemplateRenderer;
use exface\Core\CommonLogic\Selectors\UiPageSelector;
use exface\Core\Interfaces\Selectors\UiPageSelectorInterface;
use exface\Core\Exceptions\InvalidArgumentException;
use exface\Core\Interfaces\Facades\HtmlPageFacadeInterface;
use exface\Core\CommonLogic\Tasks\ResultRedirect;
use exface\Core\Factories\ActionFactory;
use exface\Core\Actions\Login;
use exface\Core\Widgets\LoginPrompt;
use exface\Core\Interfaces\Log\LoggerInterface;
use exface\Core\Interfaces\Exceptions\AuthorizationExceptionInterface;
use exface\Core\Contexts\DebugContext;
use exface\Core\Exceptions\Configuration\ConfigOptionNotFoundError;
use exface\Core\DataTypes\UrlDataType;
use exface\Core\CommonLogic\UxonObject;
use exface\Core\Facades\AbstractAjaxFacade\Formatters\JsStringFormatter;
use exface\Core\Interfaces\Selectors\FacadeSelectorInterface;
use exface\Core\Exceptions\Facades\FacadeLogicError;
use exface\Core\DataTypes\JsonDataType;
use exface\Core\DataTypes\HtmlDataType;
use exface\Core\Exceptions\Security\AuthenticationIncompleteError;
use exface\Core\DataTypes\MessageTypeDataType;
use exface\Core\Factories\FacadeFactory;

/**
 * 
 * @author Andrej Kabachnik
 *
 */
abstract class AbstractAjaxFacade extends AbstractHttpTaskFacade implements HtmlPageFacadeInterface
{
    private $elements = [];
    
    /**
     * [ widget_type => qualified class name]
     * @var array
     */
    private $classes_by_widget_type = [];

    private $class_prefix = '';

    private $class_namespace = '';
    
    private $data_type_formatters = [];
    
    private $pageTemplateFilePath = null;
    
    private $sematic_colors = [];
    
    private $fileVersionHash = null;
    
    public function __construct(FacadeSelectorInterface $selector)
    {
        parent::__construct($selector);
        $this->getWorkbench()->eventManager()->addListener(OnRemoveEvent::getEventName(), function (OnRemoveEvent $event) {
            $this->removeElement($event->getWidget());
        });
    }

    /**
     * Returns the HTML/JS-code for the given widget to be placed in the BODY of the page
     * 
     * @param WidgetInterface $widget
     * @return string
     */
    public function buildHtmlBody(WidgetInterface $widget)
    {
        $output = $this->buildHtml($widget);
        $js = $this->buildJs($widget);
        if ($js) {
            $output .= "\n" . '<script type="text/javascript">' . $js . '</script>';
        }
        
        return $output;
    }

    /**
     * Generates the JavaScript for a given Widget
     *
     * @param \exface\Core\Widgets\AbstractWidget $widget            
     */
    public function buildJs(\exface\Core\Widgets\AbstractWidget $widget)
    {
        $instance = $this->getElement($widget);
        try {
            return $instance->buildJs();
        } catch (\Throwable $e) {
            throw new WidgetLogicError($widget, 'Cannot render widget JavaScript! ' . $e->getMessage(), null, $e);
        }
    }

    /**
     * Generates the HTML for a given Widget
     *
     * @param WidgetInterface $widget            
     */
    public function buildHtml(WidgetInterface $widget)
    {
        $instance = $this->getElement($widget);
        try {
            return $instance->buildHtml();
        } catch (\Throwable $e) {
            throw new WidgetLogicError($widget, 'Cannot render widget HTML! ' . $e->getMessage(), null, $e);
        }
    }

    /**
     * Returns the HTML/JS-code for the given widget to be placed in the BODY of the page
     *
     * @param WidgetInterface $widget
     * 
     * @return string
     */
    public function buildHtmlHead(WidgetInterface $widget, $includeCommonLibs = false)
    {
        $result = '';
        if ($includeCommonLibs) {
            $result .= implode("\n", $this->buildHtmlHeadCommonIncludes());
        }
        $instance = $this->getElement($widget);
        $result .= implode("\n", array_unique($instance->buildHtmlHeadTags()));
        return $result;
    }
    
    /**
     * Renders a HTML tag for the <head> to represent the given error.
     * 
     * By default, this produces an alert with error details. If a facade is capable to display
     * a nicer message even if an error occurred when rendering the page head, this method can
     * be overridden to render that nicer message.
     * 
     * @param \Throwable $e
     * @return string
     */
    protected function buildHtmlHeadError(\Throwable $e) : string
    {
        if ($e instanceof ExceptionInterface) {
            $logHint = '. See log ID ' . $e->getId();
        } else {
            $logHint = '';
        }
        
        $file = addslashes($e->getFile());
        $msg = addslashes($e->getMessage());
        
        return <<<HTML

<script type="text/javascript">
    (function(){
        alert("Error rendering HTML headers{$logHint}:\\n\\n{$msg}\\n\\nIn file {$file} on line {$e->getLine()}.");
    })();
</script>

HTML;
    }

    /**
     * Creates a facade element for a given ExFace widget.
     * Elements are cached within the facade engine, so multiple calls to this method do
     * not cause the element to get recreated from scratch. This improves performance.
     *
     * @param WidgetInterface $widget            
     * @return AbstractJqueryElement
     */
    public function getElement(\exface\Core\Widgets\AbstractWidget $widget)
    {
        if (empty($this->elements[$widget->getPage()->getAliasWithNamespace()]) || empty($this->elements[$widget->getPage()->getAliasWithNamespace()][$widget->getId()])) {
            $instance = $this->createElement($widget);
            // $this->elements[$widget->getPage()->getAliasWithNamespace()][$widget->getId()] = $instance;
        }
        
        return $this->elements[$widget->getPage()->getAliasWithNamespace()][$widget->getId()];
    }
    
    /**
     * 
     * @param WidgetInterface $widget
     * @return AbstractJqueryElement
     */
    protected function createElement(WidgetInterface $widget) : AbstractJqueryElement
    {
        $elem_class = $this->getElementClassForWidget($widget);
        $instance = new $elem_class($widget, $this);
        
        if ($widget instanceof CustomWidgetInterface) {
            $instance = $widget->createFacadeElement($this, $instance);
        }
        
        return $instance;
    }

    /**
     * 
     * @param AbstractWidget $widget
     * @return AbstractAjaxFacade
     */
    public function removeElement(WidgetInterface $widget)
    {
        unset($this->elements[$widget->getPage()->getAliasWithNamespace()][$widget->getId()]);
        return $this;
    }

    /**
     * 
     * @param AbstractJqueryElement $element
     * @return \exface\Core\Facades\AbstractAjaxFacade\AbstractAjaxFacade
     */
    public function registerElement(AbstractJqueryElement $element)
    {
        $this->elements[$element->getWidget()->getPage()->getAliasWithNamespace()][$element->getWidget()->getId()] = $element;
        return $this;
    }

    /**
     * 
     * @param WidgetInterface $widget
     * @return string
     */
    protected function getElementClassForWidget(WidgetInterface $widget) : string
    {
        $elem_class = $this->classes_by_widget_type[$widget->getWidgetType()] ?? null;
        if (is_null($elem_class)) {
            $elem_class_prefix = $this->getClassNamespace() . '\\Elements\\' . $this->getClassPrefix();
            $elem_class = $elem_class_prefix . $widget->getWidgetType();
            if (! class_exists($elem_class)) {
                $widget_class = get_parent_class($widget);
                $elem_class = $elem_class_prefix . AbstractWidget::getWidgetTypeFromClass($widget_class);
                while (! class_exists($elem_class)) {
                    if ($widget_class = get_parent_class($widget_class)) {
                        $elem_class = $elem_class_prefix . AbstractWidget::getWidgetTypeFromClass($widget_class);
                    } else {
                        break;
                    }
                }
                
                if (class_exists($elem_class)) {
                    $reflection = new \ReflectionClass($elem_class);
                    if ($reflection->isAbstract()) {
                        $elem_class = $elem_class_prefix . 'BasicElement';
                    }
                } else {
                    // if the required widget is not found, create an abstract widget instead
                    $elem_class = $elem_class_prefix . 'BasicElement';
                }
            }
            $this->classes_by_widget_type[$widget->getWidgetType()] = $elem_class;
        }
        return $elem_class;
    }

    /**
     * Creates a facade element for a widget of the give resource, specified by the
     * widget's ID.
     * It's just a shortcut in case you do not have the widget object at
     * hand, but know it's ID and the resource, where it resides.
     *
     * @param string $widget_id            
     * @param UiPageInterface $page            
     * @return AbstractJqueryElement
     */
    public function getElementByWidgetId($widget_id, UiPageInterface $page)
    {
        if ($elem = $this->elements[$page->getAliasWithNamespace()][$widget_id]) {
            return $elem;
        } elseif ($widget = $page->getWidget($widget_id)) {
            return $this->getElement($widget);
        } else {
            return false;
        }
    }

    /**
     * 
     * @param UiPageInterface|UiPageSelectorInterface|string $pageOrSelectorOrString
     * @param string $url_params
     * @return string
     */
    public function buildUrlToPage($pageOrSelectorOrString, string $url_params = '') : string
    {
        switch (true) {
            case $pageOrSelectorOrString instanceof UiPageInterface:
                $alias = $pageOrSelectorOrString->getAliasWithNamespace();
                break;
            case is_string($pageOrSelectorOrString):
                $pageOrSelectorOrString = new UiPageSelector($this->getWorkbench(), $pageOrSelectorOrString);
                // Don't break here: continue with the selector-logic
            case $pageOrSelectorOrString instanceof UiPageSelectorInterface:
                if ($pageOrSelectorOrString->isAlias()) {
                    $alias = $pageOrSelectorOrString->toString();
                } else {
                    $alias = UiPageFactory::createFromModel($this->getWorkbench(), $pageOrSelectorOrString)->getAliasWithNamespace();
                }
                break;
            default:
                throw new InvalidArgumentException('Cannot create URL for page "' . $pageOrSelectorOrString . '": invalid type of input!');
        } 
        $url = mb_strtolower($alias) . $this->getPageFileExtension();
        $params = ltrim($url_params, "?");
        return $url . ($params ? '?' . $params : '');
    }

    /**
     * 
     * @return string
     */
    protected function getClassPrefix() : string
    {
        return $this->class_prefix;
    }

    /**
     * 
     * @param string $value
     * @return \exface\Core\Facades\AbstractAjaxFacade\AbstractAjaxFacade
     */
    protected function setClassPrefix($value) : AbstractAjaxFacade
    {
        $this->class_prefix = $value;
        return $this;
    }

    /**
     * 
     * @return string
     */
    protected function getClassNamespace() : string
    {
        return $this->class_namespace;
    }

    /**
     * 
     * @param string $value
     */
    protected function setClassNamespace($value)
    {
        $this->class_namespace = $value;
    }
    
    /**
     * Returns the data type formatter for the given data type.
     * 
     * @param DataTypeInterface $dataType
     * @return JsDataTypeFormatterInterface
     */
    public function getDataTypeFormatter(DataTypeInterface $dataType)
    {
        switch (true) {
            case $dataType instanceof ListDataType: return new JsListFormatter($dataType, $this->getDataTypeFormatter($dataType->getValuesDataType()));
            case $dataType instanceof EnumDataTypeInterface: return new JsEnumFormatter($dataType);
            case $dataType instanceof NumberDataType: return new JsNumberFormatter($dataType);
            case $dataType instanceof DateDataType: return new JsDateFormatter($dataType);
            case $dataType instanceof TimeDataType: return new JsTimeFormatter($dataType);
            case $dataType instanceof BooleanDataType: return new JsBooleanFormatter($dataType);
            case $dataType instanceof StringDataType: return new JsStringFormatter($dataType);
        }
        return new JsTransparentFormatter($dataType);
    }
    
    /**
     * 
     * {@inheritDoc}
     * @see \exface\Core\Facades\AbstractHttpFacade\AbstractHttpFacade::getMiddleware()
     */
    protected function getMiddleware() : array
    {
        $middleware = parent::getMiddleware();
        
        $middleware[] = new ContextBarApi($this, $this->buildHeadersForAjax());

        $middleware[] = new TaskReader(
            $this, 
            $this->getRequestAttributeForTask(), 
            function(HttpFacadeInterface $facade, ServerRequestInterface $request){
                return new HttpTask($facade->getWorkbench(), $facade, $request); 
            }, 
            // Map common URL parameters to task UXON properties
            [
                'action' => 'action_alias',
                'resource' => 'page_alias',
                'object' => 'object_alias',
                'element' => 'widget_id'
            ]
        );
        
        $middleware[] = new DataUrlParamReader($this, 'data', 'setInputData');
        $middleware[] = new QuickSearchUrlParamReader($this, 'q', 'getInputData', 'setInputData');
        $middleware[] = new PrefixedFilterUrlParamsReader($this, $this->getUrlFilterPrefix(), 'getInputData', 'setInputData');
        
        $middleware[] = new DataUrlParamReader($this, 'prefill', 'setPrefillData');
        
        return $middleware;
    }
    
    /**
     * 
     * {@inheritDoc}
     * @see \exface\Core\Facades\AbstractHttpFacade\AbstractHttpTaskFacade::createResponseFromTaskResult()
     */
    protected function createResponseFromTaskResult(ServerRequestInterface $request, ResultInterface $result) : ResponseInterface
    {
        /* @var $headers array [header_name => array_of_values] */
        $headers = $this->buildHeadersCommon();
        if ($this->isRequestAjax($request)) {
            $headers = array_merge($headers, $this->buildHeadersForAjax());
        } else {
            $headers = array_merge($headers, $this->buildHeadersForHtml());
        }
        
        /* @var $status_code int */
        $status_code = $result->getResponseCode();
        
        if ($result->isEmpty()) {
            return new Response(204, $headers);
        }
        
        switch (true) {
            case $result instanceof ResultDataInterface:
                $json = $this->buildResponseData($result->getData(), ($result->getTask()->isTriggeredByWidget() ? $result->getTask()->getWidgetTriggeredBy() : null));
                $json["success"] = $result->getMessage();
                break;
                
            case $result instanceof ResultWidgetInterface:
                $widget = $result->getWidget();
                switch (true) {
                    case $this->isRequestFrontend($request) === true:
                        $body = $this->buildHtmlPage($widget);
                        break;
                    //case $this->isRequestAjax($request) === true:
                    default:
                        $body = $this->buildHtmlHead($widget) . "\n" . $this->buildHtmlBody($widget);
                }
                break;
                
            case $result instanceof ResultFileInterface && $result->isDownloadable():
                $url = HttpFileServerFacade::buildUrlToDownloadFile($this->getWorkbench(), $result->getFileInfo()->getPathAbsolute());
                $message = $this->getWorkbench()->getCoreApp()->getTranslator()->translate('ACTION.DOWNLOADFILE.RESULT_WITH_LINK', ['%url%' => $url]);
                // Use extra response property "download" here instead of redirect, because if facades
                // use simple redirects for downloads, this won't work for text-files or unknown mime types
                $json = [
                    "success" => $message,
                    "download" => $url
                ];
                break;
                
            case $result instanceof ResultFileInterface && ! $result->isDownloadable():
                /* @var $fileServer \exface\Core\Facades\HttpFileServerFacade */
                $fileServer = FacadeFactory::createFromString(HttpFileServerFacade::class, $this->getWorkbench());
                return $fileServer->createResponseForDonwload($result->getFileInfo()); 
                
            case $result instanceof ResultUriInterface:
                if ($result instanceof ResultRedirect && $result->hasTargetPage()) {
                    $uri = Utils::uriFor($this->buildUrlToPage($result->getTargetPageSelector()));
                } else {
                    $uri = $result->getUri();
                }
                
                if ($result->isDownload()) {
                    $json = [
                        "success" => $result->getMessage() ? $result->getMessage() : $this->getWorkbench()->getCoreApp()->getTranslator()->translate('ACTION.DOWNLOADFILE.RESULT_WITH_LINK', ['%url%' => $uri]),
                        "download" => $uri->__toString()
                    ];
                } else {
                    if ($result->isOpenInNewWindow()) {
                        $uri = $uri->withQuery($uri->getQuery() ."target=_blank");
                    }
                    
                    $json = [
                        "success" => $result->getMessage(),
                        "redirect" => $uri->__toString()
                    ];
                }
                break;  
            case $result instanceof ResultTextContentInterface:
                $headers['Content-type'] = $result->getMimeType();
                $body = $result->getContent();
                break;
            default:
                $json['success'] = $result->getMessage();
                if ($result->isUndoable()) {
                    $json['undoable'] = '1';
                }
                // check if result is a properly formed link
                if ($result instanceof ResultUriInterface) {
                    $url = filter_var($result->getUri()->__toString(), FILTER_SANITIZE_STRING);
                    if (substr($url, 0, 4) == 'http') {
                        $json['redirect'] = $url;
                    }
                }
        }
        
        if (! empty($json)) {
            if ($result->isContextModified() && $result->getTask()->isTriggeredOnPage()) {
                $context_bar = $result->getTask()->getPageTriggeredOn()->getContextBar();
                $json['extras']['ContextBar'] = $this->getElement($context_bar)->buildJsonContextBarUpdate();
            }
            $headers['Content-type'] = ['application/json;charset=utf-8'];
            $body = $this->encodeData($json);
        }
        
        return new Response($status_code, $headers, $body);
    }
    
    /**
     * Returns a serializable version of the given data sheet.
     * 
     * @param DataSheetInterface $data_sheet
     * @param WidgetInterface $widget
     */
    abstract public function buildResponseData(DataSheetInterface $data_sheet, WidgetInterface $widget = null);
    
    /**
     * Returns an array of data rows with sanitized values, that are safe to put publish as HTML
     * 
     * @param DataSheetInterface $data_sheet
     * @param bool $decrypt
     * @param bool $forceHtmlEntities
     * @param bool $stripHtmlTags
     * @return array
     */
    protected function buildResponseDataRowsSanitized(DataSheetInterface $data_sheet, bool $decrypt = true, bool $forceHtmlEntities = true, bool $stripHtmlTags = false) : array
    {
        $rows = $decrypt ? $data_sheet->getRowsDecrypted() : $data_sheet->getRows();
        if (empty($rows)) {
            return $rows;
        }
        
        foreach ($data_sheet->getColumns() as $col) {
            $colName = $col->getName();
            $colType = $col->getDataType();
            switch (true) {
                // Normalize nested data to JSON objects
                case $col->isNestedData():
                    foreach ($rows as $i => $row) {
                        $val = $row[$colName] ?? null;
                        switch (true) {
                            // Skip empty values - do not even add a key to the row to keep backwards
                            // compatibility with times where reading nested data was not possible
                            case $val === null:
                            case $val === '':
                                continue 2;
                            // Transform UXON to array to ensure a nested structure in the ned
                            case $val instanceof UxonObject:
                                $rows[$i][$colName] = $val->toArray();
                                break;
                            // Keep arrays as-is
                            case is_array($val):
                                $json = $val;
                                break;
                            // Leave all other values as-is.
                            // TODO but wouldn't we need to parse a JSON string to an array here? What to do if
                            // that fails though?
                            default:
<<<<<<< HEAD
                                $rows[$i][$colName] = [
                                    "oId" => $data_sheet->getMetaObject()->getId(), 
                                    "rows" => []
                                ];
=======
                                $json = $val;
>>>>>>> c4035b83
                                break;
                        }
                    }
                    break;
                case $colType instanceof HtmlDataType:
                    // FIXME #xss-protection sanitize HTML here!
                    break;
                case $colType instanceof JsonDataType:
                    // FIXME #xss-protection sanitize JSON here!
                    break;
                case $colType instanceof StringDataType:
                    if ($forceHtmlEntities === true || $stripHtmlTags === true) {
                        foreach ($rows as $i => $row) {
                            $val = $row[$colName];
                            if ($val !== null && $val !== '') {
                                if ($stripHtmlTags === true) {
                                    $rows[$i][$colName] = strip_tags($val);
                                }
                                if ($forceHtmlEntities === true) {
                                    $rows[$i][$colName] = htmlspecialchars($val, ENT_NOQUOTES);
                                }
                            }
                        }
                    }
                    break;
            }
        }
        
        return $rows;
    }
    
    /**
     *
     * @param array|\stdClass $serializable_data
     * @throws FacadeOutputError
     * @return string
     */
    public function encodeData($serializable_data)
    {        
        // Encode the response object to JSON converting <, > and " to HEX-values (e.g. \u003C). Without that conversion
        // there might be trouble with HTML in the responses (e.g. jEasyUI will break it when parsing the response)
        $result = json_encode($serializable_data, JSON_UNESCAPED_SLASHES | JSON_HEX_TAG | JSON_HEX_QUOT | JSON_UNESCAPED_UNICODE);
        if (! $result) {
            throw new FacadeOutputError('Error encoding data: ' . json_last_error() . ' ' . json_last_error_msg());
        }
        return $result;
    }
    
    /**
     * 
     * {@inheritDoc}
     * @see \exface\Core\Facades\AbstractHttpFacade\AbstractHttpTaskFacade::createResponseFromError()
     */
    public function createResponseFromError(\Throwable $exception, ServerRequestInterface $request = null, UiPageInterface $page = null) : ResponseInterface 
    {
        if ($exception instanceof ExceptionInterface) {
            $status_code = is_numeric($exception->getStatusCode()) ? $exception->getStatusCode() : 500;
        } else {
            $status_code = 500;
        }
        
        // If the error goes back to failed authorization (HTTP status 401), see if a login-prompt should be shown.
        if ($exception instanceof ExceptionInterface && $status_code == 401) { 
            // Don't show the login-prompt if the request is a login-action itself. In this case,
            // it originates from a login form, so we don't need another one.
            /* @var $task \exface\Core\CommonLogic\Tasks\HttpTask */
            $task = $request !== null ? $request->getAttribute($this->getRequestAttributeForTask()) : null;
            if (! $task 
            || ($task->getActionSelector() && ! (ActionFactory::create($task->getActionSelector()) instanceof Login))
            || $exception instanceof AuthenticationIncompleteError) {
                // See if the method createResponseUnauthorized() can handle this exception.
                // If not, continue with the regular error handling.
                $response = $this->createResponseUnauthorized($exception, $request, $page);
                if ($response !== null) {
                    return $response;
                }
            }
        }
        
        $headers = $this->buildHeadersCommon(); 
        $body = '';
        $isAnonymous = $this->getWorkbench()->getSecurity()->getAuthenticatedToken()->isAnonymous();
        switch (true) {
            // If authorization denied for an anonymous user, also render the (login) widget
            case $isAnonymous === true && $exception instanceof AuthorizationExceptionInterface:
                return $this->createResponseUnauthorized($exception, $request, $page);
            // If details needed, render a widget
            case $this->isShowingErrorDetails() === true:
                $body = $this->buildHtmlFromError($exception, $request, $page);
                $headers = array_merge($headers, $this->buildHeadersForHtml());
                $headers['Content-Type'] = ['text/html;charset=utf-8'];
                break;
            // Empty body for anonymous non-AJAX requests with errors for security resons
            case $isAnonymous === true && $request !== null && $this->isRequestFrontend($request):
                $body = '';
                break;
            // Render error data for AJAX requests, so the JS can interpret it.
            case $request !== null && $this->isRequestAjax($request):
                $body = $this->encodeData($this->buildResponseDataError($exception));
                $headers = array_merge($headers, $this->buildHeadersForAjax());
                $headers['Content-Type'] = ['application/json;charset=utf-8'];
                break;
            // If we were rendering a widget, return HTML even for non-detail cases
            default:
                $body = $this->buildHtmlFromError($exception, $request, $page);
                $headers = array_merge($headers, $this->buildHeadersForHtml());
                $headers['Content-Type'] = ['text/html;charset=utf-8'];
                break;
        }
        
        $headers = array_merge($headers, $this->buildHeadersForErrors());
        
        return new Response($status_code, $headers, $body);
    }
    
    /**
     * Renders 401-errors with login-prompts if needed.
     * 
     * By default, the login-prompt is shown whenever the error has an AuthentificationFailedError 
     * exception in it's stack trace. This type of exception has a link to the authentification 
     * provider, that caused the error, so a new login-form for this provider can be rendered.
     * 
     * Override this method, if a specific facade needs special treatment for unauthorized-exceptions.
     * 
     * @param \Throwable $exception
     * @param ServerRequestInterface|NULL $request
     * @param UiPageInterface $page|NULL
     * @return ResponseInterface|NULL
     */
    protected function createResponseUnauthorized(\Throwable $exception, ServerRequestInterface $request = null, UiPageInterface $page = null) : ?ResponseInterface
    {
        $page = ! is_null($page) ? $page : UiPageFactory::createEmpty($this->getWorkbench());
        
        try {
            $loginPrompt = LoginPrompt::createFromException($page, $exception);
        } catch (\Throwable $e) {
            $this->getWorkbench()->getLogger()->logException($e, LoggerInterface::ERROR);
            return null;
        }
        
        if ($request !== null && $this->isRequestAjax($request)) {
            $responseBody = $this->buildHtmlHead($loginPrompt) . "\n" . $this->buildHtmlBody($loginPrompt);
        } else {
            $responseBody = $this->buildHtmlPage($loginPrompt, $this->getPageTemplateFilePathForUnauthorized());
        }
        
        $headers = array_merge(
            $this->buildHeadersCommon(), 
            $this->buildHeadersForHtml(),
            $this->buildHeadersForErrors()
        );
        
        return new Response($exception instanceof AuthorizationExceptionInterface ? $exception->getStatusCode() : 401, $headers, $responseBody);
    }
    
    /**
     * Returns TRUE if error detail widgets are to be shown.
     * 
     * @return bool
     */
    public function isShowingErrorDetails() : bool
    {
        return $this->getWorkbench()->getContext()->getScopeWindow()->hasContext(DebugContext::class);
    }
    
    /**
     * Renders the given exception as HTML widget.
     * 
     * @param ServerRequestInterface $request
     * @param \Throwable $exception
     * @param UiPageInterface $page
     * @throws RuntimeException
     * @return string
     */
    protected function buildHtmlFromError(\Throwable $exception, ServerRequestInterface $request = null, UiPageInterface $page = null) : string 
    {
        $page = ! is_null($page) ? $page : UiPageFactory::createEmpty($this->getWorkbench());
        $body = '';
        
        try {
            $debug_widget = $exception->createWidget($page);
            switch (true) {
                case $request === null:
                case $this->isRequestFrontend($request) === true:
                    $body = $this->buildHtmlPage($debug_widget);
                    break;
                // case $this->isRequestAjax($request) === true:
                default:
                    $body = $this->buildHtmlHead($debug_widget) . "\n" . $this->buildHtmlBody($debug_widget);
            }
        } catch (\Throwable $e) {
            // If anything goes wrong when trying to prettify the original error, drop prettifying
            // and throw the original exception wrapped in a notice about the failed prettification
            $this->getWorkbench()->getLogger()->logException($e);
            $log_id = $e instanceof ExceptionInterface ? $e->getId() : '';
            throw new RuntimeException(StringDataType::endSentence($exception->getMessage()) . ' Failed to create error report widget. ' . StringDataType::endSentence($e->getMessage()) . ' See ' . ($log_id ? 'log ID ' . $log_id : 'logs') . ' for more details!', null, $exception);
        }
        
        return $body;
    }
    
    /**
     * Returns a serializable version of the given exception.
     * 
     * @param \Throwable $exception
     * @return mixed
     */
    public function buildResponseDataError(\Throwable $exception, bool $forceHtmlEntities = true)
    {
        if ($exception instanceof ExceptionInterface) {
            $error = [];
            $error['code'] = $exception->getAlias();
            $error['logid'] = $exception->getId();
            
            if ($this->isShowingErrorDetails()) {
                $error['message'] = $forceHtmlEntities ? htmlspecialchars($exception->getMessage()) : $exception->getMessage();
            }
            
            $wb = $this->getWorkbench();
            $msg = $exception->getMessageModel($wb);
            $error['title'] = $forceHtmlEntities ? htmlspecialchars($msg->getTitle()) : $msg->getTitle();
            $error['hint'] = $forceHtmlEntities ? htmlspecialchars($msg->getHint() ?? '') : $msg->getHint();
            $error['description'] = $forceHtmlEntities ? htmlspecialchars($msg->getDescription() ?? '') : $msg->getDescription();
            $error['type'] = $msg->getType(MessageTypeDataType::ERROR);
        } else {
            $error = [];
            $error['code'] = $exception->getCode();
            if ($this->isShowingErrorDetails()) {
                $error['message'] = $forceHtmlEntities ? htmlspecialchars($exception->getMessage()) : $exception->getMessage();
            }
        }
        
        return [
            'error' => $error
        ];
    }
    
    /**
     * Returns the prefix to use for inline URL filters.
     * 
     * E.g. if &filter_MY_ATTRIBUTE=xxx is a valid inline URL filter, the prefix is "filter_".
     * 
     * @return string
     */
    public function getUrlFilterPrefix() : string
    {
        return 'filter_';
    }
    
    /**
     * 
     * @param string $pathInVendorFolder
     * @param bool $addVersionHash
     * @return string
     */
    public function buildUrlToVendorFile(string $pathInVendorFolder, bool $addVersionHash = true) : string
    {
        return 'vendor/' . $pathInVendorFolder . ($addVersionHash ? '?' . $this->getFileVersionHash() : '');
    }
    
    /**
     * 
     * @param string $configOption
     * @param bool $addVersionHash
     * @return string
     */
    public function buildUrlToSource(string $configOption, bool $addVersionHash = true) : string
    {
        $path = $this->getConfig()->getOption($configOption);
        if (StringDataType::startsWith($path, 'https:', false) || StringDataType::startsWith($path, 'http:', false)) {
            return $path;
        } else {
            return $this->buildUrlToVendorFile($path, $addVersionHash);
        }
    }
    
    /**
     * 
     * @param string $filename
     * @return string
     */
    public function getFileVersionHash(string $filename = null) : string
    {
        return $this->fileVersionHash ?? 'v' . str_replace(['-', ' ', ':'], '', $this->getWorkbench()->getContext()->getScopeInstallation()->getVariable('last_metamodel_install') ?? '');
    }
    
    /**
     * Returns the common script/css tags to include in the <head> of the HTML page.
     * 
     * By default, the built-in JS-library exfTools is always included
     * 
     * @return string[]
     */
    protected function buildHtmlHeadCommonIncludes() : array
    {
        $includes = JsDateFormatter::buildHtmlHeadMomentIncludes($this);
        $includes[] = '<script type="text/javascript" src="' . $this->buildUrlToSource('LIBS.EXFTOOLS.JS') . '"></script>';
        return $includes;
    }
    
    /**
     * 
     * {@inheritDoc}
     * @see \exface\Core\Facades\AbstractHttpFacade\AbstractHttpFacade::buildHeadersCommon()
     */
    protected function buildHeadersCommon() : array
    {
        $facadeHeaders = array_filter($this->getConfig()->getOption('FACADE.HEADERS.COMMON')->toArray());
        $commonHeaders = parent::buildHeadersCommon();
        return array_merge($commonHeaders, $facadeHeaders);
    }
    
    /**
     * 
     * @return array
     */
    protected function buildHeadersForHtml() : array
    {
        $headers = array_filter($this->getConfig()->getOption('FACADE.HEADERS.HTML')->toArray());
                
        $workbenchHosts = [];
        foreach ($this->getWorkbench()->getConfig()->getOption('SERVER.BASE_URLS') as $url) {
            $host = UrlDataType::findHost($url);
            if ($host) {
                $workbenchHosts[] = $host;
            }
        }
        
        $cspString = '';
        foreach ($this->getConfig()->getOptionGroup('FACADE.HEADERS.CONTENT_SECURITY_POLICY', true) as $directive => $values) {
            // Skip the directive if the config option has no value (thus removing the directive)
            if (empty($values)) {
                continue;
            }
            // Otherwise add this directive to the policy
            $directive = str_replace('_', '-', mb_strtolower($directive));
            if ($directive === 'flags') {
                $cspString .= $values . ' ; ';
            } else {
                // Add the hosts of the workbench base URLs to every directive to aviod issues
                // with workbenches behind reverse proxies, where the same workbench can be
                // reached through different URLs.
                $cspString .= $directive . ' ' . implode(' ', $workbenchHosts) . ' ' . $values . ' ; ';
            }
        }
        
        return array_merge(['Content-Security-Policy' => $cspString], $headers);
    }
    
    /**
     * 
     * @return array
     */
    protected function buildHeadersForAjax() : array
    {
        $headers = $this->getConfig()->getOption('FACADE.HEADERS.AJAX')->toArray();
        return array_filter($headers);
    }
    
    /**
     *
     * @return array
     */
    protected function buildHeadersForErrors() : array
    {
        return [
            'Cache-Control' => ['no-cache', 'no-store', 'must-revalidate'],
            'Pragma' => ['no-cache'],
            'Expires' => [0]
        ];
    }
    
    protected function buildHtmlHeadIcons() : array
    {
        $tags = [];
        $icons = $this->getWorkbench()->getConfig()->getOption('SERVER.ICONS');
        if (! $icons) {
            return $tags;
        }
        if (! ($icons instanceof UxonObject)) {
            $icons = new UxonObject([$icons]);
        }
        foreach ($icons->getPropertiesAll() as $icon) {
            if (($icon instanceof UxonObject) && $src = $icon->getProperty('src')) {
                $props = '';
                
                $rel = $icon->getProperty('rel');
                $props .= ' rel="' . ($rel ? $rel : 'icon') . '"';
                
                $type = $icon->getProperty('type');
                $props .= $type ? ' type="' . $type . '"' : '';
                
                $sizes = $icon->getProperty('sizes');
                $props .= $sizes ? ' sizes="' . $sizes . '"' : '';
                
                $tags[] = '<link ' . $props . ' href="' . $src . '">';
            } elseif (is_string($icon) && $icon !== '') {
                $tags[] = '<link rel="shortcut icon" href="' . $icon . '">';
            }
        }
        return $tags;
    }
    
    /**
     * 
     * {@inheritDoc}
     * @see \exface\Core\Facades\AbstractHttpFacade\AbstractHttpFacade::getUrlRouteDefault()
     */
    public function getUrlRouteDefault() : string
    {
        return $this->getConfig()->getOption('FACADE.AJAX.BASE_URL');
    }
    
    /**
     * Returns the path to the default template file to render a page (absolute or relative to the vendor folder)
     * 
     * @return string
     */
    protected abstract function getPageTemplateFilePathDefault() : string;
    
    /**
     * Returns the path to the unauthorized-page template file (absolute or relative to the vendor folder)
     *
     * @return string
     */
    protected function getPageTemplateFilePathForUnauthorized() : string
    {
        return $this->getPageTemplateFilePathDefault();
    }
    
    /**
     * Returns the path to the unauthorized-page template file (absolute or relative to the vendor folder)
     *
     * @return string
     */
    protected function getPageTemplateFilePathForErrors() : string
    {
        return $this->getPageTemplateFilePathDefault();
    }
    
    /**
     *
     * @return string
     */
    protected function getPageTemplateFilePath() : string
    {
        if (! $path = $this->pageTemplateFilePath) {
            return $this->getPageTemplateFilePathDefault();
        }
        return $path;
    }
    
    /**
     * Use a specific template file to render pages.
     * 
     * The path can either be absolute or relative to the `vendor` folder.
     * 
     * @uxon-property page_template_file_path
     * @uxon-type string
     * 
     * @param string $value
     * @return AbstractAjaxFacade
     */
    public function setPageTemplateFilePath(string $value) : AbstractAjaxFacade
    {
        $this->pageTemplateFilePath = $value;
        return $this;
    }
    
    /**
     * 
     * @param WidgetInterface $widget
     * @param string $pageTemplateFilePath
     * @return string
     */
    protected function buildHtmlPage(WidgetInterface $widget, string $pageTemplateFilePath = null) : string
    {
        $renderer = $this->getTemplateRenderer($widget);
        return $renderer->render($pageTemplateFilePath ?? $this->getPageTemplateFilePath());
    }
    
    /**
     * Instantiates a template renderer for the given widget - override this method to customize the renderer
     * 
     * To add additional placeholders, override this method and call 
     * `$renderer->addPlaceholderResolver()`.
     * 
     * @param WidgetInterface $widget
     * @return FacadePageTemplateRenderer
     */
    protected function getTemplateRenderer(WidgetInterface $widget) : FacadePageTemplateRenderer
    {
        return new FacadePageTemplateRenderer($this, $widget);
    }
    
    /**
     * Returns TRUE if the given request is an AJAX-request, that came over the API.
     * 
     * @return bool
     */
    protected function isRequestAjax(RequestInterface $request) : bool
    {
        return stripos($request->getUri()->getPath(), 'api/') !== false;
    }
    
    /**
     * 
     * @param RequestInterface $request
     * @return bool
     */
    protected function isRequestFrontend(RequestInterface $request) : bool
    {
        return $this->isRequestAjax($request) === false;
    }
    
    /**
     * 
     */
    protected function getPageFileExtension() : string
    {
        return '.html';
    }
    
    public function getIconSets() : array
    {
        try {
            return $this->getConfig()->getOption('ICONS.ICON_SETS');
        } catch (ConfigOptionNotFoundError $e) {
            return ['fa' => 'Font Awesome'];
        }
    }
    
    public function getSemanticColors() : array
    {
        return $this->sematic_colors;
    }
    
    /**
     * CSS color values for each semantic color
     * 
     * @uxon-property semantic_colors
     * @uxon-type object
     * @uxon-template {"~OK": "", "~WARNING": "", "~ERROR"}
     * 
     * @param UxonObject|array $keyToHtmlColorArray
     * @throws FacadeLogicError
     * @return AbstractAjaxFacade
     */
    protected function setSemanticColors($keyToHtmlColorArray) : AbstractAjaxFacade
    {
        switch (true) {
            case $keyToHtmlColorArray instanceof UxonObject:
                $array = $keyToHtmlColorArray->toArray();
                break;
            case is_array($keyToHtmlColorArray):
                $array = $keyToHtmlColorArray;
                break;
            default:
                throw new FacadeLogicError('Invalid value for `semantic_colors` in configuration of facade "' . $this->getAliasWithNamespace() . '": expecting an array!');
        }
        $this->sematic_colors = $array;
        return $this;
    }
    
    public function getExternalScripts () : string
    {
        if ($this->getConfig()->hasOption('FACADE.EXTERNAL.SCRIPTS') === false) {
            return '';
        }
        $scripts = $this->getConfig()->getOption('FACADE.EXTERNAL.SCRIPTS') ?? [];
        if (empty($scripts)) {
            return '';
        }
        $html = '';
        foreach ($scripts as $script) {
            $html .= "<script src=$script></script>\n";
        }
        return $html;
    }

    /**
     * {@inheritDoc}
     * @see HtmlPageFacadeInterface::buildUrlToWidget()
     */
    public function buildUrlToWidget(WidgetInterface $widget, DataSheetInterface $prefillData = null) : string
    {
        $page = $widget->getPage();
        return $this->buildUrlToPage($page);
    }
}<|MERGE_RESOLUTION|>--- conflicted
+++ resolved
@@ -592,7 +592,7 @@
                                 continue 2;
                             // Transform UXON to array to ensure a nested structure in the ned
                             case $val instanceof UxonObject:
-                                $rows[$i][$colName] = $val->toArray();
+                                $json = $val->toArray();
                                 break;
                             // Keep arrays as-is
                             case is_array($val):
@@ -602,16 +602,10 @@
                             // TODO but wouldn't we need to parse a JSON string to an array here? What to do if
                             // that fails though?
                             default:
-<<<<<<< HEAD
-                                $rows[$i][$colName] = [
-                                    "oId" => $data_sheet->getMetaObject()->getId(), 
-                                    "rows" => []
-                                ];
-=======
                                 $json = $val;
->>>>>>> c4035b83
                                 break;
                         }
+                        $rows[$i][$colName] = $json;
                     }
                     break;
                 case $colType instanceof HtmlDataType:
