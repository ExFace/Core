{
	"ACTION.AUTOSUGGEST.NAME": "Autosuggest",
	
	"ACTION.CREATEDATA.RESULT": "%number% item created.|%number% items created.",
	"ACTION.CREATEDATA.NAME": "Create",
	"ACTION.COPYDATA.RESULT": "Copied %number% object|Copied %number% objects",
	"ACTION.COPYDATA.RESULT_DEPENDENCIES": " including %number% dependency| including %number% dependencies",
	"ACTION.COPYDATA.NAME": "Copy Data",
	"ACTION.SHOWOBJECTCREATEDIALOG.NAME": "New",
	
	"ACTION.CONTEXTAPI.RESULT": "'%operation_name%' completed!",
    
    "ACTION.CUSTOMDATAQUERY.RESULT": "%number% row affected.|%number% rows affected.",
	
	"ACTION.DELETEOBJECT.RESULT": "%number% item deleted.|%number% items deleted.",
	"ACTION.DELETEOBJECT.NAME": "Delete",
	
	"ACTION.SHOWLOGINDIALOG.NAME": "Login",
	
	"ACTION.SHOWOBJECTCOPYDIALOG.NAME": "Copy",
	
	"ACTION.SHOWOBJECTEDITDIALOG.SAVE_BUTTON": "Save",
	"ACTION.SHOWOBJECTEDITDIALOG.NAME": "Edit",
	"ACTION.SHOWOBJECTEDITDIALOG.NO_EDITABLE_ATTRIBUTES": "No editable attributes found!",
	"ACTION.SHOWOBJECTEDITDIALOG.DATA_SOURCE_NOT_WRITABLE": "Editing prohibited by data source settings!",
	
	"ACTION.CLEARCACHE.NAME": "Clear Cache",
	"ACTION.CLEARCACHE.RESULT": "Cache cleared!",
	
	"ACTION.DOWNLOADFILE.NAME": "Download File",
	"ACTION.DOWNLOADZIPPEDFOLDER.NAME": "Download ZIP",
	
	"ACTION.EXPORTCSV.NAME": "Export CSV",
	"ACTION.EXPORTDATA.NAME": "Export",
	"ACTION.EXPORTDATA.ROWOVERFLOW": "The maximum number of %number% entries was written to the file. ",
	"ACTION.EXPORTJSON.NAME": "Export JSON",
	"ACTION.EXPORTXLSX.NAME": "Export Excel",
	"ACTION.EXPORTXLSX.USERNAME": "Username",
	"ACTION.EXPORTXLSX.TIMESTAMP": "Date and time of export",
	"ACTION.EXPORTXLSX.OBJECT": "Exported object",
	"ACTION.EXPORTXLSX.FILTER": "Used filters",
	"ACTION.EXPORTXLSX.SHEET_DATA": "Data",
	"ACTION.EXPORTXLSX.SHEET_LEGEND": "Legend",

	"ACTION.FAVORITESADD.NAME": "Add to favorites",
    "ACTION.FAVORITESADD.RESULT": "%number% objects added to favorites.",
    
	"ACTION.LOGIN.NAME": "Login",
    "ACTION.LOGIN.RESULT": "Authenticated successfully.",
    "ACTION.LOGIN.RESULT_RELOADING": "Restarting the app.",
    
    "ACTION.LOGOUT.NAME": "Logout",
    "ACTION.LOGOUT.RESULT": "Signed out successfully.",
    
    "ACTION.GENERIC.ADD": "Add",
	"ACTION.GENERIC.REMOVE": "Remove",
	"ACTION.GENERIC.CANCEL": "Cancel",
	"ACTION.GENERIC.OK": "OK",
	
    "ACTION.GENERATEMODELFROMDATASOURCE.NAME": "Generate Model",
	"ACTION.GENERATEMODELFROMDATASOURCE.RESULT_FOR_OBJECT": "Created %created_counter% attribute(s) for %object_counter% object(s). %skipped_counter% attributes skipped as duplicates!",
	
	"ACTION.GOBACK.NAME": "Back",
	"ACTION.GOTOURL.NAME": "Visit URL",
	"ACTION.GOTOURL.SUCCESS": "Redirecting...",
	"ACTION.GOTOPAGE.NAME": "Go to",
	
	"ACTION.SHOWMASSEDITDIALOG.NAME": "Mass edit",
	"ACTION.SHOWMASSEDITDIALOG.EDITING_BY_FILTER": "Editing all objects matching the following filters: %filters%",
	"ACTION.SHOWMASSEDITDIALOG.EDITING_ALL": "Editing all objects",
	"ACTION.SHOWMASSEDITDIALOG.EDITING_SELECTED": "Editing %number% object|Editing %number% objects",
	
	"ACTION.SHOWAPPGITCONSOLEDIALOG.BTN_GIT_COMMIT": "Commit & Push",
	"ACTION.SHOWAPPGITCONSOLEDIALOG.BTN_GIT_COMMIT_HINT": "Commit all local changes and push the to the repo",
	"ACTION.SHOWAPPGITCONSOLEDIALOG.BTN_GIT_LIST_BRANCH": "Branches",
	"ACTION.SHOWAPPGITCONSOLEDIALOG.BTN_GIT_LIST_BRANCH_HINT": "List available branches",
	"ACTION.SHOWAPPGITCONSOLEDIALOG.BTN_GIT_PULL": "Pull",
	"ACTION.SHOWAPPGITCONSOLEDIALOG.BTN_GIT_PULL_HINT": "Pull all changes from the repo",
	"ACTION.SHOWAPPGITCONSOLEDIALOG.BTN_GIT_PUSH": "Push",
	"ACTION.SHOWAPPGITCONSOLEDIALOG.BTN_GIT_PUSH_HINT": "Push all local commits to the repo",
	"ACTION.SHOWAPPGITCONSOLEDIALOG.BTN_GIT_SWITCH_BRANCH": "Switch branch",
	"ACTION.SHOWAPPGITCONSOLEDIALOG.BTN_GIT_SWITCH_BRANCH_HINT": "Switch to another branch",
	"ACTION.SHOWAPPGITCONSOLEDIALOG.BTN_SHOW_CHANGES": "Status",
	"ACTION.SHOWAPPGITCONSOLEDIALOG.BTN_SHOW_CHANGES_HINT": "Show differences between local and repo",

	"ACTION.OBJECTBASKET": "Object basket",
    "ACTION.OBJECTBASKETADD.NAME": "Add to object basket",
    "ACTION.OBJECTBASKETADD.RESULT": "%number% objects added to object basket.",
    "ACTION.OBJECTBASKETSHOWDIALOG.NAME": "Show object basket",
    "ACTION.OBJECTBASKETREMOVE.NAME": "Remove",
    "ACTION.OBJECTBASKETREMOVE.RESULT": "%context_name%: %number%x %object_name% removed.",
    "ACTION.OBJECTBASKETREMOVE.RESULT_ALL": "%context_name%: All objects of type %object_name% removed.",
    
    "ACTION.READDATA.NAME": "Search",
    "ACTION.READDATA.SEARCH": "Search",
    "ACTION.REFRESHWIDGET.NAME": "Refresh",
	"ACTION.RESETWIDGET.NAME": "Reset",
	
	"ACTION.SAVEDATA.RESULT": "%number% item created or updated.|%number% items created or updated.",
	"ACTION.SAVEDATA.NAME": "Save",
	
	"ACTION.SETCONTEXT.NAME": "Set context",
	
	"ACTION.SHOWDIALOG.NAME": "Open dialog",
	"ACTION.SHOWDIALOG.CANCEL_BUTTON": "Cancel",
	
	"ACTION.SHOWDIALOGFROMFILE.NAME": "Show saved widget",
	
	"ACTION.SHOWLOOKUPDIALOG.NAME": "Search",
	"ACTION.SHOWLOOKUPDIALOG.SAVE_BUTTON": "Apply",
	
	"ACTION.SHOWHELPDIALOG.NAME": "Help",
	"ACTION.SHOWHELPDIALOG.NO_HELP": "No information available",
	
	"ACTION.SHOWMODELBUILDERDIALOG.NAME": "Model Builder",
	
	"ACTION.SHOWOBJECTINFODIALOG.NAME": "Details",
	
	"ACTION.UNDOACTION.NAME": "Undo",
	"ACTION.UNDOACTION.RESULT": "Successfully undone %number% action.|Successfully undone %number% actions.",
	
	"ACTION.UPDATEDATA.NAME": "Update",
	"ACTION.UPDATEDATA.RESULT": "%number% item updated.|%number% items updated.",
	
	"BEHAVIOR.ALL.PROPERTY_HINT_AUTOGENERATED_BY": " - Autogenerated by %behavior%!",
	
	"BEHAVIOR.UNDELETABLEBEHAVIOR.DELETE_FORBIDDEN_ERROR": "Item %row% in the current selection of items from \"%object%\" does fulfill the condition \"%expression%\" set in the behaviour \"%behavior%\". Its deletion is therefore prohibited.",
	
	"CONTEXT.ACTIONTEST.NAME": "ActionTest",
    
    "CONTEXT.DATA.NAME": "Data",
    
    "CONTEXT.DEBUG.NAME": "Debugger",
    "CONTEXT.DEBUG.START": "Start tracing",
    "CONTEXT.DEBUG.STOP": "Stop tracing",
    
    "CONTEXT.FAVORITES.NAME": "Favorites",
    
    "CONTEXT.FILTER.NAME": "Filters",
    
    "CONTEXT.OBJECTBASKET.NAME": "Object Basket",
    "CONTEXT.OBJECTBASKET.SHOW_DETAILS_DIALOG": "Show content",
    "CONTEXT.OBJECTBASKET.REMOVE": "Remove",
    "CONTEXT.OBJECTBASKET.REMOVE_ALL": "Remove all",
    
    "CONTEXT.USER.NAME": "User",
<<<<<<< HEAD
    "CONTEXT.USER.NOT_LOGGED_IN_HINT": "You are not logged in. Please Login!",
	"CONTEXT.USER.LOGGED_IN_HINT": "You are logged in.",
=======
	"CONTEXT.USER.MY_ACCOUNT": "Meine Daten",
>>>>>>> 0b612e58
	
	"GLOBAL.AGGREGATOR_FUNCTIONS.SUM": "Sum",
	"GLOBAL.AGGREGATOR_FUNCTIONS.AVG": "Average",
	"GLOBAL.AGGREGATOR_FUNCTIONS.MIN": "Minimum",
	"GLOBAL.AGGREGATOR_FUNCTIONS.MAX": "Maximum",
	"GLOBAL.AGGREGATOR_FUNCTIONS.LIST": "Unfiltered List",
	"GLOBAL.AGGREGATOR_FUNCTIONS.LIST_DISTINCT": "List",
	"GLOBAL.AGGREGATOR_FUNCTIONS.COUNT": "Count",
	"GLOBAL.AGGREGATOR_FUNCTIONS.COUNT_DISTINCT": "Count distinct",
	"GLOBAL.AGGREGATOR_FUNCTIONS.COUNT_IF": "Count if",
	
	"GLOBAL.MODEL.ACTIONS": "Actions",
	"GLOBAL.MODEL.ATTRIBUTES": "Attributes",
	"GLOBAL.MODEL.BEHAVIORS": "Behaviors",
    "GLOBAL.MODEL.CONNECTIONS": "Connections",
    "GLOBAL.MODEL.DATA_SOURCES": "Data sources",
    "GLOBAL.MODEL.MODEL": "Model",
    "GLOBAL.MODEL.OBJECT": "Object",
    "GLOBAL.MODEL.OBJECTS": "Objects",
    "GLOBAL.MODEL.RELATIONS": "Relations",
    "GLOBAL.MODEL.RELATION_TYPE.REGULAR": "Regular",
    "GLOBAL.MODEL.RELATION_TYPE.REVERSE": "Reverse",
    "GLOBAL.MODEL.RELATION_CARDINALITY.ONE_TO_ONE": "1-to-1",
    "GLOBAL.MODEL.RELATION_CARDINALITY.ONE_TO_N": "1-to-N",
    "GLOBAL.MODEL.RELATION_CARDINALITY.N_TO_ONE": "N-to-1",
    "GLOBAL.MODEL.RELATION_CARDINALITY.N_TO_M": "N-to-M",
    "GLOBAL.MODEL.USERS": "Users",
    "GLOBAL.MODEL.UID": "UID",
    "GLOBAL.MODEL.LABEL": "Label",
    
	"GLOBAL.SORTING_DIRECTIONS.ASC": "Ascending",
	"GLOBAL.SORTING_DIRECTIONS.DESC": "Descending",
	
	"INSTALLER.SQLSCHEMA.SUCCESS": "%counter% SQL schema update installed|%counter% SQL schema updates installed",
    "INSTALLER.SQLSCHEMA.FAILED": "SQL schema update %first_failed_id% failed: %error_text%|%counter% SQL schema updates failed starting with update %first_failed_id%: %error_text%",
	"INSTALLER.SQLSCHEMA.NO_UPDATES": "No SQL-schema updates found.",
    
    "LOCALIZATION.DATATYPE.FORMAT_HINT": "Input formats: ",
	"LOCALIZATION.DATE.DATE_FORMAT": "dd.MM.yyyy",
	"LOCALIZATION.DATE.DATE_FORMAT_HINT": "common date formats (e.g. 31/12/2019), short notation (e.g. 31122019), short notation for current year (e.g. 3112), relative entries (e.g. 0 for today, +1 for tomorrow, +1w, +1m, -1d, -1y  etc.)",
    "LOCALIZATION.DATE.DATE_FORMAT_EXCEL": "DD.MM.YYYY",
	"LOCALIZATION.DATE.DATETIME_FORMAT": "dd.MM.yyyy HH:mm:ss",
	"LOCALIZATION.DATE.DATETIME_FORMAT_HINT": "common formats (z.B. 31.12.2019 12:00), short notation (z.B. 31122019), short notation for current year (z.B. 3112), relative entries  (z.B. 0 for current date and time, +1 for tomorrow, +1h for today in an hour, +1w, -1d, -1y, -1s  etc.)",
    "LOCALIZATION.DATE.DATETIME_FORMAT_EXCEL": "DD.MM.YYYY HH:MM:SS",
	"LOCALIZATION.DATE.TIME_FORMAT": "HH:mm:ss",
	"LOCALIZATION.DATE.TIME_FORMAT_HINT": "common time format (z.B. 14:00), relativeentries (z.B. +1 for current time added 1 hour, +1m , +1s, -1h)",
    "LOCALIZATION.NUMBER.DECIMAL_SEPARATOR": ".",
    "LOCALIZATION.NUMBER.THOUSANDS_SEPARATOR": " ",
    "LOCALIZATION.PRICE.PRECISION_MAX": 2,
    "LOCALIZATION.PRICE.PRECISION_MIN": 2,
    "LOCALIZATION.CALENDAR.WORKDAY_START_TIME": "8:00",
    "LOCALIZATION.CALENDAR.WORKDAY_END_TIME": "17:00",
    
    
    "MESSAGE.TYPES.ERROR": "Error",
    "MESSAGE.TYPES.WARNING": "Warning",
    "MESSAGE.TYPES.INFO": "Info",
    "MESSAGE.TYPES.SUCCESS": "Success",
    "MESSAGE.TYPES.HINT": "Hint",
    
    "MESSAGE.SELECT_EXACTLY_X_ROWS": "Please select exactly %number% element!|Please select exactly %number% elements!",
	"MESSAGE.SELECT_AT_MOST_X_ROWS": "Please select at most %number% element!|Please select at most %number% elements!",
	"MESSAGE.SELECT_AT_LEAST_X_ROWS": "Please select at least %number% element!|Please select at least %number% elements!",
	"MESSAGE.SELECT_X_TO_Y_ROWS": "Please select %min% to %max% elements first!",
	
    "PAGE.APPS.REPAIR": "Repair",
    "PAGE.ATTRIBUTES.OPEN_OBJECT": "Open Object",
    "PAGE.ATTRIBUTE_EDITOR.DATA_ADDRESS": "Data Address",
    "PAGE.ATTRIBUTE_EDITOR.RELATION": "Relation",
    "PAGE.ATTRIBUTE_EDITOR.DEFAULTS": "Defaults",
    "PAGE.ATTRIBUTE_EDITOR.OPTIONS": "Options",
    "PAGE.ATTRIBUTE_EDITOR.DESCRIPTION": "Description (for contextual help)",
    "PAGE.ATTRIBUTE_EDITOR.COMMENTS": "Comments (internal - for app designers only!)",
    "PAGE.ATTRIBUTE_EDITOR.CUSTOMIZING": "Customizing",
    "PAGE.ATTRIBUTE_EDITOR.OPEN_DATATYPE": "Data Type",
    "PAGE.ATTRIBUTE_EDITOR.OPEN_DATATYPE_HINT": "Open editor for the currently selected data type",
    "PAGE.ATTRIBUTE_EDITOR.COMPOUND": "Compound Attribute",
    "PAGE.ATTRIBUTE_EDITOR.COMPOUND_DELIMITER": "Delimiter",
    "PAGE.ATTRIBUTE_EDITOR.COMPOUND_COMPONENT_HINT": "For proper use of values of the compound attribute (e.g. for filtering or saving data), make sure that each component has prefixes and/or suffixes, that never appear inside the components values.\n\nFor example, if you have an order position id attribute, that consists of the order number and the position index, giving the position index the prefix \"--\" would produce compound values like 123--1, 123--2, etc. These can be split back into their components because a double minus is very unlikely to be part of the order number the position index.",
    "PAGE.OBJECTS.APP_ALIAS": "App alias",
    "PAGE.OBJECTS.COPY_OBJECT": "Copy Object",
    "PAGE.OBJECTS.COPY_OBJECT_WITH_ATTRIBUTES": "Copy Object incl. Attributes",
    "PAGE.OBJECT_EDITOR.RELATION_TO": "Relation to",
    "PAGE.OBJECT_EDITOR.DEFAULT_EDITOR": "Default Editor",
    "PAGE.OBJECT_EDITOR.DATA_ADDRESS": "Data Address",
    "PAGE.OBJECT_EDITOR.DATA_SOURCE_BASE_OBJECT": "Base Object of Data Source",
    "PAGE.OBJECT_EDITOR.QUICK_EDIT_ATTRIBUTES": "Quick-Edit",
    "PAGE.OBJECT_EDITOR.QUICK_EDIT_ATTRIBUTES_HINT": "Tabular editor for all attributes",
    "PAGE.DATA_CONNECTIONS.ADD_CREDENTIALS": "Add Credentials",
    "PAGE.DATA_SOURCES.BASE_OBJECT": "Base object",
    "PAGE.DATA_SOURCES.CONNECTION_READONLY": "Connection readonly",
    "PAGE.DATA_SOURCE_EDITOR.DEFAULTS": "Defaults",
    "PAGE.DATA_SOURCE_EDITOR.CUSTOM_CONFIG": "Custom Configuration",
    "PAGE.DATA_SOURCE_EDITOR.CURRENT_CONFIG": "Current Configuration",
    "PAGE.DATA_SOURCE_EDITOR.COPY_CONNECTION": "Copy current connection",
    "PAGE.DATA_SOURCE_EDITOR.EDIT_CONNECTION": "Edit current connection",
    "PAGE.DATA_TYPES.SHOW_MESSAGE_EDITOR": "Error Message",
    "PAGE.DATA_TYPES.USED": "Used",
    "PAGE.DATA_TYPES.USED_HINT": "Number of attributes, that use this data type",
    "PAGE.USERS.CREDENTIALS": "Credentials",
    "PAGE.USERS.CREDENTIALS_ADD_CONNECTION": "Add connection",
    "PAGE.USERS.CREDENTIALS_UPDATE": "Update credentials",
    "PAGE.USERS.USER_DATA": "User Data",
    "PAGE.USERS.PERSONAL_DATA": "Personal Data",
    "PAGE.USERS.CREDENTIALS_TEST": "Test Access",
    "PAGE.DOCS.READ": "Read",
    "PAGE.ATTRIBUTES.DISPLAY_ORDER": "Disp. Pos.",
    "PAGE.TABS.GENERAL": "General",
    
    "SECURITY.CONNECTIONS.AUTHENTICATION_NOT_SUPPORTED": "This connection does not require/support user authentication.",
    "SECURITY.CONNECTIONS.LOGIN_TITLE": "Log in to data source",

    "SECURITY.SIGN_IN": "Anmelden",
    "SECURITY.LDAP.SIGN_IN": "Anmelden mit Windows-Nutzer",
    "SECURITY.LDAP.DOMAIN": "Windows-Domäne",
    "SECURITY.LDAP.USERNAME": "Windows-Nutzername",
    
	"SECURITY.POLICIES.COMBINING.DENY_OVERRIDES": "Deny overrides",
    "SECURITY.POLICIES.COMBINING.PERMIT_OVERRIDES": "Permit overrides",
    "SECURITY.POLICIES.COMBINING.DENY_UNLESS_PERMIT": "Deny unless permitted",
    "SECURITY.POLICIES.COMBINING.PERMIT_UNLESS_DENY": "Permit unless denied",
    "SECURITY.POLICIES.EFFECT.DENY": "Deny",
    "SECURITY.POLICIES.EFFECT.PERMIT": "Permit",
    "SECURITY.POLICIES.TARGET.USER_ROLE": "User role",
    "SECURITY.POLICIES.TARGET.PAGE_GROUP": "Page group",
    "SECURITY.POLICIES.TARGET.ACTION": "Action",
    "SECURITY.POLICIES.TARGET.META_OBJECT": "Object",
    "SECURITY.POLICIES.TARGET.FACADE": "Facade",
    
	"WIDGET.SELECT_ALL": "All",
	"WIDGET.SELECT_YES": "Yes",
	"WIDGET.SELECT_NO": "No",
	"WIDGET.SELECT_NONE": "-",
	"WIDGET.SELECT_EMPTY": "Empty",
	
	"WIDGET.STATEMENUBUTTON.CAPTION": "Change state",
	
	"WIDGET.CONSOLE.PRESET_BTN_CANCEL": "Cancel",
	"WIDGET.CONSOLE.PRESET_BTN_OK": "OK",
	
	"WIDGET.DATA.NO_DATA_FOUND": "No data could be found for the current set of filters!",
	"WIDGET.DATA.HELP.FILTERS": "Filters",
	"WIDGET.DATA.HELP.COLUMNS": "Columns",
	"WIDGET.DATA.NOT_LOADED": "Please set your filters before performing a search!",
	
	"WIDGET.DATACONFIGURATOR.FILTER_TAB_CAPTION": "Filters",
	"WIDGET.DATACONFIGURATOR.SORTER_TAB_CAPTION": "Sorting",
	"WIDGET.DATACONFIGURATOR.COLUMN_TAB_CAPTION": "Columns",
	"WIDGET.DATACONFIGURATOR.AGGREGATION_TAB_CAPTION": "Grouping",
	
	"WIDGET.DIALOG.CLOSE_BUTTON_CAPTION": "Close",
	
	"WIDGET.TEXT.EMPTY_TEXT": "-",
	"WIDGET.TEXT.STYLE_BOLD": "Bold",
	"WIDGET.TEXT.STYLE_NORMAL": "Normal",
	"WIDGET.TEXT.STYLE_UNDERLINE": "Underline",
	"WIDGET.TEXT.STYLE_ITALIC": "Italic",
	"WIDGET.TEXT.STYLE_STRIKETHROUGH": "Strike-through",
	
	"WIDGET.UXONEDITOR.HELP": "Help",
	"WIDGET.UXONEDITOR.JSON_PATH": "JSON Path",
	"WIDGET.UXONEDITOR.JSON_PATH_HINT": "JSON Path to Current Node",
	"WIDGET.UXONEDITOR.CONTEXT_MENU.PRESETS": "Presets",
	"WIDGET.UXONEDITOR.CONTEXT_MENU.JSON_PATH.TITLE": "JSON Path",
	"WIDGET.UXONEDITOR.PRESETS.HINT": "Use a preset for a quick start",
	"WIDGET.UXONEDITOR.PRESETS.GROUP_GENERAL": "General",
	"WIDGET.UXONEDITOR.PRESETS.TITLE": "Presets",
	"WIDGET.UXONEDITOR.PRESETS.USE_PRESET_AT": "Use preset on",
	"WIDGET.UXONEDITOR.PRESETS.PREVIEW": "Preset Preview",
	"WIDGET.UXONEDITOR.PRESETS.BUTTON_REPLACE": "Replace",
	"WIDGET.UXONEDITOR.PRESETS.BUTTON_PREPEND": "Prepend",
	"WIDGET.UXONEDITOR.PRESETS.BUTTON_APPEND": "Append",
	"WIDGET.UXONEDITOR.PRESETS.BUTTON_WRAP": "Wrap",
	"WIDGET.UXONEDITOR.BUTTON_CANCEL": "Cancel",
	"WIDGET.UXONEDITOR.BUTTON_OK": "OK",
	"WIDGET.UXONEDITOR.DETAILS.TITLE": "Property List",
	"WIDGET.UXONEDITOR.DETAILS.PROPERTY": "Property",
	"WIDGET.UXONEDITOR.DETAILS.VALUE": "Value",
	"WIDGET.UXONEDITOR.DETAILS.VALUE_ARRAY_ITEMS": "Object(s)",
	"WIDGET.UXONEDITOR.DETAILS.VALUE_OBJECT": "Object",
	"WIDGET.UXONEDITOR.DETAILS.DEFAULT": "Default",
	"WIDGET.UXONEDITOR.DETAILS.DESCRIPTION": "Description",
	"WIDGET.UXONEDITOR.DETAILS.REQUIRED": "Required",
	"WIDGET.UXONEDITOR.DETAILS.SHOW_MORE": "More...",
	"WIDGET.UXONEDITOR.ERROR.AUTOSUGGEST_FAILED.GENERAL": "Autosuggest failed. ",
	"WIDGET.UXONEDITOR.ERROR.AUTOSUGGEST_FAILED.GETTING_OPTIONS": "Autosuggest failed while getting options - ignored. ",
	"WIDGET.UXONEDITOR.ERROR.MALFORMED_RESPONSE": "Failed read JSON from fetch: Malformed response! ",
	"WIDGET.UXONEDITOR.ERROR.SERVER_ERROR": "Presets could not be obtained from server. ",
	"WIDGET.UXONEDITOR.ERROR.PRESETS_NOT_AVAILABLE": "Presets not available for chosen item - action ignored.",
	"WIDGET.UXONEDITOR.ERROR.SHOWING_ERROR": "Error could not be displayed interactively: ",
	
	"WIDGET.INPUT.EMPTY_TEXT": "",
	"WIDGET.INPUT.REQUIRED_HINT": "This field cannot be empty!",
	"WIDGET.INPUT.VALIDATION_REQUIRED": "Cannot be empty!",
	"WIDGET.INPUT.VALIDATION_MUST": "Must",
	"WIDGET.INPUT.VALIDATION_LENGTH_CONDITION": "have %condition% characters",
	"WIDGET.INPUT.VALIDATION_AND": "and",
	
	"WIDGET.WIZARD.NEXT_STEP_BUTTON_CAPTION": "Next", 
	"WIDGET.WIZARD.PREV_STEP_BUTTON_CAPTION": "Back", 
	
	"ERROR.ECHARTS.AXIS_NO_DATA": "No data received for axis",
	
	"ERROR.CAPTION": "Error",
	"ERROR.REQUEST_CAPTION": "Request",
	"ERROR.CONTEXT_CAPTION": "Context",
	"ERROR.OBJECT_CAPTION": "Object \"%name%\"",
	"ERROR.STACKTRACE_CAPTION": "Stacktrace",
	"ERROR.SUPPORT_HINT": "Please be sure to include the LOG-number of this error when contacting <a href=\"mailto:%support_mail%?subject=[%system_name%]%20%error_id%\">support</a>: \"%error_id%\"!",
	"WARNING.CAPTION": "Warning"
	
}<|MERGE_RESOLUTION|>--- conflicted
+++ resolved
@@ -144,12 +144,9 @@
     "CONTEXT.OBJECTBASKET.REMOVE_ALL": "Remove all",
     
     "CONTEXT.USER.NAME": "User",
-<<<<<<< HEAD
     "CONTEXT.USER.NOT_LOGGED_IN_HINT": "You are not logged in. Please Login!",
 	"CONTEXT.USER.LOGGED_IN_HINT": "You are logged in.",
-=======
 	"CONTEXT.USER.MY_ACCOUNT": "Meine Daten",
->>>>>>> 0b612e58
 	
 	"GLOBAL.AGGREGATOR_FUNCTIONS.SUM": "Sum",
 	"GLOBAL.AGGREGATOR_FUNCTIONS.AVG": "Average",
