{
	"ACTION.AUTOSUGGEST.NAME": "Autosuggest",
	
	"ACTION.CREATEDATA.RESULT": "%number% item created.|%number% items created.",
	"ACTION.CREATEDATA.NAME": "Create",
	"ACTION.COPYDATA.RESULT": "Copied %number% object|Copied %number% objects",
	"ACTION.COPYDATA.RESULT_DEPENDENCIES": " including %number% dependency| including %number% dependencies",
	"ACTION.COPYDATA.NAME": "Copy Data",
	"ACTION.SHOWOBJECTCREATEDIALOG.NAME": "New",
	
	"ACTION.CONTEXTAPI.RESULT": "'%operation_name%' completed!",
    
    "ACTION.CUSTOMDATAQUERY.RESULT": "%number% row affected.|%number% rows affected.",
	
	"ACTION.DELETEOBJECT.RESULT": "%number% item deleted.|%number% items deleted.",
	"ACTION.DELETEOBJECT.NAME": "Delete",
	
	"ACTION.SHOWLOGINDIALOG.NAME": "Login",
	
	"ACTION.SHOWOBJECTCOPYDIALOG.NAME": "Copy",
	
	"ACTION.SHOWOBJECTEDITDIALOG.SAVE_BUTTON": "Save",
	"ACTION.SHOWOBJECTEDITDIALOG.NAME": "Edit",
	"ACTION.SHOWOBJECTEDITDIALOG.NO_EDITABLE_ATTRIBUTES": "No editable attributes found!",
	"ACTION.SHOWOBJECTEDITDIALOG.DATA_SOURCE_NOT_WRITABLE": "Editing prohibited by data source settings!",
	
	"ACTION.CLEARCACHE.NAME": "Clear Cache",
	"ACTION.CLEARCACHE.RESULT": "Cache cleared!",
	
	"ACTION.DOWNLOADFILE.NAME": "Download File",
	"ACTION.DOWNLOADZIPPEDFOLDER.NAME": "Download ZIP",
	
	"ACTION.EXPORTCSV.NAME": "Export CSV",
	"ACTION.EXPORTDATA.NAME": "Export",
	"ACTION.EXPORTDATA.ROWOVERFLOW": "The maximum number of %number% entries was written to the file. ",
	"ACTION.EXPORTJSON.NAME": "Export JSON",
	"ACTION.EXPORTXLSX.NAME": "Export Excel",
	"ACTION.EXPORTXLSX.USERNAME": "Username",
	"ACTION.EXPORTXLSX.TIMESTAMP": "Date and time of export",
	"ACTION.EXPORTXLSX.OBJECT": "Exported object",
	"ACTION.EXPORTXLSX.FILTER": "Used filters",
	"ACTION.EXPORTXLSX.SHEET_DATA": "Data",
	"ACTION.EXPORTXLSX.SHEET_LEGEND": "Legend",

	"ACTION.FAVORITESADD.NAME": "Add to favorites",
    "ACTION.FAVORITESADD.RESULT": "%number% objects added to favorites.",
    
	"ACTION.LOGIN.NAME": "Login",
    "ACTION.LOGIN.RESULT": "Authenticated successfully.",
<<<<<<< HEAD
=======
    "ACTION.LOGIN.RESULT_RELOADING": "Restarting the app.",
>>>>>>> 4f9b760b
    
    "ACTION.LOGOUT.NAME": "Logout",
    "ACTION.LOGOUT.RESULT": "Signed out successfully.",
    
    "ACTION.GENERIC.ADD": "Add",
	"ACTION.GENERIC.REMOVE": "Remove",
	"ACTION.GENERIC.CANCEL": "Cancel",
	"ACTION.GENERIC.OK": "OK",
	
    "ACTION.GENERATEMODELFROMDATASOURCE.NAME": "Generate Model",
	"ACTION.GENERATEMODELFROMDATASOURCE.RESULT_FOR_OBJECT": "Created %created_counter% attribute(s) for %object_counter% object(s). %skipped_counter% attributes skipped as duplicates!",
	
	"ACTION.GOBACK.NAME": "Back",
	"ACTION.GOTOURL.NAME": "Visit URL",
	"ACTION.GOTOURL.SUCCESS": "Redirecting...",
	"ACTION.GOTOPAGE.NAME": "Go to",
	
	"ACTION.SHOWMASSEDITDIALOG.NAME": "Mass edit",
	"ACTION.SHOWMASSEDITDIALOG.EDITING_BY_FILTER": "Editing all objects matching the following filters: %filters%",
	"ACTION.SHOWMASSEDITDIALOG.EDITING_ALL": "Editing all objects",
	"ACTION.SHOWMASSEDITDIALOG.EDITING_SELECTED": "Editing %number% object|Editing %number% objects",
	
	"ACTION.SHOWAPPGITCONSOLEDIALOG.BTN_GIT_COMMIT": "Commit & Push",
	"ACTION.SHOWAPPGITCONSOLEDIALOG.BTN_GIT_COMMIT_HINT": "Commit all local changes and push the to the repo",
	"ACTION.SHOWAPPGITCONSOLEDIALOG.BTN_GIT_LIST_BRANCH": "Branches",
	"ACTION.SHOWAPPGITCONSOLEDIALOG.BTN_GIT_LIST_BRANCH_HINT": "List available branches",
	"ACTION.SHOWAPPGITCONSOLEDIALOG.BTN_GIT_PULL": "Pull",
	"ACTION.SHOWAPPGITCONSOLEDIALOG.BTN_GIT_PULL_HINT": "Pull all changes from the repo",
	"ACTION.SHOWAPPGITCONSOLEDIALOG.BTN_GIT_PUSH": "Push",
	"ACTION.SHOWAPPGITCONSOLEDIALOG.BTN_GIT_PUSH_HINT": "Push all local commits to the repo",
	"ACTION.SHOWAPPGITCONSOLEDIALOG.BTN_GIT_SWITCH_BRANCH": "Switch branch",
	"ACTION.SHOWAPPGITCONSOLEDIALOG.BTN_GIT_SWITCH_BRANCH_HINT": "Switch to another branch",
	"ACTION.SHOWAPPGITCONSOLEDIALOG.BTN_SHOW_CHANGES": "Status",
	"ACTION.SHOWAPPGITCONSOLEDIALOG.BTN_SHOW_CHANGES_HINT": "Show differences between local and repo",

	"ACTION.OBJECTBASKET": "Object basket",
    "ACTION.OBJECTBASKETADD.NAME": "Add to object basket",
    "ACTION.OBJECTBASKETADD.RESULT": "%number% objects added to object basket.",
    "ACTION.OBJECTBASKETSHOWDIALOG.NAME": "Show object basket",
    "ACTION.OBJECTBASKETREMOVE.NAME": "Remove",
    "ACTION.OBJECTBASKETREMOVE.RESULT": "%context_name%: %number%x %object_name% removed.",
    "ACTION.OBJECTBASKETREMOVE.RESULT_ALL": "%context_name%: All objects of type %object_name% removed.",
    
    "ACTION.READDATA.NAME": "Search",
    "ACTION.READDATA.SEARCH": "Search",
    "ACTION.REFRESHWIDGET.NAME": "Refresh",
	"ACTION.RESETWIDGET.NAME": "Reset",
	
	"ACTION.SAVEDATA.RESULT": "%number% item created or updated.|%number% items created or updated.",
	"ACTION.SAVEDATA.NAME": "Save",
	
	"ACTION.SETCONTEXT.NAME": "Set context",
	
	"ACTION.SHOWDIALOG.NAME": "Open dialog",
	"ACTION.SHOWDIALOG.CANCEL_BUTTON": "Cancel",
	
	"ACTION.SHOWDIALOGFROMFILE.NAME": "Show saved widget",
	
	"ACTION.SHOWLOOKUPDIALOG.NAME": "Search",
	"ACTION.SHOWLOOKUPDIALOG.SAVE_BUTTON": "Apply",
	
	"ACTION.SHOWHELPDIALOG.NAME": "Help",
	"ACTION.SHOWHELPDIALOG.NO_HELP": "No information available",
	
	"ACTION.SHOWMODELBUILDERDIALOG.NAME": "Model Builder",
	
	"ACTION.SHOWOBJECTINFODIALOG.NAME": "Details",
	
	"ACTION.UNDOACTION.NAME": "Undo",
	"ACTION.UNDOACTION.RESULT": "Successfully undone %number% action.|Successfully undone %number% actions.",
	
	"ACTION.UPDATEDATA.NAME": "Update",
	"ACTION.UPDATEDATA.RESULT": "%number% item updated.|%number% items updated.",
	
	"BEHAVIOR.ALL.PROPERTY_HINT_AUTOGENERATED_BY": " - Autogenerated by %behavior%!",
	
	"BEHAVIOR.UNDELETABLEBEHAVIOR.DELETE_FORBIDDEN_ERROR": "Item %row% in the current selection of items from \"%object%\" does fulfill the condition \"%expression%\" set in the behaviour \"%behavior%\". Its deletion is therefore prohibited.",
	
	"CONTEXT.ACTIONTEST.NAME": "ActionTest",
    
    "CONTEXT.DATA.NAME": "Data",
    
    "CONTEXT.DEBUG.NAME": "Debugger",
    "CONTEXT.DEBUG.START": "Start tracing",
    "CONTEXT.DEBUG.STOP": "Stop tracing",
    
    "CONTEXT.FAVORITES.NAME": "Favorites",
    
    "CONTEXT.FILTER.NAME": "Filters",
    
    "CONTEXT.OBJECTBASKET.NAME": "Object Basket",
    "CONTEXT.OBJECTBASKET.SHOW_DETAILS_DIALOG": "Show content",
    "CONTEXT.OBJECTBASKET.REMOVE": "Remove",
    "CONTEXT.OBJECTBASKET.REMOVE_ALL": "Remove all",
    
    "CONTEXT.USER.NAME": "User",
    "CONTEXT.USER.NOT_LOGGED_IN_HINT": "You are not logged in. Please Login!",
	"CONTEXT.USER.LOGGED_IN_HINT": "You are logged in.",
	
	"GLOBAL.AGGREGATOR_FUNCTIONS.SUM": "Sum",
	"GLOBAL.AGGREGATOR_FUNCTIONS.AVG": "Average",
	"GLOBAL.AGGREGATOR_FUNCTIONS.MIN": "Minimum",
	"GLOBAL.AGGREGATOR_FUNCTIONS.MAX": "Maximum",
	"GLOBAL.AGGREGATOR_FUNCTIONS.LIST": "Unfiltered List",
	"GLOBAL.AGGREGATOR_FUNCTIONS.LIST_DISTINCT": "List",
	"GLOBAL.AGGREGATOR_FUNCTIONS.COUNT": "Count",
	"GLOBAL.AGGREGATOR_FUNCTIONS.COUNT_DISTINCT": "Count distinct",
	"GLOBAL.AGGREGATOR_FUNCTIONS.COUNT_IF": "Count if",
	
	"GLOBAL.MODEL.ACTIONS": "Actions",
	"GLOBAL.MODEL.ATTRIBUTES": "Attributes",
	"GLOBAL.MODEL.BEHAVIORS": "Behaviors",
    "GLOBAL.MODEL.CONNECTIONS": "Connections",
    "GLOBAL.MODEL.DATA_SOURCES": "Data sources",
    "GLOBAL.MODEL.MODEL": "Model",
    "GLOBAL.MODEL.OBJECT": "Object",
    "GLOBAL.MODEL.OBJECTS": "Objects",
    "GLOBAL.MODEL.RELATIONS": "Relations",
    "GLOBAL.MODEL.RELATION_TYPE.REGULAR": "Regular",
    "GLOBAL.MODEL.RELATION_TYPE.REVERSE": "Reverse",
    "GLOBAL.MODEL.RELATION_CARDINALITY.ONE_TO_ONE": "1-to-1",
    "GLOBAL.MODEL.RELATION_CARDINALITY.ONE_TO_N": "1-to-N",
    "GLOBAL.MODEL.RELATION_CARDINALITY.N_TO_ONE": "N-to-1",
    "GLOBAL.MODEL.RELATION_CARDINALITY.N_TO_M": "N-to-M",
    "GLOBAL.MODEL.USERS": "Users",
    "GLOBAL.MODEL.UID": "UID",
    "GLOBAL.MODEL.LABEL": "Label",
    
	"GLOBAL.SORTING_DIRECTIONS.ASC": "Ascending",
	"GLOBAL.SORTING_DIRECTIONS.DESC": "Descending",
	
	"INSTALLER.SQLSCHEMA.SUCCESS": "%counter% SQL schema update installed|%counter% SQL schema updates installed",
    "INSTALLER.SQLSCHEMA.FAILED": "SQL schema update %first_failed_id% failed: %error_text%|%counter% SQL schema updates failed starting with update %first_failed_id%: %error_text%",
	"INSTALLER.SQLSCHEMA.NO_UPDATES": "No SQL-schema updates found.",
    
    "LOCALIZATION.DATATYPE.FORMAT_HINT": "Input formats: ",
	"LOCALIZATION.DATE.DATE_FORMAT": "dd.MM.yyyy",
	"LOCALIZATION.DATE.DATE_FORMAT_HINT": "common date formats (e.g. 31/12/2019), short notation (e.g. 31122019), short notation for current year (e.g. 3112), relative entries (e.g. 0 for today, +1 for tomorrow, +1w, +1m, -1d, -1y  etc.)",
    "LOCALIZATION.DATE.DATE_FORMAT_EXCEL": "DD.MM.YYYY",
	"LOCALIZATION.DATE.DATETIME_FORMAT": "dd.MM.yyyy HH:mm:ss",
	"LOCALIZATION.DATE.DATETIME_FORMAT_HINT": "common formats (z.B. 31.12.2019 12:00), short notation (z.B. 31122019), short notation for current year (z.B. 3112), relative entries  (z.B. 0 for current date and time, +1 for tomorrow, +1h for today in an hour, +1w, -1d, -1y, -1s  etc.)",
    "LOCALIZATION.DATE.DATETIME_FORMAT_EXCEL": "DD.MM.YYYY HH:MM:SS",
	"LOCALIZATION.DATE.TIME_FORMAT": "HH:mm:ss",
	"LOCALIZATION.DATE.TIME_FORMAT_HINT": "common time format (z.B. 14:00), relativeentries (z.B. +1 for current time added 1 hour, +1m , +1s, -1h)",
    "LOCALIZATION.NUMBER.DECIMAL_SEPARATOR": ".",
    "LOCALIZATION.NUMBER.THOUSANDS_SEPARATOR": " ",
    "LOCALIZATION.PRICE.PRECISION_MAX": 2,
    "LOCALIZATION.PRICE.PRECISION_MIN": 2,
    "LOCALIZATION.CALENDAR.WORKDAY_START_TIME": "8:00",
    "LOCALIZATION.CALENDAR.WORKDAY_END_TIME": "17:00",
    
    
    "MESSAGE.TYPES.ERROR": "Error",
    "MESSAGE.TYPES.WARNING": "Warning",
    "MESSAGE.TYPES.INFO": "Info",
    "MESSAGE.TYPES.SUCCESS": "Success",
    "MESSAGE.TYPES.HINT": "Hint",
    
    "MESSAGE.SELECT_EXACTLY_X_ROWS": "Please select exactly %number% element!|Please select exactly %number% elements!",
	"MESSAGE.SELECT_AT_MOST_X_ROWS": "Please select at most %number% element!|Please select at most %number% elements!",
	"MESSAGE.SELECT_AT_LEAST_X_ROWS": "Please select at least %number% element!|Please select at least %number% elements!",
	"MESSAGE.SELECT_X_TO_Y_ROWS": "Please select %min% to %max% elements first!",
	
    "PAGE.APPS.REPAIR": "Repair",
    "PAGE.ATTRIBUTES.OPEN_OBJECT": "Open Object",
    "PAGE.ATTRIBUTE_EDITOR.DATA_ADDRESS": "Data Address",
    "PAGE.ATTRIBUTE_EDITOR.RELATION": "Relation",
    "PAGE.ATTRIBUTE_EDITOR.DEFAULTS": "Defaults",
    "PAGE.ATTRIBUTE_EDITOR.OPTIONS": "Options",
    "PAGE.ATTRIBUTE_EDITOR.DESCRIPTION": "Description (for contextual help)",
    "PAGE.ATTRIBUTE_EDITOR.COMMENTS": "Comments (internal - for app designers only!)",
    "PAGE.ATTRIBUTE_EDITOR.CUSTOMIZING": "Customizing",
    "PAGE.ATTRIBUTE_EDITOR.OPEN_DATATYPE": "Data Type",
    "PAGE.ATTRIBUTE_EDITOR.OPEN_DATATYPE_HINT": "Open editor for the currently selected data type",
    "PAGE.ATTRIBUTE_EDITOR.COMPOUND": "Compound Attribute",
    "PAGE.ATTRIBUTE_EDITOR.COMPOUND_DELIMITER": "Delimiter",
    "PAGE.ATTRIBUTE_EDITOR.COMPOUND_COMPONENT_HINT": "For proper use of values of the compound attribute (e.g. for filtering or saving data), make sure that each component has prefixes and/or suffixes, that never appear inside the components values.\n\nFor example, if you have an order position id attribute, that consists of the order number and the position index, giving the position index the prefix \"--\" would produce compound values like 123--1, 123--2, etc. These can be split back into their components because a double minus is very unlikely to be part of the order number the position index.",
    "PAGE.OBJECTS.APP_ALIAS": "App alias",
    "PAGE.OBJECTS.COPY_OBJECT": "Copy Object",
    "PAGE.OBJECTS.COPY_OBJECT_WITH_ATTRIBUTES": "Copy Object incl. Attributes",
    "PAGE.OBJECT_EDITOR.RELATION_TO": "Relation to",
    "PAGE.OBJECT_EDITOR.DEFAULT_EDITOR": "Default Editor",
    "PAGE.OBJECT_EDITOR.DATA_ADDRESS": "Data Address",
    "PAGE.OBJECT_EDITOR.DATA_SOURCE_BASE_OBJECT": "Base Object of Data Source",
    "PAGE.OBJECT_EDITOR.QUICK_EDIT_ATTRIBUTES": "Quick-Edit",
    "PAGE.OBJECT_EDITOR.QUICK_EDIT_ATTRIBUTES_HINT": "Tabular editor for all attributes",
    "PAGE.DATA_CONNECTIONS.ADD_CREDENTIALS": "Add Credentials",
    "PAGE.DATA_SOURCES.BASE_OBJECT": "Base object",
    "PAGE.DATA_SOURCES.CONNECTION_READONLY": "Connection readonly",
    "PAGE.DATA_SOURCE_EDITOR.DEFAULTS": "Defaults",
    "PAGE.DATA_SOURCE_EDITOR.CUSTOM_CONFIG": "Custom Configuration",
    "PAGE.DATA_SOURCE_EDITOR.CURRENT_CONFIG": "Current Configuration",
    "PAGE.DATA_SOURCE_EDITOR.COPY_CONNECTION": "Copy current connection",
    "PAGE.DATA_SOURCE_EDITOR.EDIT_CONNECTION": "Edit current connection",
    "PAGE.DATA_TYPES.SHOW_MESSAGE_EDITOR": "Error Message",
    "PAGE.DATA_TYPES.USED": "Used",
    "PAGE.DATA_TYPES.USED_HINT": "Number of attributes, that use this data type",
    "PAGE.USERS.CREDENTIALS": "Credentials",
    "PAGE.USERS.CREDENTIALS_ADD_CONNECTION": "Add connection",
    "PAGE.USERS.CREDENTIALS_UPDATE": "Update credentials",
    "PAGE.USERS.USER_DATA": "User Data",
    "PAGE.USERS.PERSONAL_DATA": "Personal Data",
    "PAGE.USERS.CREDENTIALS_TEST": "Test Access",
    "PAGE.DOCS.READ": "Read",
    "PAGE.ATTRIBUTES.DISPLAY_ORDER": "Disp. Pos.",
    "PAGE.TABS.GENERAL": "General",
    
    "SECURITY.CONNECTIONS.AUTHENTICATION_NOT_SUPPORTED": "This connection does not require/support user authentication.",
<<<<<<< HEAD
    "SECURITY.SIGN_IN": "Anmelden",
    "SECURITY.LDAP.SIGN_IN": "Anmelden mit Windows-Nutzer",
    "SECURITY.LDAP.DOMAIN": "Windows-Domäne",
    "SECURITY.LDAP.USERNAME": "Windows-Nutzername",
    
	"SECURITY.POLICIES.COMBINING.DENY_OVERRIDES": "Deny overrides",
    "SECURITY.POLICIES.COMBINING.PERMIT_OVERRIDES": "Permit overrides",
    "SECURITY.POLICIES.COMBINING.DENY_UNLESS_PERMIT": "Deny unless permitted",
    "SECURITY.POLICIES.COMBINING.PERMIT_UNLESS_DENY": "Permit unless denied",
    "SECURITY.POLICIES.EFFECT.DENY": "Deny",
    "SECURITY.POLICIES.EFFECT.PERMIT": "Permit",
    "SECURITY.POLICIES.TARGET.USER_ROLE": "User role",
    "SECURITY.POLICIES.TARGET.PAGE_GROUP": "Page group",
    "SECURITY.POLICIES.TARGET.ACTION": "Action",
    "SECURITY.POLICIES.TARGET.META_OBJECT": "Object",
    "SECURITY.POLICIES.TARGET.FACADE": "Facade",
    
=======
    "SECURITY.CONNECTIONS.LOGIN_TITLE": "Log in to data source",
   	
>>>>>>> 4f9b760b
	"WIDGET.SELECT_ALL": "All",
	"WIDGET.SELECT_YES": "Yes",
	"WIDGET.SELECT_NO": "No",
	"WIDGET.SELECT_NONE": "-",
	"WIDGET.SELECT_EMPTY": "Empty",
	
	"WIDGET.STATEMENUBUTTON.CAPTION": "Change state",
	
	"WIDGET.CONSOLE.PRESET_BTN_CANCEL": "Cancel",
	"WIDGET.CONSOLE.PRESET_BTN_OK": "OK",
	
	"WIDGET.DATA.NO_DATA_FOUND": "No data could be found for the current set of filters!",
	"WIDGET.DATA.HELP.FILTERS": "Filters",
	"WIDGET.DATA.HELP.COLUMNS": "Columns",
	"WIDGET.DATA.NOT_LOADED": "Please set your filters before performing a search!",
	
	"WIDGET.DATACONFIGURATOR.FILTER_TAB_CAPTION": "Filters",
	"WIDGET.DATACONFIGURATOR.SORTER_TAB_CAPTION": "Sorting",
	"WIDGET.DATACONFIGURATOR.COLUMN_TAB_CAPTION": "Columns",
	"WIDGET.DATACONFIGURATOR.AGGREGATION_TAB_CAPTION": "Grouping",
	
	"WIDGET.DIALOG.CLOSE_BUTTON_CAPTION": "Close",
	
	"WIDGET.TEXT.EMPTY_TEXT": "-",
	"WIDGET.TEXT.STYLE_BOLD": "Bold",
	"WIDGET.TEXT.STYLE_NORMAL": "Normal",
	"WIDGET.TEXT.STYLE_UNDERLINE": "Underline",
	"WIDGET.TEXT.STYLE_ITALIC": "Italic",
	"WIDGET.TEXT.STYLE_STRIKETHROUGH": "Strike-through",
	
	"WIDGET.UXONEDITOR.HELP": "Help",
	"WIDGET.UXONEDITOR.JSON_PATH": "JSON Path",
	"WIDGET.UXONEDITOR.JSON_PATH_HINT": "JSON Path to Current Node",
	"WIDGET.UXONEDITOR.CONTEXT_MENU.PRESETS": "Presets",
	"WIDGET.UXONEDITOR.CONTEXT_MENU.JSON_PATH.TITLE": "JSON Path",
	"WIDGET.UXONEDITOR.PRESETS.HINT": "Use a preset for a quick start",
	"WIDGET.UXONEDITOR.PRESETS.GROUP_GENERAL": "General",
	"WIDGET.UXONEDITOR.PRESETS.TITLE": "Presets",
	"WIDGET.UXONEDITOR.PRESETS.USE_PRESET_AT": "Use preset on",
	"WIDGET.UXONEDITOR.PRESETS.PREVIEW": "Preset Preview",
	"WIDGET.UXONEDITOR.PRESETS.BUTTON_REPLACE": "Replace",
	"WIDGET.UXONEDITOR.PRESETS.BUTTON_PREPEND": "Prepend",
	"WIDGET.UXONEDITOR.PRESETS.BUTTON_APPEND": "Append",
	"WIDGET.UXONEDITOR.PRESETS.BUTTON_WRAP": "Wrap",
	"WIDGET.UXONEDITOR.BUTTON_CANCEL": "Cancel",
	"WIDGET.UXONEDITOR.BUTTON_OK": "OK",
	"WIDGET.UXONEDITOR.DETAILS.TITLE": "Property List",
	"WIDGET.UXONEDITOR.DETAILS.PROPERTY": "Property",
	"WIDGET.UXONEDITOR.DETAILS.VALUE": "Value",
	"WIDGET.UXONEDITOR.DETAILS.VALUE_ARRAY_ITEMS": "Object(s)",
	"WIDGET.UXONEDITOR.DETAILS.VALUE_OBJECT": "Object",
	"WIDGET.UXONEDITOR.DETAILS.DEFAULT": "Default",
	"WIDGET.UXONEDITOR.DETAILS.DESCRIPTION": "Description",
	"WIDGET.UXONEDITOR.DETAILS.REQUIRED": "Required",
	"WIDGET.UXONEDITOR.DETAILS.SHOW_MORE": "More...",
	"WIDGET.UXONEDITOR.ERROR.AUTOSUGGEST_FAILED.GENERAL": "Autosuggest failed. ",
	"WIDGET.UXONEDITOR.ERROR.AUTOSUGGEST_FAILED.GETTING_OPTIONS": "Autosuggest failed while getting options - ignored. ",
	"WIDGET.UXONEDITOR.ERROR.MALFORMED_RESPONSE": "Failed read JSON from fetch: Malformed response! ",
	"WIDGET.UXONEDITOR.ERROR.SERVER_ERROR": "Presets could not be obtained from server. ",
	"WIDGET.UXONEDITOR.ERROR.PRESETS_NOT_AVAILABLE": "Presets not available for chosen item - action ignored.",
	"WIDGET.UXONEDITOR.ERROR.SHOWING_ERROR": "Error could not be displayed interactively: ",
	
	"WIDGET.INPUT.EMPTY_TEXT": "",
	"WIDGET.INPUT.REQUIRED_HINT": "This field cannot be empty!",
	"WIDGET.INPUT.VALIDATION_REQUIRED": "Cannot be empty!",
	"WIDGET.INPUT.VALIDATION_MUST": "Must",
	"WIDGET.INPUT.VALIDATION_LENGTH_CONDITION": "have %condition% characters",
	"WIDGET.INPUT.VALIDATION_AND": "and",
	
	"WIDGET.WIZARD.NEXT_STEP_BUTTON_CAPTION": "Next", 
	"WIDGET.WIZARD.PREV_STEP_BUTTON_CAPTION": "Back", 
	
	"ERROR.ECHARTS.AXIS_NO_DATA": "No data received for axis",
	
	"ERROR.CAPTION": "Error",
	"ERROR.REQUEST_CAPTION": "Request",
	"ERROR.CONTEXT_CAPTION": "Context",
	"ERROR.OBJECT_CAPTION": "Object \"%name%\"",
	"ERROR.STACKTRACE_CAPTION": "Stacktrace",
	"ERROR.SUPPORT_HINT": "Please be sure to include the LOG-number of this error when contacting <a href=\"mailto:%support_mail%?subject=[%system_name%]%20%error_id%\">support</a>: \"%error_id%\"!",
	"WARNING.CAPTION": "Warning"
	
}<|MERGE_RESOLUTION|>--- conflicted
+++ resolved
@@ -47,10 +47,7 @@
     
 	"ACTION.LOGIN.NAME": "Login",
     "ACTION.LOGIN.RESULT": "Authenticated successfully.",
-<<<<<<< HEAD
-=======
     "ACTION.LOGIN.RESULT_RELOADING": "Restarting the app.",
->>>>>>> 4f9b760b
     
     "ACTION.LOGOUT.NAME": "Logout",
     "ACTION.LOGOUT.RESULT": "Signed out successfully.",
@@ -259,7 +256,8 @@
     "PAGE.TABS.GENERAL": "General",
     
     "SECURITY.CONNECTIONS.AUTHENTICATION_NOT_SUPPORTED": "This connection does not require/support user authentication.",
-<<<<<<< HEAD
+    "SECURITY.CONNECTIONS.LOGIN_TITLE": "Log in to data source",
+
     "SECURITY.SIGN_IN": "Anmelden",
     "SECURITY.LDAP.SIGN_IN": "Anmelden mit Windows-Nutzer",
     "SECURITY.LDAP.DOMAIN": "Windows-Domäne",
@@ -277,10 +275,6 @@
     "SECURITY.POLICIES.TARGET.META_OBJECT": "Object",
     "SECURITY.POLICIES.TARGET.FACADE": "Facade",
     
-=======
-    "SECURITY.CONNECTIONS.LOGIN_TITLE": "Log in to data source",
-   	
->>>>>>> 4f9b760b
 	"WIDGET.SELECT_ALL": "All",
 	"WIDGET.SELECT_YES": "Yes",
 	"WIDGET.SELECT_NO": "No",
