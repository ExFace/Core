--- conflicted
+++ resolved
@@ -1,84 +1,3 @@
-<<<<<<< HEAD
-<?php
-namespace exface\Core\ModelBuilders;
-
-use exface\Core\Interfaces\Model\MetaObjectInterface;
-use exface\Core\Exceptions\NotImplementedError;
-use exface\Core\DataTypes\StringDataType;
-
-class MSSqlModelBuilder extends AbstractSqlModelBuilder
-{
-    /**
-     * 
-     * @param string $openSqlName
-     * @return string
-     */
-    protected function generateAlias(string $msSqlName) : string
-    {
-        $alias = preg_replace('/[^a-zA-Z0-9_]/', '_', $msSqlName);
-        $alias = trim($alias, "_");
-       
-        return $alias;
-    }
-    /**
-     * 
-     * {@inheritDoc}
-     * @see \exface\Core\ModelBuilders\AbstractSqlModelBuilder::getAttributeDataFromTableColumns()
-     */
-    public function getAttributeDataFromTableColumns(MetaObjectInterface $meta_object, string $table_name) : array
-    {
-        $table_name_parts = explode('.', $table_name);
-        if (count($table_name_parts) == 2) {
-            $columns_sql = "
-					exec sp_columns '" . $table_name_parts[1] . "', '" . $table_name_parts[0] . "'
-				";
-        } else {
-            $columns_sql = "
-					exec sp_columns '" . $table_name . "'
-				";
-        }
-        
-        // TODO check if it is the right data connector
-        $columns_array = $meta_object->getDataConnection()->runSql($columns_sql)->getResultArray();
-        $rows = array();
-        foreach ($columns_array as $col) {
-            $type = $col['TYPE_NAME'];
-            if (StringDataType::endsWith($type, ' identity') === true) {
-                $type = substr($type, 0, (-1)*strlen(' identity'));
-                $isUid = 1;
-                $isRequired = 0;
-                $isEditable = 0;
-            } else {
-                $isUid = 0;
-                $isRequired = $col['NULLABLE'] == 0 ? 1 : 0;
-                $isEditable = 1;
-            }
-            $rows[] = array(
-                'NAME' => $this->generateLabel($col['COLUMN_NAME']),
-                'ALIAS' => $this->generateAlias($col['COLUMN_NAME']),
-                'DATATYPE' => $this->getDataTypeId($this->guessDataType($meta_object, $type, $col['PRECISION'], $col['SCALE'])),
-                'DATA_ADDRESS' => $col['COLUMN_NAME'],
-                'OBJECT' => $meta_object->getId(),
-                'REQUIREDFLAG' => $isRequired,
-                'EDITABLEFLAG' => $isEditable,
-                'DEFAULT_VALUE' => (! is_null($col['COLUMN_DEF']) ? $col['COLUMN_DEF'] : ''),
-                'UIDFLAG' => $isUid
-            );
-        }
-        return $rows;
-    }
-    
-    /**
-     *
-     * {@inheritDoc}
-     * @see \exface\Core\ModelBuilders\AbstractSqlModelBuilder::findObjectTables()
-     */
-    protected function findObjectTables(string $mask = null) : array
-    {
-        throw new NotImplementedError('Generating meta objects from DB schema not yet available: create objects manually and then import attributes.');
-    }
-}
-=======
 <?php
 namespace exface\Core\ModelBuilders;
 
@@ -160,5 +79,4 @@
         throw new NotImplementedError('Generating meta objects from DB schema not yet available: create objects manually and then import attributes.');
     }
 }
->>>>>>> ac00a508
 ?>