<?php
namespace exface\Core\CommonLogic\Model;

use exface\Core\CommonLogic\UxonObject;
use exface\Core\Factories\DataTypeFactory;
use exface\Core\Exceptions\RangeException;
use exface\Core\Exceptions\UnexpectedValueException;
use exface\Core\Interfaces\Model\ExpressionInterface;
use exface\Core\DataTypes\NumberDataType;
use exface\Core\DataTypes\RelationDataType;
use exface\Core\Interfaces\DataTypes\DataTypeInterface;
use exface\Core\Interfaces\Model\ConditionInterface;
use exface\Core\Interfaces\Model\ConditionGroupInterface;
use exface\Core\Factories\ConditionGroupFactory;
use exface\Core\Factories\ConditionFactory;
use exface\Core\Interfaces\WorkbenchDependantInterface;
use exface\Core\Interfaces\Model\ConditionalExpressionInterface;
use exface\Core\Exceptions\LogicException;
use exface\Core\Exceptions\UxonParserError;
<<<<<<< HEAD
use exface\Core\Interfaces\Model\MetaObjectInterface;
use exface\Core\Factories\ExpressionFactory;
=======
use exface\Core\Interfaces\DataSheets\DataSheetInterface;
use exface\Core\Exceptions\RuntimeException;
use exface\Core\Exceptions\NotImplementedError;
use exface\Core\DataTypes\ComparatorDataType;
use exface\Core\DataTypes\StringDataType;
>>>>>>> d06e4f85

/**
 * A condition is a simple conditional predicate consisting of a (left) expression,
 * a comparator (e.g. =, <, etc.) and a (right) value expression: e.g. "expr = a" or 
 * "date > 01.01.1970", etc.
 * 
 * Conditions can be combined to condition groups (see CondtionGroupInterface) using 
 * logical operators like AND, OR, etc.
 * 
 * A condition can be expressed in UXON:
 * 
 * {
 *  "object_alias": "my.App.myObject",
 *  "expression": "myAttribute",
 *  "comparator": "=",
 *  "value" = "myValue"
 * }
 * 
 * Depending on the comparator, the value may be a scalar or an array (for IN-comparators).
 * 
 * @see ConditionInterface
 *
 * @author Andrej Kabachnik
 *        
 */
class Condition implements ConditionInterface
{

    private $exface = null;

    private $expression = null;
    
    private $leftExpr = null;
    
    private $leftExprRaw = null;
    
    private $rightExpr = null;
    
    private $rightExprRaw = null;

    private $value = null;
    
    private $value_set = false;

    private $comparator = null;

    private $data_type = null;
    
    private $baseObject = null;
    
    private $baseObjectSelector = null;

    /**
     * @deprecated use ConditionFactory instead!
     * 
     * All parameters except for the workbench are optional in order to be able to create empty conditions
     * - primarily to be filled with values from a UXON object
     * 
     * @param \exface\Core\CommonLogic\Workbench $exface   
     * @param ExpressionInterface $leftExpression
     * @param string $comparator
     * @param string $rightExpression         
     */
    public function __construct(\exface\Core\CommonLogic\Workbench $exface, ExpressionInterface $leftExpression = null, string $comparator = null, string $rightExpression = null)
    {
        $this->exface = $exface;
        if ($leftExpression !== null) {
            $this->setLeftExpression($leftExpression);
        }
        if ($rightExpression !== null) {
            $this->setRightExpression($rightExpression);
        }
        if ($comparator !== null) {
            $this->setComparator($comparator);
        }
    }

    /**
     *
     * {@inheritdoc}
     * @see ConditionInterface::getExpression()
     */
    public function getExpression() : ExpressionInterface
    {
        return $this->expression;
    }

    /**
     *
     * {@inheritdoc}
     * @see ConditionInterface::getValue()
     */
    public function getValue() : ?string
    {
        return $this->value;
    }

    /**
     * The right side of the condition.
     * 
     * @uxon-property value
     * @uxon-type metamodel:expression
     * 
     * @param string $value
     * @throws RangeException
     * @return ConditionInterface
     */
    protected function setValue(string $value) : ConditionInterface
    {
        $this->value_set = true;
        try {
            $value = $this->getDataType()->parse($value);
        } catch (\Throwable $e) {
            throw new RangeException('Illegal filter value "' . $value . '" for attribute "' . $this->getAttributeAlias() . '" of data type "' . $this->getExpression()->getAttribute()->getDataType()->getName() . '": ' . $e->getMessage(), '6T5WBNB', $e);
            $value = null;
            $this->unset();
        }
        $this->value = $value;
        return $this;
    }

    /**
     * 
     * {@inheritDoc}
     * @see \exface\Core\Interfaces\Model\ConditionInterface::getComparator()
     */
    public function getComparator() : string
    {
        if (is_null($this->comparator)) {
            $this->comparator = $this->guessComparator();
        }
        return $this->comparator;
    }
    
    /**
     * 
     * @return string
     */
    protected function guessComparator()
    {
        if ($this->hasBaseObject() === false && ! ($base_object = $this->getLeftExpression()->getMetaObject() ?? $this->getRightExpression()->getMetaObject()) ){
            return EXF_COMPARATOR_IS;
        }
        
        $value = $this->getValue();
        $expression_string = $this->getExpression()->toString();
        
        // Determine the comparator if it is not given directly.
        // It can be derived from the value or set to a default value
        if (strpos($value, '!==') === 0) {
            $comparator = EXF_COMPARATOR_EQUALS_NOT;
            $value = substr($value, 3);
        } elseif (strpos($value, '==') === 0) {
            $comparator = EXF_COMPARATOR_EQUALS;
            $value = substr($value, 2);
        } elseif (strpos($value, '>=') === 0) {
            $comparator = EXF_COMPARATOR_GREATER_THAN_OR_EQUALS;
            $value = substr($value, 2);
        } elseif (strpos($value, '>') === 0) {
            $comparator = EXF_COMPARATOR_GREATER_THAN;
            $value = substr($value, 1);
        } elseif (strpos($value, '[') === 0) {
            $comparator = EXF_COMPARATOR_IN;
            if (substr(trim($value), - 1) != ']') {
                $value = substr($value, 1);
            }
        } elseif (strpos($value, '<=') === 0) {
            $comparator = EXF_COMPARATOR_LESS_THAN_OR_EQUALS;
            $value = substr($value, 2);
        } elseif (strpos($value, '<') === 0) {
            $comparator = EXF_COMPARATOR_LESS_THAN;
            $value = substr($value, 1);
        } elseif (strpos($value, '!=') === 0) {
            $comparator = EXF_COMPARATOR_IS_NOT;
            $value = substr($value, 2);
        } elseif (strpos($value, '=') === 0) {
            $comparator = EXF_COMPARATOR_IS;
            $value = substr($value, 1);
        } elseif (strpos($value, '![') === 0) {
            $comparator = EXF_COMPARATOR_NOT_IN;
            if (substr(trim($value), - 1) == ']') {
                $value = substr(trim($value), 2, - 1);
            } else {
                $value = substr($value, 2);
            }
        } else {
            $comparator = EXF_COMPARATOR_IS;
        }
        
        if ($value !== null) {
            $this->setValue($value);
        }
        
        // Take care of values with delimited lists
        if (substr($value, 0, 1) == '[' && substr($value, - 1) == ']') {
            // a value enclosed in [] is actually a IN-statement
            $value = trim($value, "[]");
            $comparator = EXF_COMPARATOR_IN;
        } elseif (strpos($expression_string, EXF_LIST_SEPARATOR) === false
            && $base_object->hasAttribute($expression_string)
            && ($base_object->getAttribute($expression_string)->getDataType() instanceof NumberDataType
                || $base_object->getAttribute($expression_string)->getDataType() instanceof RelationDataType
                )
            && strpos($value, $base_object->getAttribute($expression_string)->getValueListDelimiter()) !== false) {
                // if a numeric attribute has a value with commas, it is actually an IN-statement
                $comparator = EXF_COMPARATOR_IN;
        } 
        
        return $comparator;
    }

    /**
     * The comparison operator used in this condition
     * 
     * @uxon-property comparator
     * @uxon-type metamodel:comparator
     * @uxon-default =
     * 
     * @param string $value
     * @throws UnexpectedValueException
     * @return ConditionInterface
     */
    protected function setComparator(string $value) : ConditionInterface
    {
        try {
            $this->comparator = static::sanitizeComparator($value);
        } catch (UnexpectedValueException $e){
            throw new UnexpectedValueException('Invalid comparator value in condition "' . $this->getExpression()->toString() . ' ' . $value . ' ' . $this->getValue() . '"!', '6W1SD52', $e);
        }
        
        return $this;
    }
    
    /**
     *
     * {@inheritdoc}
     * @see ConditionInterface::sanitizeComparator()
     */
    public static function sanitizeComparator(string $value) : string
    {
        $validated = false;
        foreach (get_defined_constants(true)['user'] as $constant => $comparator) {
            if (substr($constant, 0, 15) === 'EXF_COMPARATOR_') {
                if (strcasecmp($value, $comparator) === 0) {
                    $validated = true;
                    $value = $comparator;
                    break;
                }
            }
        }
        if (! $validated) {
            throw new UnexpectedValueException('Invalid comparator value "' . $value . '"!', '6W1SD52');
        }
        return $value;
    }

    /**
     *
     * {@inheritdoc}
     * @see ConditionInterface::getDataType()
     */
    public function getDataType() : DataTypeInterface
    {
        if ($this->data_type === null) {
            $this->data_type = DataTypeFactory::createBaseDataType($this->exface);
        }
        return $this->data_type;
    }

    /**
     * 
     * {@inheritDoc}
     * @see \exface\Core\Interfaces\Model\ConditionInterface::getAttributeAlias()
     */
    public function getAttributeAlias()
    {
        if ($this->getExpression()->isMetaAttribute()) {
            return $this->getExpression()->toString();
        } else {
            return false;
        }
    }

    /**
     *
     * {@inheritdoc}
     * @see ConditionalExpressionInterface::toString()
     */
    public function toString() : string
    {
        return $this->getExpression()->toString() . ' ' . $this->getComparator() . ' ' . $this->getValue();
    }

    /**
     * 
     * @return string
     */
    public function __toString()
    {
        return $this->toString();
    }

    /**
     * 
     * {@inheritDoc}
     * @see \exface\Core\Interfaces\iCanBeConvertedToUxon::exportUxonObject()
     */
    public function exportUxonObject()
    {
        $uxon = new UxonObject();
        $uxon->setProperty('expression', $this->getExpression()->toString());
        $uxon->setProperty('comparator', $this->getComparator());
        $uxon->setProperty('value', $this->getValue());
        $uxon->setProperty('object_alias', $this->getExpression()->getMetaObject()->getAliasWithNamespace());
        return $uxon;
    }

    /**
     * Imports data from UXON objects like {"object_alias": "...", "expression": "...", "value": "...", "comparator": "..."}
     *
     * @see \exface\Core\Interfaces\iCanBeConvertedToUxon::importUxonObject()            
     */
    public function importUxonObject(UxonObject $uxon)
    {
        if (! $this->isEmpty()) {
            throw new LogicException('Cannot import UXON description into a non-empty condition (' . $this->toString() . ')!');
        }
        if ($baseObjAlias = $uxon->getProperty('object_alias')) {
            $this->setObjectAlias($baseObjAlias);
        }
        
        $leftExpr = $uxon->getProperty('left_expression');
        if ($uxon->hasProperty('expression') === true) {
            if ($leftExpr !== null) {
                throw new UxonParserError($uxon, 'Invalid UXON condition syntax: cannot use properties `left_expression` and `expression` at the same time - use only `left_expression` instead!');
            } else {
                $leftExpr = $uxon->getProperty('expression');
            }
        }
        if ($uxon->hasProperty('attribute_alias') === true) {
            if ($leftExpr !== null) {
                throw new UxonParserError($uxon, 'Invalid UXON condition syntax: cannot use properties `left_expression`, `expression` and `attribute_alias` at the same time - use only `left_expression` instead!');
            } else {
                $leftExpr = $uxon->getProperty('attribute_alias');
            }
        }
        
        if ($this->hasBaseObject() === false) {
            throw new UxonParserError($uxon, 'Invalid UXON condition syntax: Missing object alias!');
        }
        $this->setLeftExpression($leftExpr);
        
        if ($comp = $uxon->getProperty('comparator')) {
            $this->setComparator($comp);
        }
        
        $rigthExpr = $uxon->getProperty('right_expression');
        if ($uxon->hasProperty('value') === true){
            if ($rigthExpr !== null) {
                throw new UxonParserError($uxon, 'Invalid UXON condition syntax: cannot use properties `right_expression` and `value` at the same time - use only `right_expression` instead!');
            }
            $value = $uxon->getProperty('value');
            if (! is_null($value) && $value !== ''){
                if ($value instanceof UxonObject) {
                    if (! $comp || $comp === EXF_COMPARATOR_IS) {
                        $comp = EXF_COMPARATOR_IN;
                    }
                    
                    if (! $comp || $comp === EXF_COMPARATOR_IS_NOT) {
                        $comp = EXF_COMPARATOR_NOT_IN;
                    }
                    if ($this->getExpression()->isMetaAttribute()) {
                        $glue = $this->getExpression()->getAttribute()->getValueListDelimiter();
                    } else {
                        $glue = EXF_LIST_SEPARATOR;
                    }
                    $value = implode($glue, $value->toArray());
                    
                    if ($comp !== EXF_COMPARATOR_IN && $comp !== EXF_COMPARATOR_NOT_IN) {
                        throw new UxonParserError($uxon, 'Cannot use comparator "' . $comp . '" with a list of values "' . $value . '"!');    
                    }
                }
                $this->setValue($value);
            }
        } else {
            
        }
    }
    
    /**
     *
     * {@inheritdoc}
     * @see \exface\Core\Interfaces\iCanBeConvertedToUxon::getUxonSchemaClass()
     */
    public static function getUxonSchemaClass() : ?string
    {
        return null;
    }
    
    /**
     * 
     * {@inheritdoc}
     * @see ConditionalExpressionInterface::isEmpty()
     */
    public function isEmpty() : bool
    {
        return ! $this->value_set;
    }

    /**
     * {@inheritdoc}
     * @see WorkbenchDependantInterface::getWorkbench()
     */
    public function getWorkbench()
    {
        return $this->exface;
    }

    /**
     * {@inheritdoc}
     * @see ConditionalExpressionInterface::toConditionGroup()
     */
    public function toConditionGroup() : ConditionGroupInterface
    {
        $conditionGroup = ConditionGroupFactory::createEmpty($this->getWorkbench(), EXF_LOGICAL_AND);
        $conditionGroup->addCondition($this);
        return $conditionGroup;
    }

    /**
     * 
     * @return \exface\Core\Interfaces\iCanBeConvertedToUxon|\exface\Core\CommonLogic\Model\Condition
     */
    public function copy()
    {
        return ConditionFactory::createFromUxon($this->getWorkbench(), $this->exportUxonObject());
    }
    
    /**
<<<<<<< HEAD
     *
     * @return string|NULL
     */
    protected function getBaseObject() : ?MetaObjectInterface
    {
        if ($this->baseObject === null && $this->baseObjectSelector !== null) {
            $this->baseObject = $this->getWorkbench()->model()->getObject($this->baseObjectSelector);
        }
        return $this->baseObject;
    }
    
    protected function hasBaseObject() : bool
    {
        return $this->baseObject !== null || $this->baseObjectSelector !== null;
    }
    
    /**
     * All expressions within this condition will be resolved based on this object.
     *
     * @uxon-property object_alias
     * @uxon-type metamodel:object
     *
     * @param string $value
     * @return ConditionGroup
     */
    protected function setObjectAlias(string $aliasWithNamespaceOrUid) : ConditionGroup
    {
        $this->baseObjectSelector = $aliasWithNamespaceOrUid;
        $this->baseObject = null;
        return $this;
    }
    
    protected function setLeftExpression($expressionOrStringOrUxon) : Condition
    {
        if ($expressionOrStringOrUxon instanceof ExpressionInterface) {
            $this->leftExprRaw = $expressionOrStringOrUxon;
            $this->leftExpr = null;
        } else {
            $this->leftExprRaw = null;
            $this->leftExpr = $expressionOrStringOrUxon;
        }
        return $this;
    }
    
    public function getLeftExpression() : ExpressionInterface
    {
        if ($this->leftExpr === null) {
            if ($this->leftExprRaw !== null) {
                $this->leftExpr = $this->exface->model()->parseExpression($this->leftExprRaw, $this->getBaseObject());
            } else {
                $this->leftExpr = ExpressionFactory::createForObject($this->getBaseObject(), '');
            }
        }
        return $this->leftExpr;
    }
    
    protected function setRightExpression($expressionOrStringOrUxon) : Condition
    {
        if ($expressionOrStringOrUxon instanceof ExpressionInterface) {
            $this->rightExprRaw = $expressionOrStringOrUxon;
            $this->rightExpr = null;
        } else {
            $this->rightExprRaw = null;
            $this->rightExpr = $expressionOrStringOrUxon;
        }
        return $this;
    }
    
    public function getRightExpression() : ExpressionInterface
    {
        if ($this->rightExpr === null) {
            if ($this->rightExprRaw !== null) {
                $this->rightExpr = $this->exface->model()->parseExpression($this->rightExprRaw, $this->getBaseObject());
            } else {
                $this->rightExpr = ExpressionFactory::createForObject($this->getBaseObject(), '');
            }
        }
        return $this->rightExpr;
=======
     * 
     * {@inheritDoc}
     * @see \exface\Core\Interfaces\Model\ConditionInterface::evaluate()
     */
    public function evaluate(DataSheetInterface $data_sheet = null, int $row_number = null) : bool
    {
        if ($data_sheet === null) {
            if ($row_number !== null) {
                throw new RuntimeException('Cannot evaluate a condition: do data provided!');
            }
        }
        
        $leftVal = $this->getExpression()->evaluate($data_sheet, $row_number);
        $rightVal = $this->getValue(); // Value is already parsed via datatype in setValue()

        return $this->compare($leftVal, $this->getComparator(), $rightVal);
    }
    
    protected function compare($leftVal, string $comparator, $rightVal) : bool
    {
        if ($rightVal === EXF_LOGICAL_NULL) {
            $rightVal = null;
        }
        if ($leftVal === EXF_LOGICAL_NULL) {
            $leftVal = null;
        }
        switch ($comparator) {
            case ComparatorDataType::IS:
                return mb_stripos($leftVal, $rightVal) !== false;
            case ComparatorDataType::IS_NOT:
                return mb_stripos($leftVal, $rightVal) === false;
            case ComparatorDataType::EQUALS:
                return $leftVal === $rightVal;
            case ComparatorDataType::EQUALS_NOT:
                return $leftVal !== $rightVal;
            case ComparatorDataType::GREATER_THAN:
                return $leftVal > $rightVal;
            case ComparatorDataType::LESS_THAN:
                return $leftVal < $rightVal;
            case ComparatorDataType::GREATER_THAN_OR_EQUALS:
                return $leftVal >= $rightVal;
            case ComparatorDataType::LESS_THAN_OR_EQUALS:
                return $leftVal <= $rightVal;
            default:
                // TODO #conditions
                throw new NotImplementedError('Evaluating conditions with comparator "' . $comparator . '" in-memory not supported yet!');
        }
>>>>>>> d06e4f85
    }
}<|MERGE_RESOLUTION|>--- conflicted
+++ resolved
@@ -17,16 +17,13 @@
 use exface\Core\Interfaces\Model\ConditionalExpressionInterface;
 use exface\Core\Exceptions\LogicException;
 use exface\Core\Exceptions\UxonParserError;
-<<<<<<< HEAD
 use exface\Core\Interfaces\Model\MetaObjectInterface;
 use exface\Core\Factories\ExpressionFactory;
-=======
 use exface\Core\Interfaces\DataSheets\DataSheetInterface;
 use exface\Core\Exceptions\RuntimeException;
 use exface\Core\Exceptions\NotImplementedError;
 use exface\Core\DataTypes\ComparatorDataType;
 use exface\Core\DataTypes\StringDataType;
->>>>>>> d06e4f85
 
 /**
  * A condition is a simple conditional predicate consisting of a (left) expression,
@@ -466,86 +463,6 @@
     }
     
     /**
-<<<<<<< HEAD
-     *
-     * @return string|NULL
-     */
-    protected function getBaseObject() : ?MetaObjectInterface
-    {
-        if ($this->baseObject === null && $this->baseObjectSelector !== null) {
-            $this->baseObject = $this->getWorkbench()->model()->getObject($this->baseObjectSelector);
-        }
-        return $this->baseObject;
-    }
-    
-    protected function hasBaseObject() : bool
-    {
-        return $this->baseObject !== null || $this->baseObjectSelector !== null;
-    }
-    
-    /**
-     * All expressions within this condition will be resolved based on this object.
-     *
-     * @uxon-property object_alias
-     * @uxon-type metamodel:object
-     *
-     * @param string $value
-     * @return ConditionGroup
-     */
-    protected function setObjectAlias(string $aliasWithNamespaceOrUid) : ConditionGroup
-    {
-        $this->baseObjectSelector = $aliasWithNamespaceOrUid;
-        $this->baseObject = null;
-        return $this;
-    }
-    
-    protected function setLeftExpression($expressionOrStringOrUxon) : Condition
-    {
-        if ($expressionOrStringOrUxon instanceof ExpressionInterface) {
-            $this->leftExprRaw = $expressionOrStringOrUxon;
-            $this->leftExpr = null;
-        } else {
-            $this->leftExprRaw = null;
-            $this->leftExpr = $expressionOrStringOrUxon;
-        }
-        return $this;
-    }
-    
-    public function getLeftExpression() : ExpressionInterface
-    {
-        if ($this->leftExpr === null) {
-            if ($this->leftExprRaw !== null) {
-                $this->leftExpr = $this->exface->model()->parseExpression($this->leftExprRaw, $this->getBaseObject());
-            } else {
-                $this->leftExpr = ExpressionFactory::createForObject($this->getBaseObject(), '');
-            }
-        }
-        return $this->leftExpr;
-    }
-    
-    protected function setRightExpression($expressionOrStringOrUxon) : Condition
-    {
-        if ($expressionOrStringOrUxon instanceof ExpressionInterface) {
-            $this->rightExprRaw = $expressionOrStringOrUxon;
-            $this->rightExpr = null;
-        } else {
-            $this->rightExprRaw = null;
-            $this->rightExpr = $expressionOrStringOrUxon;
-        }
-        return $this;
-    }
-    
-    public function getRightExpression() : ExpressionInterface
-    {
-        if ($this->rightExpr === null) {
-            if ($this->rightExprRaw !== null) {
-                $this->rightExpr = $this->exface->model()->parseExpression($this->rightExprRaw, $this->getBaseObject());
-            } else {
-                $this->rightExpr = ExpressionFactory::createForObject($this->getBaseObject(), '');
-            }
-        }
-        return $this->rightExpr;
-=======
      * 
      * {@inheritDoc}
      * @see \exface\Core\Interfaces\Model\ConditionInterface::evaluate()
@@ -593,6 +510,86 @@
                 // TODO #conditions
                 throw new NotImplementedError('Evaluating conditions with comparator "' . $comparator . '" in-memory not supported yet!');
         }
->>>>>>> d06e4f85
+    }
+    
+    /**
+     *
+     * @return string|NULL
+     */
+    protected function getBaseObject() : ?MetaObjectInterface
+    {
+        if ($this->baseObject === null && $this->baseObjectSelector !== null) {
+            $this->baseObject = $this->getWorkbench()->model()->getObject($this->baseObjectSelector);
+        }
+        return $this->baseObject;
+    }
+    
+    protected function hasBaseObject() : bool
+    {
+        return $this->baseObject !== null || $this->baseObjectSelector !== null;
+    }
+    
+    /**
+     * All expressions within this condition will be resolved based on this object.
+     *
+     * @uxon-property object_alias
+     * @uxon-type metamodel:object
+     *
+     * @param string $value
+     * @return ConditionGroup
+     */
+    protected function setObjectAlias(string $aliasWithNamespaceOrUid) : ConditionGroup
+    {
+        $this->baseObjectSelector = $aliasWithNamespaceOrUid;
+        $this->baseObject = null;
+        return $this;
+    }
+    
+    protected function setLeftExpression($expressionOrStringOrUxon) : Condition
+    {
+        if ($expressionOrStringOrUxon instanceof ExpressionInterface) {
+            $this->leftExprRaw = $expressionOrStringOrUxon;
+            $this->leftExpr = null;
+        } else {
+            $this->leftExprRaw = null;
+            $this->leftExpr = $expressionOrStringOrUxon;
+        }
+        return $this;
+    }
+    
+    public function getLeftExpression() : ExpressionInterface
+    {
+        if ($this->leftExpr === null) {
+            if ($this->leftExprRaw !== null) {
+                $this->leftExpr = $this->exface->model()->parseExpression($this->leftExprRaw, $this->getBaseObject());
+            } else {
+                $this->leftExpr = ExpressionFactory::createForObject($this->getBaseObject(), '');
+            }
+        }
+        return $this->leftExpr;
+    }
+    
+    protected function setRightExpression($expressionOrStringOrUxon) : Condition
+    {
+        if ($expressionOrStringOrUxon instanceof ExpressionInterface) {
+            $this->rightExprRaw = $expressionOrStringOrUxon;
+            $this->rightExpr = null;
+        } else {
+            $this->rightExprRaw = null;
+            $this->rightExpr = $expressionOrStringOrUxon;
+        }
+        return $this;
+    }
+    
+    public function getRightExpression() : ExpressionInterface
+    {
+        if ($this->rightExpr === null) {
+            if ($this->rightExprRaw !== null) {
+                $this->rightExpr = $this->exface->model()->parseExpression($this->rightExprRaw, $this->getBaseObject());
+            } else {
+                $this->rightExpr = ExpressionFactory::createForObject($this->getBaseObject(), '');
+            }
+        }
+        return $this->rightExpr;
     }
 }