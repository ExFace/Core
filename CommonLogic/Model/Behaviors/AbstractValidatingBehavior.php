<?php
namespace exface\Core\CommonLogic\Model\Behaviors;

use exface\Core\CommonLogic\DataSheets\DataCheck;
use exface\Core\CommonLogic\Debugger\LogBooks\BehaviorLogBook;
use exface\Core\Events\DataSheet\OnUpdateDataEvent;
use exface\Core\Exceptions\Behaviors\BehaviorRuntimeError;
use exface\Core\Exceptions\DataSheets\DataCheckFailedErrorMultiple;
use exface\Core\Exceptions\DataSheets\DataCheckFailedError;
use exface\Core\Exceptions\DataSheets\DataSheetRuntimeError;
use exface\Core\Interfaces\DataSheets\DataSheetInterface;
use exface\Core\Interfaces\Debug\LogBookInterface;
use exface\Core\Interfaces\Events\EventInterface;
use exface\Core\Interfaces\Model\BehaviorInterface;
use exface\Core\Events\DataSheet\OnBeforeDeleteDataEvent;
use exface\Core\CommonLogic\UxonObject;
use exface\Core\Exceptions\Behaviors\DataSheetDeleteForbiddenError;
use exface\Core\Exceptions\RuntimeException;
use exface\Core\Events\Behavior\OnBeforeBehaviorAppliedEvent;
use exface\Core\Events\Behavior\OnBehaviorAppliedEvent;
use exface\Core\Interfaces\DataSheets\DataCheckListInterface;
use exface\Core\Events\DataSheet\OnBeforeCreateDataEvent;
use exface\Core\Events\DataSheet\OnBeforeUpdateDataEvent;
use exface\Core\Interfaces\Events\DataSheetEventInterface;
use exface\Core\Templates\BracketHashStringTemplateRenderer;
use exface\Core\Templates\Placeholders\OptionalDataRowPlaceholder;

/**
 * Validates any proposed changes made to the monitored data and collects any conflicting data 
 * for further processing.
 * 
 * Extend this class to achieve specific transformations, such as rejecting invalid changes, by throwing
 * a meaningful error message.
 * 
 * @see ValidatingBehavior
 * 
 * @author Georg Bieger
 */
abstract class AbstractValidatingBehavior extends AbstractBehavior
{
    const EVENT_HANDLER = "handleOnChange";

    const CONTEXT_ON_CREATE = "on_create";

    const CONTEXT_ON_UPDATE = "on_update";

    const CONTEXT_ON_ANY = "always";
    
    // TODO 2024-08-29 geb: Config could support additional behaviors: throw, default
    // TODO 2024-09-05 geb: Might need more fine grained control, since the behaviour may be triggered in unexpected contexts (e.g. created for one dialogue, triggered by another)
    private array $uxonsPerEventContext = array(
        self::CONTEXT_ON_UPDATE => null,
        self::CONTEXT_ON_CREATE => null,
        self::CONTEXT_ON_ANY => null
    );

    private bool $inProgress = false;
    
    /**
     * Assign a UXON definition to a specific event context. 
     * 
     * NOTE: It is recommended to use the `CONTEXT` constants as identifiers.
     * 
     * @param UxonObject $uxon
     * @param string     $eventContext
     * @return $this
     */
    protected function setUxonForEventContext(UxonObject $uxon, string $eventContext) : static
    {
        $this->uxonsPerEventContext[$eventContext] = $uxon;
        return $this;
    }
    
    /**
     * @see AbstractBehavior::registerEventListeners()
     */
    protected function registerEventListeners() : BehaviorInterface
    {
        $this->getWorkbench()->eventManager()->addListener(OnBeforeCreateDataEvent::getEventName(), [$this, self::EVENT_HANDLER], $this->getPriority());
        $this->getWorkbench()->eventManager()->addListener(OnBeforeUpdateDataEvent::getEventName(), [$this, self::EVENT_HANDLER], $this->getPriority());
        
        return $this;
    }
    
    /**
     * @see AbstractBehavior::unregisterEventListeners()
     */
    protected function unregisterEventListeners() : BehaviorInterface
    {
        $this->getWorkbench()->eventManager()->removeListener(OnBeforeCreateDataEvent::getEventName(), [$this, self::EVENT_HANDLER]);
        $this->getWorkbench()->eventManager()->removeListener(OnBeforeUpdateDataEvent::getEventName(), [$this, self::EVENT_HANDLER]);

        return $this;
    }

    /**
     * Handles any change requests for the associated data and decides whether the proposed are valid or
     * need to be rejected.
     * 
     * @param OnBeforeDeleteDataEvent $event
     * @throws RuntimeException
     * @throws DataSheetDeleteForbiddenError
     * @throws \Exception
     */
    public function handleOnChange(DataSheetEventInterface $event) : void
    {
        if ($this->isDisabled() || $this->inProgress) {
            return;
        }

        $eventSheet = $event->getDataSheet();
        if (! $eventSheet->getMetaObject()->isExactly($this->getObject())) {
            return;
        }

        $this->getWorkbench()->eventManager()->dispatch(new OnBeforeBehaviorAppliedEvent($this, $event));

        $this->inProgress = true;
        $logbook = new BehaviorLogBook($this->getAlias(), $this, $event);
        $logbook->addDataSheet('New data', $eventSheet);
        $logbook->addLine('Checking ' . $eventSheet->countRows() . ' rows of ' . $eventSheet->getMetaObject()->__toString());
        
        $previousDataSheet = $this->getPreviousDataSheet($event);
        // Get datasheets.
<<<<<<< HEAD
        if ($previousDataSheet !== null) {
            $logbook->addLine('Found pre-transaction data for '.$previousDataSheet->getMetaObject()->__toString());
            $logbook->addDataSheet('Pre-Transaction',$previousDataSheet);
            
            try {
                $changedDataSheet = $event->getDataSheet()->copy()->sortLike($previousDataSheet);
            } catch (DataSheetRuntimeError $e) {
                $logbook->addDataSheet('Post-transaction', $event->getDataSheet());
                throw new BehaviorRuntimeError($this, "Failed to align post-transaction data!", $e->getAlias(), $e, $logbook);
            }

        } else {
            $changedDataSheet = $event->getDataSheet();
            $logbook->addLine('No pre-transaction data found.');
        }
        
        $logbook->addDataSheet('Post-Transaction',$changedDataSheet);
        $logbook->addLine('Found post-transaction data for '.$changedDataSheet->getMetaObject()->__toString());
        $logbook->addIndent(-1);

        if (! $changedDataSheet->getMetaObject()->isExactly($this->getObject())) {
            $logbook->addLine('Wrong MetaObject. Moving on...');
            $this->inProgress = false;
            return;
=======
        if ($event instanceof OnBeforeUpdateDataEvent || 
            $event instanceof OnUpdateDataEvent) {
            
            $onUpdate = true;
            $previousDataSheet = $event->getDataSheetWithOldData();
            $changedDataSheet = $eventSheet->copy()->sortLike($previousDataSheet);
            
            $logbook->addLine('Found "old" data for ' . $previousDataSheet->getMetaObject()->__toString() . ' - can use `[#old:...#]` placeholders');
            $logbook->addDataSheet('Old data', $previousDataSheet);
        } else {
            $onUpdate = false;
            $previousDataSheet = null;
            $changedDataSheet = $eventSheet;
            
            $logbook->addLine('No "old" data available - cannot use `[#old:...#]` placeholders');
>>>>>>> 1d7e7eae
        }
        
        $logbook->addLine('Loading relevant UXON definitions for context '.$event::getEventName().'...');
        $logbook->addIndent(1);
        if(!$uxon = $this->getRelevantUxons($event, $logbook)) {
            $logbook->addLine('No relevant UXONs found for event '.$event::getEventName().'. Nothing to do here.');
            $this->inProgress = false;
            $this->getWorkbench()->eventManager()->dispatch(new OnBehaviorAppliedEvent($this, $event, $logbook));
            return;
        }
        $logbook->addIndent(-1);
        
        // Perform data checks for each validation rule.
        $error = null;
        $logbook->addLine('Processing UXON definitions per context...');
        $logbook->addIndent(1);
        foreach ($uxon as $context => $dataCheckUxon) {
            $logbook->addLine('Context '.$context);
            $logbook->addIndent(1);
            // Perform data checks.
            try {
                $this->performDataChecks(
                    $dataCheckUxon,
                    $context,
                    $previousDataSheet,
                    $changedDataSheet,
                    $logbook);
            } catch (DataCheckFailedErrorMultiple $exception) {
                $logbook->addLine('At least one data check applied to the input data:');
                $logbook->addException($exception);
                if(!$error) {
                    $error = $exception;
                } else {
                    $error->merge($exception, false);
                }
            }
            $logbook->addIndent(-1);
        }
        $logbook->addIndent(-1);
        
        if($error) {
            $logbook->addLine('Processing validation results...');
            $logbook->addIndent(1);
            $this->processValidationResult($error, $logbook);
            $logbook->addIndent(-1);
        }

        $this->inProgress = false;
        $this->getWorkbench()->eventManager()->dispatch(new OnBehaviorAppliedEvent($this, $event, $logbook));
    }

    /**
     * Try to load a datasheet with pre-transaction data. Returns NULL if no such datasheet was found. 
     * 
     * @param EventInterface $event
     * @return DataSheetInterface|null
     */
    protected function getPreviousDataSheet(EventInterface $event) : ?DataSheetInterface
    {
        if($event instanceof OnBeforeUpdateDataEvent) {
            return $event->getDataSheetWithOldData();
        }
        
        return null;
    }

    /**
     * Process the results of the validation.
     *
     * The validation results are represented as a collection of multiple instances of `DataCheckFailedError`.
     * While the class name suggests error handling, you should view these objects as neutral data containers
     * that you can process any way you like.
     *
     * @param DataCheckFailedErrorMultiple $result
     * @param BehaviorLogBook              $logbook
     * @return void
     */
    protected abstract function processValidationResult(DataCheckFailedErrorMultiple $result, BehaviorLogBook $logbook) : void;

    /**
     * @param EventInterface  $event
     * @param BehaviorLogBook $logbook
     * @return array|bool
     */
    protected function getRelevantUxons(EventInterface $event, BehaviorLogBook $logbook) : array | bool
    {
        $result = array();
        $onUpdate = $event instanceof OnBeforeUpdateDataEvent || $event instanceof OnUpdateDataEvent;

        if($this->uxonsPerEventContext[self::CONTEXT_ON_ANY] !== null) {
            $result[self::CONTEXT_ON_ANY] = $this->uxonsPerEventContext[self::CONTEXT_ON_ANY];
            $logbook->addLine('Found UXON definition for "'.self::CONTEXT_ON_ANY.'".');
        }

        if($this->uxonsPerEventContext[self::CONTEXT_ON_UPDATE] !== null && $onUpdate) {
            $result[self::CONTEXT_ON_UPDATE] = $this->uxonsPerEventContext[self::CONTEXT_ON_UPDATE];
            $logbook->addLine('Found UXON definition for "'.self::CONTEXT_ON_UPDATE.'".');
        }

        if($this->uxonsPerEventContext[self::CONTEXT_ON_CREATE] !== null && !$onUpdate) {
            $result[self::CONTEXT_ON_CREATE] = $this->uxonsPerEventContext[self::CONTEXT_ON_CREATE];
            $logbook->addLine('Found UXON definition "'.self::CONTEXT_ON_CREATE.'".');
        }

        return array_count_values($result) > 0 ? $result : false;
    }

    /**
     * Performs data validation by applying the specified checks to the provided data sheets.
     *
     * @param UxonObject              $dataCheckUxon
     * @param string                  $context
     * @param DataSheetInterface|null $previousDataSheet
     * @param DataSheetInterface      $changedDataSheet
     * @param LogBookInterface        $logBook
     * @return void
     */
    protected function performDataChecks(
        UxonObject          $dataCheckUxon, 
        string              $context, 
        ?DataSheetInterface $previousDataSheet, 
        DataSheetInterface  $changedDataSheet,
        LogBookInterface    $logBook) : void
    {
        $error = null;
        $json = $dataCheckUxon->toJson();
        $logBook->addIndent(1);

        // Validate data row by row. This is a little inefficient, but allows us to display proper row indices for any errors that might occur.
        foreach ($changedDataSheet->getRows() as $index => $row) {
            // Render placeholders.
            $renderedUxon = $this->renderUxon($json, $context, $previousDataSheet, $changedDataSheet, $index);
            // Reduce datasheet to the relevant row.
            $checkSheet = $changedDataSheet->copy();
            $checkSheet->removeRows()->addRow($row);
            // Perform data checks.
            foreach ($this->generateDataChecks($renderedUxon) as $check) {
                if (!$check->isApplicable($changedDataSheet)) {
                    continue;
                }

                try {
                    $check->check($checkSheet, $logBook);
                } catch (DataCheckFailedError $exception) {
                    $error = $error ?? new DataCheckFailedErrorMultiple('', null, null, $this->getWorkbench()->getCoreApp()->getTranslator());
                    $error->appendError($exception, $index + 1, false);
                }
            }
        }
        $logBook->addIndent(-1);

        if($error) {
            throw $error;
        }
    }

    /**
     * Renders all placeholders present in the provided UXON.
     * 
     * @param string                  $json
     * @param string                  $context
     * @param DataSheetInterface|null $oldData
     * @param DataSheetInterface      $newData
     * @param int                     $rowIndex
     * @return UxonObject
     */
    protected function renderUxon(
        string              $json, 
        string               $context,
        ?DataSheetInterface $oldData, 
        DataSheetInterface  $newData, 
        int                 $rowIndex) : UxonObject
    {
        $renderer = new BracketHashStringTemplateRenderer($this->getWorkbench());
        $renderer->addPlaceholder(new OptionalDataRowPlaceholder($oldData, $rowIndex, '~old:', $context, true));
        $renderer->addPlaceholder(new OptionalDataRowPlaceholder($newData, $rowIndex, '~new:', $context, true));
        
        try {
            $renderedJson = $renderer->render($json);
        } catch (\Throwable $e) {
            $message = PHP_EOL.$this->getAlias().' - '.$e->getMessage();
            throw new BehaviorRuntimeError($this, $message, null, $e);
        }
        
        // TODO 2024-09-05 geb: What happens, when the requested data cannot be found? (Error, Ignore, other?)
        return UxonObject::fromJson($renderedJson, CASE_LOWER);
    }

    /**
     * @param UxonObject $uxonObject
     * @return DataCheckListInterface
     */
    protected function generateDataChecks(UxonObject $uxonObject): DataCheckListInterface
    {
        $dataCheckList = new BehaviorDataCheckList($this->getWorkbench(), $this);
        foreach ($uxonObject as $uxon) {
            $dataCheckList->add(new DataCheck($this->getWorkbench(), $uxon));
        }

        return $dataCheckList;
    }

    /**
     * 
     * @param string $messageId
     * @param array|null $placeholderValues
     * @param float|null $pluralNumber
     * @return string
     */
    protected function translate(string $messageId, array $placeholderValues = null, float $pluralNumber = null) : string
    {
        return $this->getWorkbench()->getCoreApp()->getTranslator()->translate($messageId, $placeholderValues, $pluralNumber);
    }
}<|MERGE_RESOLUTION|>--- conflicted
+++ resolved
@@ -120,51 +120,26 @@
         $logbook->addDataSheet('New data', $eventSheet);
         $logbook->addLine('Checking ' . $eventSheet->countRows() . ' rows of ' . $eventSheet->getMetaObject()->__toString());
         
+        // Get datasheets.
         $previousDataSheet = $this->getPreviousDataSheet($event);
-        // Get datasheets.
-<<<<<<< HEAD
         if ($previousDataSheet !== null) {
-            $logbook->addLine('Found pre-transaction data for '.$previousDataSheet->getMetaObject()->__toString());
-            $logbook->addDataSheet('Pre-Transaction',$previousDataSheet);
+            $logbook->addLine('Found "old" data for ' . $previousDataSheet->getMetaObject()->__toString() . ' - can use `[#old:...#]` placeholders');
+            $logbook->addDataSheet('Old data', $previousDataSheet);
             
             try {
-                $changedDataSheet = $event->getDataSheet()->copy()->sortLike($previousDataSheet);
+                $changedDataSheet = $eventSheet->copy()->sortLike($previousDataSheet);
             } catch (DataSheetRuntimeError $e) {
-                $logbook->addDataSheet('Post-transaction', $event->getDataSheet());
+                $logbook->addDataSheet('New data (unsorted)', $eventSheet);
                 throw new BehaviorRuntimeError($this, "Failed to align post-transaction data!", $e->getAlias(), $e, $logbook);
             }
 
         } else {
-            $changedDataSheet = $event->getDataSheet();
-            $logbook->addLine('No pre-transaction data found.');
-        }
-        
-        $logbook->addDataSheet('Post-Transaction',$changedDataSheet);
+            $changedDataSheet = $eventSheet;
+            $logbook->addLine('No "old" data available - cannot use `[#old:...#]` placeholders');
+        }
+        
+        $logbook->addDataSheet('New data', $changedDataSheet);
         $logbook->addLine('Found post-transaction data for '.$changedDataSheet->getMetaObject()->__toString());
-        $logbook->addIndent(-1);
-
-        if (! $changedDataSheet->getMetaObject()->isExactly($this->getObject())) {
-            $logbook->addLine('Wrong MetaObject. Moving on...');
-            $this->inProgress = false;
-            return;
-=======
-        if ($event instanceof OnBeforeUpdateDataEvent || 
-            $event instanceof OnUpdateDataEvent) {
-            
-            $onUpdate = true;
-            $previousDataSheet = $event->getDataSheetWithOldData();
-            $changedDataSheet = $eventSheet->copy()->sortLike($previousDataSheet);
-            
-            $logbook->addLine('Found "old" data for ' . $previousDataSheet->getMetaObject()->__toString() . ' - can use `[#old:...#]` placeholders');
-            $logbook->addDataSheet('Old data', $previousDataSheet);
-        } else {
-            $onUpdate = false;
-            $previousDataSheet = null;
-            $changedDataSheet = $eventSheet;
-            
-            $logbook->addLine('No "old" data available - cannot use `[#old:...#]` placeholders');
->>>>>>> 1d7e7eae
-        }
         
         $logbook->addLine('Loading relevant UXON definitions for context '.$event::getEventName().'...');
         $logbook->addIndent(1);
