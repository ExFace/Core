<?php
namespace exface\Core\CommonLogic\AppInstallers;

use exface\Core\Exceptions\Installers\InstallerRuntimeError;
use exface\Core\DataTypes\StringDataType;
use exface\Core\Exceptions\InvalidArgumentException;
<<<<<<< HEAD
=======
use exface\Core\Interfaces\PlaceholderRenderers\PlaceholderRendererInterface;
>>>>>>> 505f340e

/**
 *
 * @author Andrej Kabachnik
 *        
 */
class FileContentInstaller extends AbstractAppInstaller
{
    /**
     * Behavior setting for missing markers. If applied, missed markers and their contents 
     * will be appended to the end of the file.
     * @see FileContentInstaller::setMissingMarkerBehavior()
     */
    public const MISSING_MARKER_BEHAVIOR_APPEND = 'append';

    /**
     * Behavior setting for missing markers. If applied, missed markers will be ignored.
     * @see FileContentInstaller::setMissingMarkerBehavior()
     */
    public const MISSING_MARKER_BEHAVIOR_IGNORE = 'ignore';

    /**
     * Behavior setting for missing markers. If applied, missed markers will cause an error.
     * @see FileContentInstaller::setMissingMarkerBehavior()
     */
    public const MISSING_MARKER_BEHAVIOR_ERROR = 'error';

    private array $missingMarkerBehaviorOptions = [
        self::MISSING_MARKER_BEHAVIOR_APPEND,
        self::MISSING_MARKER_BEHAVIOR_IGNORE,
        self::MISSING_MARKER_BEHAVIOR_ERROR
    ];
    
    private $filePathAbsolute = null;
    
    private $fileTemplatePathAbsolute = null;
    
    private $markerBegin = null;
    
    private $markerEnd = null;
    
    private $missingMarkerBehavior = self::MISSING_MARKER_BEHAVIOR_APPEND;
    
<<<<<<< HEAD
=======
    private PlaceholderRendererInterface|null $placeholderRenderer = null;
    
>>>>>>> 505f340e
    /**
     * [ marker => content ]
     * @var array
     */
    private $contentArray = [];
    
    /**
     * Set the absolut Path for the file
     * 
     * @param string $absolutePath
     * @return FileContentInstaller
     */
    public function setFilePath(string $absolutePath) : FileContentInstaller
    {
        $this->filePathAbsolute = $absolutePath;
        return $this;
    }
    
    /**
     * Returns absolut path for file
     * 
     * @return string
     */
    protected function getFilePathAbsolute() : string
    {
        return $this->filePathAbsolute;
    }
    
    /**
     * Returns the file name with extension
     * 
     * @return string
     */
    protected function getFileName() : string
    {
        return pathinfo($this->getFilePathAbsolute(), PATHINFO_BASENAME);
    }
    
    public function backup(string $absolute_path) : \Iterator
    {
        return new \EmptyIterator();
    }

    public function uninstall() : \Iterator
    {
        return new \EmptyIterator();
    }

    /**
     * Creates new file with given name by either copying file template, or if no template is given,
     * creating an empty file.
     * If file already exists, content that is included by given markers gets replaced with given content,
     * or if markers dont exists yet, markers and content get added to the file.
     * 
     * {@inheritDoc}
     * @see \exface\Core\Interfaces\InstallerInterface::install()
     */
    public function install(string $source_absolute_path) : \Iterator
    {
        $indent = $this->getOutputIndentation();
        yield $indent . "File " . $this->getFileName() . ": ";
        
        if (file_exists($this->getFilePathAbsolute()) === false) {
            yield $indent.$indent.$this->createFile($source_absolute_path) . ', ';
        }
        
        $fileContent = file_get_contents($this->getFilePathAbsolute());
        $changesCnt = 0;
        foreach ($this->contentArray as $marker => $content) {
            $originalContent = $fileContent;
            $begin = trim(StringDataType::replacePlaceholders($this->getMarkerBegin(), ['marker' => preg_quote($marker)]));
            $end = trim(StringDataType::replacePlaceholders($this->getMarkerEnd(), ['marker' => preg_quote($marker)]));
            $pattern = '/' . "\s+" . $begin . '.*' . $end . '/is';
            $newContent = "\n\n" . $begin . "\n" . $content . "\n" . $end;

            if (preg_match($pattern, $fileContent)) {
                if(preg_match('/^(\t+)(?=' . $begin . ')/m', $fileContent, $indents) === 1) {
                    $newContent = StringDataType::indent($newContent, $indents[0]);
                }

                $fileContent = preg_replace(
                    $pattern,
                    $newContent,
                    $fileContent
                );

                if ($fileContent === null) {
                    throw new InstallerRuntimeError($this, 'Error replacing marker "' . $marker . '" in file "' . $this->getFilePathAbsolute() . '"!');
                }
                if ($fileContent !== $originalContent) {
                    $changesCnt++;
                }
            } else {
                switch ($this->getMissingMarkerBehavior()) {
                    // Append.
                    case self::MISSING_MARKER_BEHAVIOR_APPEND:
                        $fileContent .= $newContent . "\n";
                        $changesCnt++;
                        break;
                    // Ignore.
                    case self::MISSING_MARKER_BEHAVIOR_IGNORE:
                        break;
                    // Error.
                    default:
                        $requiredMarkers = json_encode(array_keys($this->contentArray));
                        throw new InstallerRuntimeError(
                            $this, 
                            "Failed to find marker \"{$marker}\" in file \"{$this->getFilePathAbsolute()}\"." . 
                            " Both \"{$this->getMarkerBegin()}\" and \"{$this->getMarkerEnd()}\" for the following" . 
                            " markers should be present in that file: " . $requiredMarkers . "."
                        );
                }
            }
        }

<<<<<<< HEAD
=======
        // Replace placeholders if needed
        $placeholderRenderer = $this->getPlaceholderRenderer();
        if ($placeholderRenderer) {
            $fileContent = $placeholderRenderer->render($fileContent);
        }

>>>>>>> 505f340e
        file_put_contents($this->getFilePathAbsolute(), $fileContent);
        yield ' made ' . $changesCnt . ' changes.' . PHP_EOL;
    }

    /**
     * Creates the file by either copying the template file, or if that not exists creating an empty file
     * 
     * @param string $source_absolute_path
     * @return string
     */
    protected function createFile(string $source_absolute_path) : string
    {
        $result = '';
        
        $file = $this->getFilePathAbsolute();
        if ($this->getFileTemplatePathAbsolute($source_absolute_path) !== null) {
            try {
                $this->getWorkbench()->filemanager()->copy($this->getFileTemplatePathAbsolute($source_absolute_path), $file);
                $result .= "created from template";
            } catch (\Exception $e) {
                $result .= "failed to create file: " . $e->getMessage() . ' in ' . $e->getFile() . ' at ' . $e->getLine();
            }
        } else {
            file_put_contents($file, '');
            $result .= "created empty";
        }
        
        return ' ' . $result;
    }
    
    /**
     * Set the content that should be added to the file. Content is given with an array.
     * Array field names are the marker name.
     * 
     * @param string $marker
     * @param string $content
     * @return FileContentInstaller
     */
    public function addContent(string $marker, string $content) : FileContentInstaller
    {
        $this->contentArray[$marker] = $content;
        return $this;
    }
    
    /**
     * Returns absolute path for template file
     * 
     * @param string $source_absolute_path
     * @return string|NULL
     */
    protected function getFileTemplatePathAbsolute(string $source_absolute_path) : ?string
    {
        return $this->getInstallFolderAbsolutePath($source_absolute_path) . DIRECTORY_SEPARATOR . $this->fileTemplatePathAbsolute;
    }
    
    /**
     * Set the absolute path for the file template
     * 
     * @param string $pathRelativeToInstallFolder
     * @return FileContentInstaller
     */
    public function setFileTemplatePath(string $pathRelativeToInstallFolder) : FileContentInstaller
    {
        $this->fileTemplatePathAbsolute = $pathRelativeToInstallFolder;
        return $this;
    }
    
    /**
     * Returns the beginning for the content marker
     * 
     * @return string
     */
    protected function getMarkerBegin() : string
    {
        return $this->markerBegin;
    }
        
    /**
     * Set the beginning for the marker for the content. Has to include placeholder [#marker#].
     * e.g. '# BEGIN [#marker#]'
     * 
     * @param string $marker
     * @return FileContentInstaller
     */
    public function setMarkerBegin(string $marker) : FileContentInstaller
    {
        $this->markerBegin = $marker;
        return $this;
    }
        
    /**
     * Returns the ending for the content marker
     *
     * @return string
     */
    protected function getMarkerEnd() : string
    {
        return $this->markerEnd;
    }
    
    /**
     * Set the ending for the marker for the content. Has to include placeholder [#marker#].
     * e.g. '# END [#marker#]'
     * 
     * @param string $marker
     * @return FileContentInstaller
     */
    public function setMarkerEnd(string $marker) : FileContentInstaller
    {
        $this->markerEnd = $marker;
        return $this;
    }

    /**
     * Returns the behavior setting for missing markers. 
     * Check the corresponding `MISSING_MARKER_BEHAVIOR` constants for more info.
     * 
     * @return string
     */
    public function getMissingMarkerBehavior() : string
    {
        return $this->missingMarkerBehavior;
    }

    /**
     * Set the behavior for missing markers.
     * Check the corresponding `MISSING_MARKER_BEHAVIOR` constants for more info.
     *
     * @param string $value
     * @return FileContentInstaller
     */
    public function setMissingMarkerBehavior(string $value) : FileContentInstaller
    {
        if(!in_array($value, $this->missingMarkerBehaviorOptions)) {
            $allowed = json_encode($this->missingMarkerBehaviorOptions);
            throw new InvalidArgumentException('Invalid argument "' . $value . '", expected ' . $allowed . '.');
        }

        $this->missingMarkerBehavior = $value;
        return $this;
    }
<<<<<<< HEAD
=======

    /**
     * Add a template renderer to replace placeholders in the template file and in the generated sections
     * 
     * @param PlaceholderRendererInterface $renderer
     * @return $this
     */
    public function setPlaceholderRenderer(PlaceholderRendererInterface $renderer) : FileContentInstaller
    {
        $this->placeholderRenderer = $renderer;
        return $this;
    }

    /**
     * @return PlaceholderRendererInterface|null
     */
    protected function getPlaceholderRenderer() : ?PlaceholderRendererInterface
    {
        return $this->placeholderRenderer;
    }
>>>>>>> 505f340e
}<|MERGE_RESOLUTION|>--- conflicted
+++ resolved
@@ -1,347 +1,335 @@
-<?php
-namespace exface\Core\CommonLogic\AppInstallers;
-
-use exface\Core\Exceptions\Installers\InstallerRuntimeError;
-use exface\Core\DataTypes\StringDataType;
-use exface\Core\Exceptions\InvalidArgumentException;
-<<<<<<< HEAD
-=======
-use exface\Core\Interfaces\PlaceholderRenderers\PlaceholderRendererInterface;
->>>>>>> 505f340e
-
-/**
- *
- * @author Andrej Kabachnik
- *        
- */
-class FileContentInstaller extends AbstractAppInstaller
-{
-    /**
-     * Behavior setting for missing markers. If applied, missed markers and their contents 
-     * will be appended to the end of the file.
-     * @see FileContentInstaller::setMissingMarkerBehavior()
-     */
-    public const MISSING_MARKER_BEHAVIOR_APPEND = 'append';
-
-    /**
-     * Behavior setting for missing markers. If applied, missed markers will be ignored.
-     * @see FileContentInstaller::setMissingMarkerBehavior()
-     */
-    public const MISSING_MARKER_BEHAVIOR_IGNORE = 'ignore';
-
-    /**
-     * Behavior setting for missing markers. If applied, missed markers will cause an error.
-     * @see FileContentInstaller::setMissingMarkerBehavior()
-     */
-    public const MISSING_MARKER_BEHAVIOR_ERROR = 'error';
-
-    private array $missingMarkerBehaviorOptions = [
-        self::MISSING_MARKER_BEHAVIOR_APPEND,
-        self::MISSING_MARKER_BEHAVIOR_IGNORE,
-        self::MISSING_MARKER_BEHAVIOR_ERROR
-    ];
-    
-    private $filePathAbsolute = null;
-    
-    private $fileTemplatePathAbsolute = null;
-    
-    private $markerBegin = null;
-    
-    private $markerEnd = null;
-    
-    private $missingMarkerBehavior = self::MISSING_MARKER_BEHAVIOR_APPEND;
-    
-<<<<<<< HEAD
-=======
-    private PlaceholderRendererInterface|null $placeholderRenderer = null;
-    
->>>>>>> 505f340e
-    /**
-     * [ marker => content ]
-     * @var array
-     */
-    private $contentArray = [];
-    
-    /**
-     * Set the absolut Path for the file
-     * 
-     * @param string $absolutePath
-     * @return FileContentInstaller
-     */
-    public function setFilePath(string $absolutePath) : FileContentInstaller
-    {
-        $this->filePathAbsolute = $absolutePath;
-        return $this;
-    }
-    
-    /**
-     * Returns absolut path for file
-     * 
-     * @return string
-     */
-    protected function getFilePathAbsolute() : string
-    {
-        return $this->filePathAbsolute;
-    }
-    
-    /**
-     * Returns the file name with extension
-     * 
-     * @return string
-     */
-    protected function getFileName() : string
-    {
-        return pathinfo($this->getFilePathAbsolute(), PATHINFO_BASENAME);
-    }
-    
-    public function backup(string $absolute_path) : \Iterator
-    {
-        return new \EmptyIterator();
-    }
-
-    public function uninstall() : \Iterator
-    {
-        return new \EmptyIterator();
-    }
-
-    /**
-     * Creates new file with given name by either copying file template, or if no template is given,
-     * creating an empty file.
-     * If file already exists, content that is included by given markers gets replaced with given content,
-     * or if markers dont exists yet, markers and content get added to the file.
-     * 
-     * {@inheritDoc}
-     * @see \exface\Core\Interfaces\InstallerInterface::install()
-     */
-    public function install(string $source_absolute_path) : \Iterator
-    {
-        $indent = $this->getOutputIndentation();
-        yield $indent . "File " . $this->getFileName() . ": ";
-        
-        if (file_exists($this->getFilePathAbsolute()) === false) {
-            yield $indent.$indent.$this->createFile($source_absolute_path) . ', ';
-        }
-        
-        $fileContent = file_get_contents($this->getFilePathAbsolute());
-        $changesCnt = 0;
-        foreach ($this->contentArray as $marker => $content) {
-            $originalContent = $fileContent;
-            $begin = trim(StringDataType::replacePlaceholders($this->getMarkerBegin(), ['marker' => preg_quote($marker)]));
-            $end = trim(StringDataType::replacePlaceholders($this->getMarkerEnd(), ['marker' => preg_quote($marker)]));
-            $pattern = '/' . "\s+" . $begin . '.*' . $end . '/is';
-            $newContent = "\n\n" . $begin . "\n" . $content . "\n" . $end;
-
-            if (preg_match($pattern, $fileContent)) {
-                if(preg_match('/^(\t+)(?=' . $begin . ')/m', $fileContent, $indents) === 1) {
-                    $newContent = StringDataType::indent($newContent, $indents[0]);
-                }
-
-                $fileContent = preg_replace(
-                    $pattern,
-                    $newContent,
-                    $fileContent
-                );
-
-                if ($fileContent === null) {
-                    throw new InstallerRuntimeError($this, 'Error replacing marker "' . $marker . '" in file "' . $this->getFilePathAbsolute() . '"!');
-                }
-                if ($fileContent !== $originalContent) {
-                    $changesCnt++;
-                }
-            } else {
-                switch ($this->getMissingMarkerBehavior()) {
-                    // Append.
-                    case self::MISSING_MARKER_BEHAVIOR_APPEND:
-                        $fileContent .= $newContent . "\n";
-                        $changesCnt++;
-                        break;
-                    // Ignore.
-                    case self::MISSING_MARKER_BEHAVIOR_IGNORE:
-                        break;
-                    // Error.
-                    default:
-                        $requiredMarkers = json_encode(array_keys($this->contentArray));
-                        throw new InstallerRuntimeError(
-                            $this, 
-                            "Failed to find marker \"{$marker}\" in file \"{$this->getFilePathAbsolute()}\"." . 
-                            " Both \"{$this->getMarkerBegin()}\" and \"{$this->getMarkerEnd()}\" for the following" . 
-                            " markers should be present in that file: " . $requiredMarkers . "."
-                        );
-                }
-            }
-        }
-
-<<<<<<< HEAD
-=======
-        // Replace placeholders if needed
-        $placeholderRenderer = $this->getPlaceholderRenderer();
-        if ($placeholderRenderer) {
-            $fileContent = $placeholderRenderer->render($fileContent);
-        }
-
->>>>>>> 505f340e
-        file_put_contents($this->getFilePathAbsolute(), $fileContent);
-        yield ' made ' . $changesCnt . ' changes.' . PHP_EOL;
-    }
-
-    /**
-     * Creates the file by either copying the template file, or if that not exists creating an empty file
-     * 
-     * @param string $source_absolute_path
-     * @return string
-     */
-    protected function createFile(string $source_absolute_path) : string
-    {
-        $result = '';
-        
-        $file = $this->getFilePathAbsolute();
-        if ($this->getFileTemplatePathAbsolute($source_absolute_path) !== null) {
-            try {
-                $this->getWorkbench()->filemanager()->copy($this->getFileTemplatePathAbsolute($source_absolute_path), $file);
-                $result .= "created from template";
-            } catch (\Exception $e) {
-                $result .= "failed to create file: " . $e->getMessage() . ' in ' . $e->getFile() . ' at ' . $e->getLine();
-            }
-        } else {
-            file_put_contents($file, '');
-            $result .= "created empty";
-        }
-        
-        return ' ' . $result;
-    }
-    
-    /**
-     * Set the content that should be added to the file. Content is given with an array.
-     * Array field names are the marker name.
-     * 
-     * @param string $marker
-     * @param string $content
-     * @return FileContentInstaller
-     */
-    public function addContent(string $marker, string $content) : FileContentInstaller
-    {
-        $this->contentArray[$marker] = $content;
-        return $this;
-    }
-    
-    /**
-     * Returns absolute path for template file
-     * 
-     * @param string $source_absolute_path
-     * @return string|NULL
-     */
-    protected function getFileTemplatePathAbsolute(string $source_absolute_path) : ?string
-    {
-        return $this->getInstallFolderAbsolutePath($source_absolute_path) . DIRECTORY_SEPARATOR . $this->fileTemplatePathAbsolute;
-    }
-    
-    /**
-     * Set the absolute path for the file template
-     * 
-     * @param string $pathRelativeToInstallFolder
-     * @return FileContentInstaller
-     */
-    public function setFileTemplatePath(string $pathRelativeToInstallFolder) : FileContentInstaller
-    {
-        $this->fileTemplatePathAbsolute = $pathRelativeToInstallFolder;
-        return $this;
-    }
-    
-    /**
-     * Returns the beginning for the content marker
-     * 
-     * @return string
-     */
-    protected function getMarkerBegin() : string
-    {
-        return $this->markerBegin;
-    }
-        
-    /**
-     * Set the beginning for the marker for the content. Has to include placeholder [#marker#].
-     * e.g. '# BEGIN [#marker#]'
-     * 
-     * @param string $marker
-     * @return FileContentInstaller
-     */
-    public function setMarkerBegin(string $marker) : FileContentInstaller
-    {
-        $this->markerBegin = $marker;
-        return $this;
-    }
-        
-    /**
-     * Returns the ending for the content marker
-     *
-     * @return string
-     */
-    protected function getMarkerEnd() : string
-    {
-        return $this->markerEnd;
-    }
-    
-    /**
-     * Set the ending for the marker for the content. Has to include placeholder [#marker#].
-     * e.g. '# END [#marker#]'
-     * 
-     * @param string $marker
-     * @return FileContentInstaller
-     */
-    public function setMarkerEnd(string $marker) : FileContentInstaller
-    {
-        $this->markerEnd = $marker;
-        return $this;
-    }
-
-    /**
-     * Returns the behavior setting for missing markers. 
-     * Check the corresponding `MISSING_MARKER_BEHAVIOR` constants for more info.
-     * 
-     * @return string
-     */
-    public function getMissingMarkerBehavior() : string
-    {
-        return $this->missingMarkerBehavior;
-    }
-
-    /**
-     * Set the behavior for missing markers.
-     * Check the corresponding `MISSING_MARKER_BEHAVIOR` constants for more info.
-     *
-     * @param string $value
-     * @return FileContentInstaller
-     */
-    public function setMissingMarkerBehavior(string $value) : FileContentInstaller
-    {
-        if(!in_array($value, $this->missingMarkerBehaviorOptions)) {
-            $allowed = json_encode($this->missingMarkerBehaviorOptions);
-            throw new InvalidArgumentException('Invalid argument "' . $value . '", expected ' . $allowed . '.');
-        }
-
-        $this->missingMarkerBehavior = $value;
-        return $this;
-    }
-<<<<<<< HEAD
-=======
-
-    /**
-     * Add a template renderer to replace placeholders in the template file and in the generated sections
-     * 
-     * @param PlaceholderRendererInterface $renderer
-     * @return $this
-     */
-    public function setPlaceholderRenderer(PlaceholderRendererInterface $renderer) : FileContentInstaller
-    {
-        $this->placeholderRenderer = $renderer;
-        return $this;
-    }
-
-    /**
-     * @return PlaceholderRendererInterface|null
-     */
-    protected function getPlaceholderRenderer() : ?PlaceholderRendererInterface
-    {
-        return $this->placeholderRenderer;
-    }
->>>>>>> 505f340e
+<?php
+namespace exface\Core\CommonLogic\AppInstallers;
+
+use exface\Core\Exceptions\Installers\InstallerRuntimeError;
+use exface\Core\DataTypes\StringDataType;
+use exface\Core\Exceptions\InvalidArgumentException;
+use exface\Core\Interfaces\PlaceholderRenderers\PlaceholderRendererInterface;
+
+/**
+ *
+ * @author Andrej Kabachnik
+ *        
+ */
+class FileContentInstaller extends AbstractAppInstaller
+{
+    /**
+     * Behavior setting for missing markers. If applied, missed markers and their contents 
+     * will be appended to the end of the file.
+     * @see FileContentInstaller::setMissingMarkerBehavior()
+     */
+    public const MISSING_MARKER_BEHAVIOR_APPEND = 'append';
+
+    /**
+     * Behavior setting for missing markers. If applied, missed markers will be ignored.
+     * @see FileContentInstaller::setMissingMarkerBehavior()
+     */
+    public const MISSING_MARKER_BEHAVIOR_IGNORE = 'ignore';
+
+    /**
+     * Behavior setting for missing markers. If applied, missed markers will cause an error.
+     * @see FileContentInstaller::setMissingMarkerBehavior()
+     */
+    public const MISSING_MARKER_BEHAVIOR_ERROR = 'error';
+
+    private array $missingMarkerBehaviorOptions = [
+        self::MISSING_MARKER_BEHAVIOR_APPEND,
+        self::MISSING_MARKER_BEHAVIOR_IGNORE,
+        self::MISSING_MARKER_BEHAVIOR_ERROR
+    ];
+    
+    private $filePathAbsolute = null;
+    
+    private $fileTemplatePathAbsolute = null;
+    
+    private $markerBegin = null;
+    
+    private $markerEnd = null;
+    
+    private $missingMarkerBehavior = self::MISSING_MARKER_BEHAVIOR_APPEND;
+    
+    private PlaceholderRendererInterface|null $placeholderRenderer = null;
+    
+    /**
+     * [ marker => content ]
+     * @var array
+     */
+    private $contentArray = [];
+    
+    /**
+     * Set the absolut Path for the file
+     * 
+     * @param string $absolutePath
+     * @return FileContentInstaller
+     */
+    public function setFilePath(string $absolutePath) : FileContentInstaller
+    {
+        $this->filePathAbsolute = $absolutePath;
+        return $this;
+    }
+    
+    /**
+     * Returns absolut path for file
+     * 
+     * @return string
+     */
+    protected function getFilePathAbsolute() : string
+    {
+        return $this->filePathAbsolute;
+    }
+    
+    /**
+     * Returns the file name with extension
+     * 
+     * @return string
+     */
+    protected function getFileName() : string
+    {
+        return pathinfo($this->getFilePathAbsolute(), PATHINFO_BASENAME);
+    }
+    
+    public function backup(string $absolute_path) : \Iterator
+    {
+        return new \EmptyIterator();
+    }
+
+    public function uninstall() : \Iterator
+    {
+        return new \EmptyIterator();
+    }
+
+    /**
+     * Creates new file with given name by either copying file template, or if no template is given,
+     * creating an empty file.
+     * If file already exists, content that is included by given markers gets replaced with given content,
+     * or if markers dont exists yet, markers and content get added to the file.
+     * 
+     * {@inheritDoc}
+     * @see \exface\Core\Interfaces\InstallerInterface::install()
+     */
+    public function install(string $source_absolute_path) : \Iterator
+    {
+        $indent = $this->getOutputIndentation();
+        yield $indent . "File " . $this->getFileName() . ": ";
+        
+        if (file_exists($this->getFilePathAbsolute()) === false) {
+            yield $indent.$indent.$this->createFile($source_absolute_path) . ', ';
+        }
+        
+        $fileContent = file_get_contents($this->getFilePathAbsolute());
+        $changesCnt = 0;
+        foreach ($this->contentArray as $marker => $content) {
+            $originalContent = $fileContent;
+            $begin = trim(StringDataType::replacePlaceholders($this->getMarkerBegin(), ['marker' => preg_quote($marker)]));
+            $end = trim(StringDataType::replacePlaceholders($this->getMarkerEnd(), ['marker' => preg_quote($marker)]));
+            $pattern = '/' . "\s+" . $begin . '.*' . $end . '/is';
+            $newContent = "\n\n" . $begin . "\n" . $content . "\n" . $end;
+
+            if (preg_match($pattern, $fileContent)) {
+                if(preg_match('/^(\t+)(?=' . $begin . ')/m', $fileContent, $indents) === 1) {
+                    $newContent = StringDataType::indent($newContent, $indents[0]);
+                }
+
+                $fileContent = preg_replace(
+                    $pattern,
+                    $newContent,
+                    $fileContent
+                );
+
+                if ($fileContent === null) {
+                    throw new InstallerRuntimeError($this, 'Error replacing marker "' . $marker . '" in file "' . $this->getFilePathAbsolute() . '"!');
+                }
+                if ($fileContent !== $originalContent) {
+                    $changesCnt++;
+                }
+            } else {
+                switch ($this->getMissingMarkerBehavior()) {
+                    // Append.
+                    case self::MISSING_MARKER_BEHAVIOR_APPEND:
+                        $fileContent .= $newContent . "\n";
+                        $changesCnt++;
+                        break;
+                    // Ignore.
+                    case self::MISSING_MARKER_BEHAVIOR_IGNORE:
+                        break;
+                    // Error.
+                    default:
+                        $requiredMarkers = json_encode(array_keys($this->contentArray));
+                        throw new InstallerRuntimeError(
+                            $this, 
+                            "Failed to find marker \"{$marker}\" in file \"{$this->getFilePathAbsolute()}\"." . 
+                            " Both \"{$this->getMarkerBegin()}\" and \"{$this->getMarkerEnd()}\" for the following" . 
+                            " markers should be present in that file: " . $requiredMarkers . "."
+                        );
+                }
+            }
+        }
+
+        // Replace placeholders if needed
+        $placeholderRenderer = $this->getPlaceholderRenderer();
+        if ($placeholderRenderer) {
+            $fileContent = $placeholderRenderer->render($fileContent);
+        }
+
+        file_put_contents($this->getFilePathAbsolute(), $fileContent);
+        yield ' made ' . $changesCnt . ' changes.' . PHP_EOL;
+    }
+
+    /**
+     * Creates the file by either copying the template file, or if that not exists creating an empty file
+     * 
+     * @param string $source_absolute_path
+     * @return string
+     */
+    protected function createFile(string $source_absolute_path) : string
+    {
+        $result = '';
+        
+        $file = $this->getFilePathAbsolute();
+        if ($this->getFileTemplatePathAbsolute($source_absolute_path) !== null) {
+            try {
+                $this->getWorkbench()->filemanager()->copy($this->getFileTemplatePathAbsolute($source_absolute_path), $file);
+                $result .= "created from template";
+            } catch (\Exception $e) {
+                $result .= "failed to create file: " . $e->getMessage() . ' in ' . $e->getFile() . ' at ' . $e->getLine();
+            }
+        } else {
+            file_put_contents($file, '');
+            $result .= "created empty";
+        }
+        
+        return ' ' . $result;
+    }
+    
+    /**
+     * Set the content that should be added to the file. Content is given with an array.
+     * Array field names are the marker name.
+     * 
+     * @param string $marker
+     * @param string $content
+     * @return FileContentInstaller
+     */
+    public function addContent(string $marker, string $content) : FileContentInstaller
+    {
+        $this->contentArray[$marker] = $content;
+        return $this;
+    }
+    
+    /**
+     * Returns absolute path for template file
+     * 
+     * @param string $source_absolute_path
+     * @return string|NULL
+     */
+    protected function getFileTemplatePathAbsolute(string $source_absolute_path) : ?string
+    {
+        return $this->getInstallFolderAbsolutePath($source_absolute_path) . DIRECTORY_SEPARATOR . $this->fileTemplatePathAbsolute;
+    }
+    
+    /**
+     * Set the absolute path for the file template
+     * 
+     * @param string $pathRelativeToInstallFolder
+     * @return FileContentInstaller
+     */
+    public function setFileTemplatePath(string $pathRelativeToInstallFolder) : FileContentInstaller
+    {
+        $this->fileTemplatePathAbsolute = $pathRelativeToInstallFolder;
+        return $this;
+    }
+    
+    /**
+     * Returns the beginning for the content marker
+     * 
+     * @return string
+     */
+    protected function getMarkerBegin() : string
+    {
+        return $this->markerBegin;
+    }
+        
+    /**
+     * Set the beginning for the marker for the content. Has to include placeholder [#marker#].
+     * e.g. '# BEGIN [#marker#]'
+     * 
+     * @param string $marker
+     * @return FileContentInstaller
+     */
+    public function setMarkerBegin(string $marker) : FileContentInstaller
+    {
+        $this->markerBegin = $marker;
+        return $this;
+    }
+        
+    /**
+     * Returns the ending for the content marker
+     *
+     * @return string
+     */
+    protected function getMarkerEnd() : string
+    {
+        return $this->markerEnd;
+    }
+    
+    /**
+     * Set the ending for the marker for the content. Has to include placeholder [#marker#].
+     * e.g. '# END [#marker#]'
+     * 
+     * @param string $marker
+     * @return FileContentInstaller
+     */
+    public function setMarkerEnd(string $marker) : FileContentInstaller
+    {
+        $this->markerEnd = $marker;
+        return $this;
+    }
+
+    /**
+     * Returns the behavior setting for missing markers. 
+     * Check the corresponding `MISSING_MARKER_BEHAVIOR` constants for more info.
+     * 
+     * @return string
+     */
+    public function getMissingMarkerBehavior() : string
+    {
+        return $this->missingMarkerBehavior;
+    }
+
+    /**
+     * Set the behavior for missing markers.
+     * Check the corresponding `MISSING_MARKER_BEHAVIOR` constants for more info.
+     *
+     * @param string $value
+     * @return FileContentInstaller
+     */
+    public function setMissingMarkerBehavior(string $value) : FileContentInstaller
+    {
+        if(!in_array($value, $this->missingMarkerBehaviorOptions)) {
+            $allowed = json_encode($this->missingMarkerBehaviorOptions);
+            throw new InvalidArgumentException('Invalid argument "' . $value . '", expected ' . $allowed . '.');
+        }
+
+        $this->missingMarkerBehavior = $value;
+        return $this;
+    }
+
+    /**
+     * Add a template renderer to replace placeholders in the template file and in the generated sections
+     * 
+     * @param PlaceholderRendererInterface $renderer
+     * @return $this
+     */
+    public function setPlaceholderRenderer(PlaceholderRendererInterface $renderer) : FileContentInstaller
+    {
+        $this->placeholderRenderer = $renderer;
+        return $this;
+    }
+
+    /**
+     * @return PlaceholderRendererInterface|null
+     */
+    protected function getPlaceholderRenderer() : ?PlaceholderRendererInterface
+    {
+        return $this->placeholderRenderer;
+    }
 }