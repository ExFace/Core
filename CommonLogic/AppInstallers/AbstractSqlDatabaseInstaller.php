<?php

namespace exface\Core\CommonLogic\AppInstallers;

use exface\Core\Factories\FormulaFactory;
use exface\Core\Interfaces\DataSources\SqlDataConnectorInterface;
use exface\Core\CommonLogic\DataQueries\SqlDataQuery;
use exface\Core\Interfaces\Selectors\DataSourceSelectorInterface;
use exface\Core\CommonLogic\Selectors\DataSourceSelector;
use exface\Core\Exceptions\Installers\InstallerRuntimeError;
use exface\Core\Factories\DataSourceFactory;
use exface\Core\Exceptions\DataSources\DataSourceHasNoConnectionError;
use exface\Core\CommonLogic\UxonObject;
use exface\Core\DataTypes\FilePathDataType;
use exface\Core\DataTypes\RegularExpressionDataType;
use exface\Core\DataTypes\JsonDataType;

/**
 * This creates and manages SQL databases and performs SQL updates.
 *
 * If the app has it's own SQL database (= is not built on top of an existing
 * data source), changes to the SQL schema must go hand-in-hand with changes of
 * the meta model and the code. This installer takes care of migrating the schema
 * by performing SQL scripts stored in a special folder within the app (by
 * default "install/Sql/%Database_Version").
 * 
 * ## How does it work?
 * 
 * The installer can basically do the following things:
 * 
 * 1. Create a database according to the given data connection (if it does not exist)
 * 2. Execute migrations, that were not applied to the DB schema yet and take down those,
 * that were applied, but are not required anymore.
 * 3. Execute any SQL within files in specified folders - in constrast to migrations,
 * this SQL will be executed on every install, regardless of whether it was executed
 * before or not.
 * 
 * See documentation > Developers Docs > App Installers > SQL Database Installer for 
 * detailed instructions.
 * 
 * ## Configuration
 * 
 * By default, this installer offers the following configuration options to control
 * it's behavior on a specific installation. These options can be added to the config
 * of the app being installed.
 * 
 * - `INSTALLER.SQLDATABASEINSTALLER.DISABLED` - set to TRUE to disable this installer
 * completely (e.g. if you wish to manage the database manually).
 * - `INSTALLER.SQLDATABASEINSTALLER.SKIP_MIGRATIONS` - array of migration names to
 * skip for this specific installation.
 * 
 * If an app contains multiple SQL-installers, the config option namespace may be changed
 * when instantiatiating the installer via setConfigOptionNamePrefix(), so that each 
 * installer can be configured separately. If not done so, each option will affect
 * all SQL-installers. 
 *
 * ## How to add an SqlDatabaseInstaller to your app:
 * 
 * 1) Make sure, your app includes the following folder structure: Install/Sql/%SqlDbType%/
 * 2) Write specific Installer for your Database Version (for example MySQL) extending this Abstract Class
 * and add that Installer to the getInstaller() method of your app similar to as follows:
 *
 
 // ...preceding installers here...
        
        $schema_installer = new MySqlDatabaseInstaller($this->getSelector());
        $schema_installer
            ->setDataSourceSelector('uid_of_target_data_source')
            ->setFoldersWithMigrations(['InitDB','Migrations', 'DemoData'])
            ->setFoldersWithStaticSql(['Views']);
        $installer->addInstaller($schema_installer);
 
 // ...subsequent installers here...
 
 return $installer;
 }
 
 * 3) Change the setFoldersWithMigrations array and the setFoldersWitStatcSql fitting
 * to your folder structure in Install/Sql/%SqlDbType%/ 
 *
 * ## Transaction handling
 * 
 * The abstract installer does not handle transactions. Transactions must be started/committed in
 * the concrete implementations as not all DBMS support transactional DDL statements.
 * 
 * @link Docs/developer_docs/App_installers/SQL_Database_Installer.md
 * 
 * @author Ralf Mulansky
 *
 */
abstract class AbstractSqlDatabaseInstaller extends AbstractAppInstaller
{
    const CONFIG_OPTION_SKIP_MIGRATIONS = 'SKIP_MIGRATIONS';
    const CONFIG_OPTION_DISABLED = 'DISABLED';
    
    private $sql_folder_name = 'Sql';
        
    private $sql_uninstall_folder_name = 'uninstall';
    
    private $data_connection = null;
    
    private $dataSourceSelector = null;

    private $sql_function_folders = [];
    
    private $sql_migration_folders = [];
    
    private $sql_static_folders = [];
    
    private $sql_migrations_table = '_migrations';
    
    private $configOptionNamePrefix = 'INSTALLER.SQLDATABASEINSTALLER.';
    
    /**
     *
     * {@inheritDoc}
     * @see \exface\Core\Interfaces\InstallerInterface::install()
     */
    public function install(string $source_absolute_path) : \Iterator
    {
        $indent = $this->getOutputIndentation();
        if ($this->isDisabled() === true) {
            yield $indent . 'SQL installer disabled' . PHP_EOL;
            return;
        } else {
            yield $indent . 'SQL installer:' . PHP_EOL;
        }
        
        yield from $this->installDatabase($this->getDataConnection(), $indent.$indent);
        yield from $this->installMigrations($source_absolute_path, $indent.$indent);
        yield from $this->installStaticSql($source_absolute_path, $indent.$indent);
        
        return;
    }
    
    /**
     * 
     * @param string $source_absolute_path
     * @return string
     */
    protected function installStaticSql(string $source_absolute_path, string $indent = '') : \Iterator
    {
        yield from $this->runSqlFromFilesInFolder($source_absolute_path, $this->getFoldersWithStaticSql(), $indent);
    }
    
    /**
     *
     * @param string $source_absolute_path
     * @param string $indent
     * @return string
     */
    protected function installMigrations(string $source_absolute_path, string $indent = '') : \Iterator
    {
        yield $indent . 'SQL migrations:';
        
        $indent2 = PHP_EOL . $indent . $this->getOutputIndentation();
        $connection = $this->getDataConnection();
        $migrationsInApp = $this->getMigrationsFromApp($source_absolute_path);
        $migrationsInDB = $this->getMigrationsFromDb($connection);
        $cnt = 0;

        foreach ($this->getDownMigrations($migrationsInDB, $migrationsInApp) as $migration) {
            $noscript = '';
            if (! $migration->hasDownScript()) {
                $noscript = ' not required - migration has no down-script';
            }
            try {
                $this->migrateDown($migration, $connection);
                $cnt++;
                yield $indent2 . 'DOWN migration ' . $migration->getMigrationName() . $noscript;
            } catch (\Throwable $e) {
                $this->migrateFail($migration, $connection, false, $e);
                yield $indent2 . 'FAILED DOWN migration ' . $migration->getMigrationName() . ' failed! ' . $e->getMessage() . ' - see SQL migration logs for troubleshooting.' . PHP_EOL;
                throw new InstallerRuntimeError($this, 'SQL migration ' . $migration->getMigrationName() . ' failed! ' . $e->getMessage() . ' - see SQL migration logs for troubleshooting.', null, $e);
            }
        }
        foreach ($this->getUpMigrations($migrationsInDB, $migrationsInApp) as $migration) {
            try {
                $this->migrateUp($migration, $connection);
                $cnt++;
                yield $indent2 . 'UP migration ' . $migration->getMigrationName();
            } catch (\Throwable $e) {
                $this->migrateFail($migration, $connection, true, $e);
                yield  $indent2 . 'FAILED UP migration ' . $migration->getMigrationName() . ' failed! ' . $e->getMessage() . ' - see SQL migration logs for troubleshooting.' . PHP_EOL;
                throw new InstallerRuntimeError($this, 'SQL migration ' . $migration->getMigrationName() . ' failed! ' . $e->getMessage() . ' - see SQL migration logs for troubleshooting.', null, $e);
            }
        }
        
        if ($cnt === 0) {
            yield ' not needed';
        }
        
        yield PHP_EOL;
        
        return;
    }
    
    /**
     *
     * {@inheritdoc}
     *
     * @see \exface\Core\Interfaces\InstallerInterface::uninstall()
     */
    public function uninstall() : \Iterator
    {
        yield 'SQL schema uninstaller not implemented for ' . $this->getSelectorInstalling()->toString() . '!' . PHP_EOL;
    }
    
    /**
     *
     * {@inheritdoc}
     *
     * @see \exface\Core\Interfaces\InstallerInterface::backup()
     */
    public function backup(string $destination_absolute_path) : \Iterator
    {
        yield 'SQL Backup not implemented for installer "' . $this->getSelectorInstalling()->toString() . '"!' . PHP_EOL;
    }
    
    /**
     * Method to check if Database already exists, if not, needs to create it.
     * Custom for every SQL Database Type.
     * 
     * @param SqlDataConnectorInterface
     * @return string
     */
    abstract protected function installDatabase(SqlDataConnectorInterface $connection, string $indent = '') : \Iterator;
    
    /**
     * Returns foldername containing subfolders for SQL Database Types.
     *
     * Default: 'Sql'
     *
     * @return string
     */
    public function getSqlFolderName() : string
    {
        return $this->sql_folder_name;
    }
    
    /**
     * Function to set folder name which contains subfolders for SQL Database Types.
     * 
     * Default: 'Sql'
     *
     * @param string $value
     * @return $this
     */
    public function setSqlFolderName(string $value) : AbstractSqlDatabaseInstaller
    {
        $this->sql_folder_name = $value;
        return $this;
    }

    /**
     * Returns absolute path to Sql folder
     * 
     * Default: %app_folder%/Install/Sql
     *
     * @param string $source_absolute_path
     * @return string
     */
    public function getSqlFolderAbsolutePath(string $source_absolute_path) : string
    {
        return $this->getInstallFolderAbsolutePath($source_absolute_path) . DIRECTORY_SEPARATOR . $this->getSqlFolderName();
    }
    
    /**
     * Returns Data Connection
     *
     * @return SqlDataConnectorInterface
     */
    public function getDataConnection() : SqlDataConnectorInterface
    {
        if ($this->data_connection === null) {
            try {
                $sourceSelector = $this->getDataSourceSelector();
            } catch (\Throwable $e) {
                throw new InstallerRuntimeError($this, 'Invalid configuration of the SQL installer in app "' . $this->getSelectorInstalling()->toString() . '": neither a data connection nor a valid data source selector were provided!');
            }
            $dataSource = DataSourceFactory::createFromModel($this->getWorkbench(), $sourceSelector);
            try {
                $this->data_connection = $this->checkDataConnection($dataSource->getConnection());
            } catch (DataSourceHasNoConnectionError $e) {
                throw new InstallerRuntimeError($this, 'Cannot install SQL DB for app "' . $this->getSelectorInstalling()->toString() . '": please provide a valid connection for data source "' . $dataSource->getName() . '" and reinstall/repair the app.', '77UP8Q4', $e);
            }
        }
        return $this->data_connection;
    }
    
    /**
     * 
     * @param SqlDataConnectorInterface $connection
     * @return SqlDataConnectorInterface
     */
    protected abstract function checkDataConnection(SqlDataConnectorInterface $connection) : SqlDataConnectorInterface;
    
    /**
     * Set the connection to the SQL database explicitly instead of setDataSourceSelector().
     * 
     * Setting an explicit data source can be usefull if that data source is being reused
     * and you are sure, that it is instantiated already when the installer is initialized.
     * This is basically only the case for built-in core connections or those not needing any
     * configuration like the local file system.
     * 
     * @param SqlDataConnectorInterface $value
     * @return AbstractSqlDatabaseInstaller
     */
    public function setDataConnection(SqlDataConnectorInterface $value) : AbstractSqlDatabaseInstaller
    {
        $this->data_connection = $value;
        return $this;
    }
    
    /**
     * Returns the value of a configuration option - one of the CONFIG_OPTION_xxx constants.
     * 
     * This method automatically uses the config option prefix (namespace) of this
     * installer.
     * 
     * @param string $name
     * @return string
     */
    protected function getConfigOption(string $name) : ?string
    {
        $config = $this->getApp()->getConfig();
        $option = $this->configOptionNamePrefix . $name;
        if ($config->hasOption($option)) {
            return $config->getOption($option);
        } else {
            return null;
        }
    }
    
    /**
     * Changes the prefix of the configuration keys for this installer.
     * 
     * The default is `INSTALLER.SQLDATABASEINSTALLER.`
     * 
     * This is usefull if you have multiple SQL installers in a single app and wish
     * to configure them separately.
     *
     * @param string $value
     * @return AbstractSqlDatabaseInstaller
     */
    public function setConfigOptionNamePrefix(string $value)
    {
        $this->configOptionNamePrefix = $value;
        return $this;
    }
    
    /**
     * Gets the array with the file names for the migrations that should be skipped
     * during installation from the config file.
     * 
     * @return array
     */
    protected function getSqlMigrationsToSkip() : array
    {
        $uxon = $this->getConfigOption(static::CONFIG_OPTION_SKIP_MIGRATIONS);
        if ($uxon instanceof UxonObject) {
            return $uxon->toArray();
        } else {
            return [];
        }
    }

    /**
     *
     * @return array
     */
    protected function getFoldersWithFunctios() : array
    {
        return $this->sql_function_folders;
    }

    /**
     * Function to set the folders which contain Sql files that contain helper functions for other sql scripts
     *
     * @param array $pathsRelativeToSqlFolder
     * @return AbstractSqlDatabaseInstaller
     */
    public function setFoldersWithFunctions(array $pathsRelativeToSqlFolder) : AbstractSqlDatabaseInstaller
    {
        $this->sql_function_folders = $pathsRelativeToSqlFolder;
        return $this;
    }
    
    /**
     * 
     * @return array
     */
    protected function getFoldersWithMigrations() : array
    {
        return $this->sql_migration_folders;
    }
    
    /**
     * Function to set the folders which contain Sql files that should be migrated
     * 
     * @param array $pathsRelativeToSqlFolder
     * @return AbstractSqlDatabaseInstaller
     */
    public function setFoldersWithMigrations(array $pathsRelativeToSqlFolder) : AbstractSqlDatabaseInstaller
    {
        $this->sql_migration_folders = $pathsRelativeToSqlFolder;
        return $this;
    }
    
    /**
     * 
     * @return array
     */
    protected function getFoldersWithStaticSql() : array
    {
        return $this->sql_static_folders;
    }
    
    /**
     * Function to set folders which contain static Sql files, meaning files which contain Sql Statements
     * that should be run on every installation or update
     * 
     * @param array $pathsRelativeToSqlFolder
     * @return AbstractSqlDatabaseInstaller
     */
    public function setFoldersWithStaticSql(array $pathsRelativeToSqlFolder) : AbstractSqlDatabaseInstaller
    {
        $this->sql_static_folders = $pathsRelativeToSqlFolder;
        return $this;
    }
    
    /**
     * Returns the name of the SQL table to store the migration log.
     * 
     * @return string
     */
    public function getMigrationsTableName() : string
    {
        return $this->sql_migrations_table;
    }
    
    /**
     * Changes the migration table name to a custom value (default is '_migrations').
     * 
     * NOTE: you MUST use a custom table name if you have multiple installers operating 
     * on the same database!
     * 
     * @param string $migrations_table_name
     * @return AbstractSqlDatabaseInstaller
     */     
    public function setMigrationsTableName(string $migrations_table_name) : AbstractSqlDatabaseInstaller
    {
        $this->sql_migrations_table = $migrations_table_name;
        return $this;
    }
    
    /**
     * Returns the SQL dialect name (e.g. used as subfolder name)
     * 
     * @return string
     */
    abstract protected function getSqlDbType() : string;
    
    /**
     * Returns the string, that flags the beginning of the UP-script in a migration.
     * 
     * Override this method to define a custom marker for a specific SQL dialect.
     * 
     * @return string
     */
    protected function getMarkerUp() : string
    {
        return '-- UP';
    }
    
    /**
     * Returns the string, that flags the beginning of the DOWN-script in a migration.
     * 
     * Override this method to define a custom marker for a specific SQL dialect.
     * 
     * @return string
     */
    protected function getMarkerDown() : string
    {
        return '-- DOWN';
    }
    
    /**
     * Returns the string, that sets a custom batch delimiter for a script.
     * 
     * Override this method to define a custom marker for a specific SQL dialect.
     * 
     * @return string
     */
    protected function getMarkerBatchDelimiter() : string
    {
        return '-- BATCH-DELIMITER';
    }

    /**
<<<<<<< HEAD
     * Returns a string containing an indicator which marks the beginning of a PHP function call in a migration.
=======
     * Returns a string that indicates a call of a PHP plugin function.
     *
     * Override this method to define a custom marker for a specific SQL dialect.
>>>>>>> eda23921
     *
     * @return string
     */
    protected function getMarkerPhpFunction() : string
    {
<<<<<<< HEAD
        return '/* PHP';
=======
        return '@install\.';
    }

    /**
     * Returns a regular expression which matches the beginning and the end of a multiline comment.
     *
     *  Override this method to define a custom marker for a specific SQL dialect.
     *
     * @return string
     */
    protected function getMarkerMultilineComment() : string{
        return '\/\*|\*\/';
>>>>>>> eda23921
    }
    
    /**
     * Function to perform migrations on the database.
     * 
     * @param SqlMigration $migration
     * @param SqlDataConnectorInterface $connection
     * @return bool
     */
    abstract protected function migrateDown(SqlMigration $migration, SqlDataConnectorInterface $connection) : SqlMigration;
    
    /**
     * Function to rollback migrations in Database
     * 
     * @param SqlMigration $migration
     * @param SqlDataConnectorInterface $connection
     * @return bool
     */
    abstract protected function migrateUp(SqlMigration $migration, SqlDataConnectorInterface $connection): SqlMigration;

    /**
     * 
     * 
     * @param SqlMigration $migration
     * @param SqlDataConnectorInterface $connection
     * @param bool $up
     * @param \Throwable $exception
     * @return SqlMigration
     */
    abstract protected function migrateFail(SqlMigration $migration, SqlDataConnectorInterface $connection, bool $up, \Throwable $exception) : SqlMigration;
    
    /**
     * Function to get all on the database currently applied migrations
     *
     * @param SqlDataConnectorInterface $connection
     * @return SqlMigration[]
     */
    abstract protected function getMigrationsFromDb(SqlDataConnectorInterface $connection): array;

    /**
     * Iterates through the files in "%source_absolute_path%/%install_folder_name%/%sql_folder_name%/%SqlDbType%/%folders%"
     * and all subfolders attempting to execute the SQL scripts stored in those files
     *
     * @param string $source_absolute_path
     * @param string $folder_name
     * @return string
     */
    protected function runSqlFromFilesInFolder(string $source_absolute_path, array $folders, string $indent): \Iterator
    {
        yield $indent . 'Static SQL:';
        
        $indent2 = PHP_EOL . $indent . $this->getOutputIndentation();
        
        $files = $this->getFiles($source_absolute_path, $folders);
        foreach ($files as $file){
            $sql = file_get_contents($file);
            $sql = $this->stripComments($sql);
            $connection = $this->getDataConnection();
            try {
                $this->runSqlMultiStatementScript($connection, $sql);
                $this->getWorkbench()->getLogger()->debug('SQL script ' . $file . ' executed successfully ');
                yield $indent2 . 'UP ' . FilePathDataType::findFileName($file, true);
            } catch (\Throwable $e) {
                $this->getWorkbench()->getLogger()->logException($e);
                $filename = FilePathDataType::findFileName($file, true);
                yield $indent2 . 'ERROR in ' . $filename . ': ' . $e->getMessage();
            }
        }
        
        if (empty($files)) {
            yield ' not needed';
        }
        
        yield PHP_EOL;
        
        return;
    }
       
    /**
     * Gets all files in the folder %source_absolute_path%/%install_folder_name%/%sql_folder_name%/%SqlDbType%/%folders%
     * and all subfolders
     * 
     * @param string $source_absolute_path
     * @param array $folders
     * @return array
     */
    protected function getFiles(string $source_absolute_path, array $folders) : array
    {
        $files = [];
        foreach ($folders as $folder_name){
            $folder_path = $this->getSqlFolderAbsolutePath($source_absolute_path) . DIRECTORY_SEPARATOR . $this->getSqlDbType() . DIRECTORY_SEPARATOR . $folder_name;
            if (is_dir($folder_path) === true) {
                $files=array_merge($files, $this->getFilesFromDir($folder_path));
            }
        }
        return $files;
    }
   
    /**
     * Gets all migrations in the migration folders specified in the installer of the app
     * 
     * @param string $source_absolute_path
     * @return SqlMigration[]
     */
    protected function getMigrationsFromApp(string $source_absolute_path): array
    {
        $migrs = [];
        foreach ($this->getFiles($source_absolute_path, $this->getFoldersWithMigrations()) as $path) {
            $file_content = file_get_contents($path);
            $migrationName = $this->transformFilepathToMigrationName($path);
            $migrs[] = new SqlMigration($migrationName, $this->getMigrationScript($migrationName, $file_content), $this->getMigrationScript($migrationName, $file_content, false));
        }
        return $migrs;
    }

    /**
     * Builds an array containing items that are in the App but not in the DB.
     *
     * @param SqlMigration[] $migrations_in_db
     * @param SqlMigration[] $migrations_in_app
     * @return SqlMigration[]
     */
    protected function getUpMigrations(array $migrations_in_db, array $migrations_in_app): array
    {
        if (empty($migrations_in_db)) {
            return $migrations_in_app;
        }
        $arr = array();
        foreach ($migrations_in_app as $mApp) {
            $present = false;
            foreach ($migrations_in_db as $mDb) {
                if ($mApp->equals($mDb)) {
                    $present = true;
                    if (!$mDb->isSkipped()) {
                        //if migration is not marked as skipped, evalutate further
                        if ($mDb->isFailed() && ! $mDb->isDown()) {
                            // There was an error on the last execution of the UP-script and the script is not skipped or downed.
                            // Migration will be exectued again.
                            $arr[] = $mDb->setUpScript($mApp->getUpScript())->setDownScript($mApp->getDownScript());
                        }
                        if (!$mDb->isFailed() && $mDb->isDown()) {
                            // Latest status of this migration is that it is down and not marked as skipped.
                            // Reinstallation of the migration. 
                            $arr[] = $mDb->setUpScript($mApp->getUpScript())->setDownScript($mApp->getDownScript());
                        }
                    }
                    break;
                }
            }
            // if migration has no entry in database yet, UP script will be run
            if ($present === false) {
                $arr[] = $mApp;
            }
        }
        return $arr;
    }

    /**
     * Builds an array containing items that are in the DB but not in the App.
     *
     * @param SqlMigration[] $migrations_in_db
     * @param SqlMigration[] $migrations_in_app
     * @return SqlMigration[]
     */
    protected function getDownMigrations(array $migrations_in_db, array $migrations_in_app): array
    {
        $arr = array();
        foreach ($migrations_in_db as $mDb) {
            $present = false;
            foreach ($migrations_in_app as $mApp) {
                if ($mDb->equals($mApp)) {
                    $present = true;
                    break;
                }
            }
            // The migration is not present in the app anymore, is `up` and is not marked as `skip` in the database.
            // The down script will be run.
            if ($present === false && $mDb->isUp() && !$mDb->isSkipped()) {
                $arr[] = $mDb;
            }
        }
        return $arr;
    }

    /**
     * Cuts the input string at the down-marker occurence
     * and gives back either the part before that or from that point on
     * if there is no down-marker occurence gives back the whole script
     *
     * @param string $src
     * @param bool $up
     * @return string
     */
    protected function getMigrationScript(string $filename, string $src, bool $up = true) : string
    {
        $length=strlen($src);
        $cut_down=stripos($src, $this->getMarkerDown());
        $cut_up=stripos($src, $this->getMarkerUp());
        if ($cut_down == FALSE){
            if ($up == TRUE){
                $migstr = $src;
            } elseif ($up == FALSE){
                $migstr = '';
                $this->getWorkbench()->getLogger()->warning("SQL migration {$filename} has no down-script!"); 
            }                       
        }
        else{
            if ($up === true){
                if ($cut_down > $cut_up){
                    $migstr = substr($src, 0, $cut_down);
                } elseif($cut_down < $cut_up){
                    $migstr = substr($src, $cut_up, ($length - $cut_up));
                }
            } elseif($up === false){
                if ($cut_down > $cut_up){
                    $migstr = substr($src, $cut_down, $length - $cut_down);
                } elseif($cut_down < $cut_up){
                    $migstr = substr($src, 0, $cut_down);
                }
            }                
        }
        return $this->stripLinebreaks($migstr);
    }

    /**
     * Retrieves an optional PHP function all by a migration script.
     *
     * @param string $src the raw migration script to be searched
     * @return ?string null when no PHP migration script is found, otherwise the trimmed PHP function call of the script
     */
    protected function getPhpMigrationScript(string $src) : ?string
    {
        $length=strlen($src);
        $cut_down=stripos($src, $this->getMarkerPhpFunction());
        if ($cut_down == FALSE)
        {
            return null; // no marker for PHP function call found, so return null
        }
        $cut_up=stripos($src, '*/', $cut_down);
        if ($cut_up == FALSE)
        {
           $cut_up = $length; // no end of multiline comment found, so function call is to the end
        }
        // cut to function call only
        $migstr = substr($src, $cut_down, ($cut_up-$cut_down));
        return $this->stripLinebreaks($migstr);
    }
    
    /**
     * Returns a string or regex pattern, that should separate SQL batches - e.g. the GO keyword in Microsoft SQL
     * 
     * The migration will be splitted with these delimiters as boundaries.
     * 
     * The batch delimiter can also be specified inside the migration using the marker from 
     * `getBatchDelimiterMarker`. If the migration includes such a marker, it will override 
     * the default value set in a specific SqlDatabaseInstaller implementation.
     * 
     * NOTE: The AbstractsSqlConnector also supports batch delimiters. Each connector has
     * its own delimiter logic. There is also no universal way to redefine it in the SQL. 
     * The two delimiter definitions - here and in the connectors - are independent and 
     * do not interfere intentionally. This is because a migration might need batches even
     * if the connector used does not support them or has a different logic. The installer
     * will take care of splitting the SQL, thus the connector will never encounter batch 
     * boundaries.
     * 
     * @param string $sql
     * @return string|NULL
     */
    protected function getBatchDelimiter(string $sql) : ?string
    {
        $matches = [];
        $found = preg_match('/' . $this->getMarkerBatchDelimiter() . ' (.*)/', $sql, $matches);
        if ($found && $matches[1] !== null) {
            $delim = trim($matches[1]);
            return $delim === '' ? null : $delim;
        }
        return null;
    }
    
    /**
     * Gets all files in the $folder_path folder and all subfolders, files are sorted ascending by name for each folder
     * returning them in a monodimensional array
     * 
     * @param string $folder
     * @return array
     */
    protected function getFilesFromDir(string $folder_path) : array
    {
        $files = [];
        $readFiles = scandir($folder_path, SCANDIR_SORT_ASCENDING);
        foreach ($readFiles as $file) {
            if ($file != "." && $file != "..") {
                if (is_dir($folder_path . DIRECTORY_SEPARATOR . $file)) {
                    $dir2 = $folder_path . DIRECTORY_SEPARATOR . $file;
                    $files[] = $this->getFilesFromDir($dir2);
                } else {
                    //$files[] = pathinfo($file, PATHINFO_FILENAME);
                    if (in_array($file,$this->getSqlMigrationsToSkip()) == FALSE){
                        $files[] = $folder_path . DIRECTORY_SEPARATOR . $file;
                    }
                }
            }
        }
        return $this->arrayFlat($files);
    }
    
    /**
     * Converts a multidimensional array into a monodimensional one
     * 
     * @param array $array
     * @return array
     */
    protected function arrayFlat(array $array) : array
    {
        $tmp = array();
        foreach($array as $a) {
            if(is_array($a)) {
                $tmp = array_merge($tmp, $this->arrayFlat($a));
            } else {
                $tmp[] = $a;
            }
        }
        return $tmp;
    }
    
    /***
     * Runs multiple SQL statements, wrapping them in a transaction when $wrapInTransaction set to TRUE.
     * 
     * @param SqlDataConnectorInterface $connection
     * @param string $script
     * @param bool $wrapInTransaction
     * @throws \Throwable
     * @return array
     */
    protected function runSqlMultiStatementScript(SqlDataConnectorInterface $connection, string $script, bool $wrapInTransaction = false) : array
    {
        $results = [];
        try {
            if ($wrapInTransaction === true) {
                $connection->transactionStart();
            }
            // TODO jsc 241113 add getMarkerPhpFunction()
            if (null !== $delim = $this->getBatchDelimiter($script)) {
                if (!RegularExpressionDataType::isRegex($delim)) {
                    $delim = '/' . preg_quote($delim, '/') . '/';
                }
                foreach (preg_split($delim, $script) as $statement) {
                    if(!$statement){
                        continue;
                    }
                    $results = $this->interpretAndRunStatements($connection, $statement, $results);
                }
            } else {
                $results = $this->interpretAndRunStatements($connection, $script, $results);
            }
            
            if ($wrapInTransaction === true) {
                $connection->transactionCommit();
            }
        } catch (\Throwable $e) {
            foreach ($results as $query) {
                $query->freeResult();
            }
            
            if ($wrapInTransaction === true) {
                $connection->transactionRollback();
            }
            throw $e;
        }
        
        return $results;
    }
    
    /**
     *
     * @param SqlDataQuery[] $sqlDataQueries
     * @return string
     */
    protected function stringifyQueryResults(array $sqlDataQueries) : string
    {
        $json = [];
        foreach ($sqlDataQueries as $query) {
            $resultArray = $query->getResultArray();
            if (empty($resultArray)) {
                $result = "No result for SQL Statement given!";
            } else {
                $result = $resultArray;
            }
            $json[] = [
                "SQL" => $query->getSql(),
                "Result" => $result
            ];
        }
        return JsonDataType::encodeJson($json, true);
    }
    
    /**
     * Removes comments from a SQL string
     *  
     * @param string $sql
     * @return string
     */
    protected function stripComments(string $sql) : string
    {
        return preg_replace('!/\*.*?\*/!s', '', $sql);
    }
    
    /**
     * Removes linebreaks from a SQL string
     * 
     * @param string $sql
     * @return string
     */
    protected function stripLinebreaks(string $sql) : string
    {
        return preg_replace('/\n\s*\n/', "\n", $sql);
    }
    
    /**
     * Transforms the given $path to the migration name by cutting of the beginning
     * of the $path string till the SqlDbType folder
     * 
     * @param string $path
     * @return string
     */
    protected function transformFilepathToMigrationName (string $path) : string
    {
        $length=strlen($path);
        $cut=strpos($path, $this->getSqlDbType());
        $file_str = substr($path, $cut, ($length-$cut));
        $file_str = FilePathDataType::normalize($file_str, '/');
        return $file_str;
    }
    
    protected function getInstallerApp()
    {
        return $this->getWorkbench()->getCoreApp();
    }  
    
    /**
     * Returns TRUE if this installer was disabled in the configuration of the installed app.
     * 
     * @return bool
     */
    protected function isDisabled() : bool
    {
        return $this->getConfigOption(static::CONFIG_OPTION_DISABLED) ?? false;
    }
    
    /**
     *
     * @return DataSourceSelectorInterface
     */
    protected function getDataSourceSelector() : DataSourceSelectorInterface
    {
        return $this->dataSourceSelector;
    }
    
    /**
     * The connection of this data source will be used to perform installer operations.
     * 
     * Alternatively to passing the data source selector, you can also set the
     * desired connection directly via setDataConnection(). The latter is advantageous
     * if you definitely know, that the data source was already instantiated and
     * has a valid connection at the time of instantiating the installer. This is
     * basically only the case for built-in core connections or those not needing any
     * configuration like the local file system.
     * 
     * @param string|DataSourceSelectorInterface $value
     * @return AbstractSqlDatabaseInstaller
     */
    public function setDataSourceSelector($value) : AbstractSqlDatabaseInstaller
    {
        if (! $value instanceof DataSourceSelectorInterface) {
            $value = new DataSourceSelector($this->getWorkbench(), $value);
        }
        $this->dataSourceSelector = $value;
        return $this;
    }
    /**
     * Returns an indicator if the statement provided as argument contains the marker interpreted as
     * Plugin Call subjected by getMarkerPhpFunction().
     *
     * @param string $statement the statement to be checked
     * @return bool TRUE if the value of getMarkerPhpFunction() is contained in $statement, otherwise FALSE
     */
    protected function isPluginCallContained(string $statement) : bool
    {
        $matches = [];
        $found = preg_match($this->getMarkerPhpFunction(), $statement, $matches);
        return $found && $matches[1] !== null;
    }

    /**
     * Returns an indicator if the statement provided as argument is a Plugin Call.
     *
     * @param string $statement the statement to be checked
     * @return bool TRUE if $statement is a Plugin Call, otherwise FALSE
     */
    protected function isPlugin(string $statement) : bool
    {
        $matches = [];
        $found = preg_match('/'.$this->getMarkerPhpFunction().'(?<fnc>(.|\s|\S)+?)/', $statement, $matches);
        return $found && $matches[1] !== null;
    }

    /**
     * Executes the Plugin Call.
     *
     * @param string $statement
     * @return void
     */
    protected function runPlugin(string $statement)
    {
        $matches = [];
        $found = preg_match_all('/'.$this->getMarkerPhpFunction().'(?<fnc>[.|\s|\S]*?\))/', $statement, $matches);
        if(!$found){
            return;
        }
        foreach ($matches['fnc'] as $match) {
            $formula = FormulaFactory::createFromString($this->getWorkbench(), $match);
            $formula->evaluate();
        }
    }

    /**
     * @param SqlDataConnectorInterface $connection
     * @param string $script
     * @param array $results
     * @return array
     */
    protected function interpretAndRunStatements(SqlDataConnectorInterface $connection, string $script, array $results): array
    {
        if (null === $mlDelim = $this->getMarkerMultilineComment()) {
            $results[] = $connection->runSql($script, true);
        }
        if (!RegularExpressionDataType::isRegex($mlDelim)) {
            $mlDelim = '/' . preg_quote($mlDelim, '/') . '/';
        }
        foreach (preg_split($mlDelim, $script) as $mlStmt) {
            if ($this->isPlugin($mlStmt)) {
                $this->runPlugin($mlStmt);
            } else {
                $results[] = $connection->runSql($script, true);
            }
        }
        return $results;
    }
}
?><|MERGE_RESOLUTION|>--- conflicted
+++ resolved
@@ -498,21 +498,14 @@
     }
 
     /**
-<<<<<<< HEAD
-     * Returns a string containing an indicator which marks the beginning of a PHP function call in a migration.
-=======
      * Returns a string that indicates a call of a PHP plugin function.
      *
      * Override this method to define a custom marker for a specific SQL dialect.
->>>>>>> eda23921
      *
      * @return string
      */
     protected function getMarkerPhpFunction() : string
     {
-<<<<<<< HEAD
-        return '/* PHP';
-=======
         return '@install\.';
     }
 
@@ -525,7 +518,6 @@
      */
     protected function getMarkerMultilineComment() : string{
         return '\/\*|\*\/';
->>>>>>> eda23921
     }
     
     /**
@@ -867,7 +859,6 @@
             if ($wrapInTransaction === true) {
                 $connection->transactionStart();
             }
-            // TODO jsc 241113 add getMarkerPhpFunction()
             if (null !== $delim = $this->getBatchDelimiter($script)) {
                 if (!RegularExpressionDataType::isRegex($delim)) {
                     $delim = '/' . preg_quote($delim, '/') . '/';
