<?php

namespace exface\Core\CommonLogic\AppInstallers;

use exface\Core\Interfaces\DataSources\SqlDataConnectorInterface;
use exface\Core\Exceptions\DataSources\DataConnectionFailedError;
use exface\Core\Exceptions\Installers\InstallerRuntimeError;
use function GuzzleHttp\json_encode;
use exface\Core\DataTypes\StringDataType;
use exface\Core\DataConnectors\MySqlConnector;

/**
 * Database AppInstaller for Apps with MySQL Database.
 * 
 * ## Encoding
 * 
 * This installer currently requires SQL files to be encoded as UTF8!!!
 * 
 * ## Transaction handling
 * 
 * NOTE: MySQL does not support rollbacks of DDL-statements. This is why the
 * MySqlDatabaseInstaller wraps each UP/DOWN script in a transaction - this
 * ensures, that if a script was performed successfully, all it's changes
 * are committed - DDL and DML. If not done so, DML changes might get rolled
 * back if something in the next migration script goes wrong, while DDL
 * changes would remain due to their implicit commit.
 *
 * @author Ralf Mulansky
 *
 */
class MySqlDatabaseInstaller extends AbstractSqlDatabaseInstaller
{   
    /**
     *
     * @return string
     */
    protected function getSqlDbType() : string
    {
        return 'MySQL';
    }
    
    /**
     * 
     * {@inheritDoc}
     * @see \exface\Core\CommonLogic\AppInstallers\AbstractSqlDatabaseInstaller::installDatabase()
     */
    protected function installDatabase(SqlDataConnectorInterface $connection, string $indent = '') : string
    {        
        $msg = '';
        try {
            $connection->connect();
        } catch (DataConnectionFailedError $e) {
            $mysqlException = $e->getPrevious();
            if ($mysqlException instanceof \mysqli_sql_exception) {
                if ($mysqlException->getCode() === 1049) {
                    $dbName = $connection->getDbase();
                    $connection->setDbase('');
                    $connection->connect();
                    $database_create = "CREATE DATABASE {$dbName} CHARACTER SET utf8 COLLATE utf8_general_ci";
                    $connection->runSql($database_create);
                    $database_use = "USE {$dbName};";
                    $connection->runSql($database_use);
                    $connection->disconnect();
                    $connection->setDbase($dbName);
                    $msg = 'Database ' . $dbName . ' created! ';
                }
            } else {
                throw $e;
            }
        }
        return $indent . $msg;
    }
    
    /**
     * 
     * @param SqlDataConnectorInterface $connection
     * @throws InstallerRuntimeError
     */
    protected function ensureMigrationsTableExists(SqlDataConnectorInterface $connection) : void
    {
<<<<<<< HEAD
        // Generate new migration table if it doesn't exists.
        $sql = <<<SQL

SHOW tables LIKE "{$this->getMigrationsTableName()}";

SQL;
        if (empty($connection->runSql($sql)->getResultArray())) {
            try {
                $migrations_table_create = <<<SQL

CREATE TABLE IF NOT EXISTS `{$this->getMigrationsTableName()}` (
`id` int(8) NOT NULL AUTO_INCREMENT,
`migration_name` varchar(300) NOT NULL,
`up_datetime` timestamp NOT NULL DEFAULT CURRENT_TIMESTAMP,
`up_script` longtext NOT NULL,
`up_result` longtext NOT NULL,
`down_datetime` timestamp NULL,
`down_script` longtext NOT NULL,
`down_result` longtext NULL,
`failed_flag` tinyint(1) NOT NULL DEFAULT 0,
`failed_message` longtext NULL,
`skip_flag` tinyint(1) NOT NULL DEFAULT 0,
PRIMARY KEY (`id`)
) ENGINE=InnoDB AUTO_INCREMENT=1 DEFAULT CHARSET=utf8;

SQL;
=======
        $sql = $this->buildSqlMigrationTableShow();
        if (empty($connection->runSql($sql)->getResultArray())) {
            try {
                $migrations_table_create = $this->buildSqlMigrationTableCreate();
>>>>>>> 088d1944
                $this->runSqlMultiStatementScript($connection, $migrations_table_create);
                $this->getWorkbench()->getLogger()->debug('SQL migration table' . $this->getMigrationsTableName() . ' created! ');
            } catch (\Throwable $e) {
                $this->getWorkbench()->getLogger()->logException($e);
                throw new InstallerRuntimeError($this, 'Generating Migration table failed!');
            }
<<<<<<< HEAD
            return $this;
        }

        // Add columns 'failed', 'failed_message', 'skip flag' to existing migration table if they don't exist.
        // down_datetime   failed_flag
        // NULL            0           -> UP-script successful, migration present
        // NULL            1           -> UP-script failure, migration not present
        // NOT NULL        0           -> DOWN-script successful, migration not present
        // NOT NULL        1           -> DOWN-script failure, migration present
        $sql = <<<SQL

SHOW COLUMNS FROM {$this->getMigrationsTableName()} LIKE '%failed%';

SQL;
        if (empty($connection->runSql($sql)->getResultArray())) {
            try {
                $columns_create = <<<SQL

ALTER TABLE {$this->getMigrationsTableName()} ADD COLUMN IF NOT EXISTS (
    `failed_flag` tinyint(1) NOT NULL DEFAULT 0,
    `failed_message` longtext NULL,
    `skip_flag` tinyint(1) NOT NULL DEFAULT 0
);

SQL;
                $this->runSqlMultiStatementScript($connection, $columns_create);
                $this->getWorkbench()->getLogger()->debug('Added columns \'failed\', \'failed_message\', \'skip flag\' to existing migration table ' . $this->getMigrationsTableName() . '.');
            } catch (\Throwable $e) {
                $this->getWorkbench()->getLogger()->logException($e);
                throw new InstallerRuntimeError($this, 'Adding columns \'failed\', \'failed_message\', \'skip flag\' to existing migration table ' . $this->getMigrationsTableName() . ' failed.');
            }
            return $this;
        }

        return $this;
=======
        }        
        return;
>>>>>>> 088d1944
    }

    /**
     *
     * {@inheritDoc}
     * @see \exface\Core\CommonLogic\AppInstallers\AbstractSqlDatabaseInstaller::getMigrationsFromDb()
     */
    protected function getMigrationsFromDb(SqlDataConnectorInterface $connection): array
    {
        $this->ensureMigrationsTableExists($connection);
        //DESC, damit Down Skripte von neuster zu ältester Version ausgeführt werden
        $sql = "SELECT * FROM {$this->getMigrationsTableName()} ORDER BY migration_name DESC";
        $migrs_db = $connection->runSql($sql)->getResultArray();
        $migrs = array();
        if (empty($migrs_db)) {
            return $migrs;
        }
        foreach ($migrs_db as $a) {
            $mig = new SqlMigration($a['migration_name'], $a['up_script'], $a['down_script']);
            $mig->initFromDb($a);
            $migrs[] = $mig;
        }
        return $migrs;
    }

    /**
     *
     * {@inheritDoc}
     * @see \exface\Core\CommonLogic\AppInstallers\AbstractSqlDatabaseInstaller::migrateUp()
     */
    protected function migrateUp(SqlMigration $migration, SqlDataConnectorInterface $connection): SqlMigration
    {
        if ($migration->isUp() == TRUE) {
            throw new InstallerRuntimeError($this, 'Migration ' . $migration->getMigrationName() . ' already up!');
        }
        $this->ensureMigrationsTableExists($connection);
        try {
            $connection->transactionStart();
<<<<<<< HEAD
            $up_result = $this->runSqlMultiStatementScript($connection, $migration->getUpScript(), false);
            $up_result_string = $this->stringifyQueryResults($up_result);
            if ($migration->getId()) {
                // Migration has an ID, so there already is a log entry meaning that the UP-script has failed previously.
                $sql_script = <<<SQL

UPDATE {$this->getMigrationsTableName()}
SET
    up_datetime=now(),
    up_script="{$this->escapeSqlStringValue(StringDataType::encodeUTF8($migration->getUpScript()))}",
    up_result="{$this->escapeSqlStringValue($up_result_string)}",
    down_datetime=NULL,
    down_script="{$this->escapeSqlStringValue(StringDataType::encodeUTF8($migration->getDownScript()))}",
    down_result=NULL,
    failed_flag=0,
    failed_message=NULL
WHERE id='{$migration->getId()}';

SQL;
                $connection->runSql($sql_script);
            } else {
                // Migration doesn't have an ID, so there is no log entry yet meaning that its a new UP-script.
                $sql_script = <<<SQL

INSERT INTO {$this->getMigrationsTableName()}
    (
        migration_name,
        up_script,
        up_result,
        down_script
    )
    VALUES (
        "{$this->escapeSqlStringValue($migration->getMigrationName())}",
        "{$this->escapeSqlStringValue(StringDataType::encodeUTF8($migration->getUpScript()))}",
        "{$this->escapeSqlStringValue($up_result_string)}",
        "{$this->escapeSqlStringValue(StringDataType::encodeUTF8($migration->getDownScript()))}"
    );

SQL;
                $query_script = $connection->runSql($sql_script);
                $migration->setId(intval($query_script->getLastInsertId()));
            }
            $connection->transactionCommit();
            $this->getWorkbench()->getLogger()->debug('SQL ' . $migration->getMigrationName() . ': script UP executed successfully ');
=======
            $up_result = $this->runSqlMultiStatementScript($connection, $up_script, false);
            $up_result_string = $this->stringifyQueryResults($up_result);            
            $migration_name = $migration->getMigrationName();
            $down_script = $migration->getDownScript();
            $sql_insert = $this->buildSqlMigrationTableInsert($migration_name, $up_script, $up_result_string, $down_script);
            $query_insert = $connection->runSql($sql_insert);
            $id = intval($query_insert->getLastInsertId());
            $connection->transactionCommit();
            $this->getWorkbench()->getLogger()->debug('SQL ' . $migration_name . ': script UP executed successfully.');            
>>>>>>> 088d1944
        } catch (\Throwable $e) {
            $this->getWorkbench()->getLogger()->logException($e);
            $connection->transactionRollback();
            $migration->setFailed(true)->setFailedMessage($e->getMessage());
            if ($migration->getId()) {
                $sql_script = <<<SQL

UPDATE {$this->getMigrationsTableName()}
SET
    up_datetime=now(),
    up_script="{$this->escapeSqlStringValue(StringDataType::encodeUTF8($migration->getUpScript()))}",
    up_result=NULL,
    down_datetime=NULL,
    down_script="{$this->escapeSqlStringValue(StringDataType::encodeUTF8($migration->getDownScript()))}",
    down_result=NULL,
    failed_flag=1,
    failed_message="{$this->escapeSqlStringValue($e->getMessage())}"
WHERE id='{$migration->getId()}';

SQL;
            } else {
                $sql_script = <<<SQL

INSERT INTO {$this->getMigrationsTableName()}
    (
        migration_name,
        up_script,
        down_script,
        failed_flag,
        failed_message
    )
    VALUES (
        "{$this->escapeSqlStringValue($migration->getMigrationName())}",
        "{$this->escapeSqlStringValue(StringDataType::encodeUTF8($migration->getUpScript()))}",
        "{$this->escapeSqlStringValue(StringDataType::encodeUTF8($migration->getDownScript()))}",
        1,
        "{$this->escapeSqlStringValue($e->getMessage())}"
    );

SQL;
            }
            $this->migrationFailed($migration, $connection, $sql_script);
            throw new InstallerRuntimeError($this, 'Migration up ' . $migration->getMigrationName() . ' failed!', null, $e);
        }
        $sql_select = "SELECT * FROM {$this->getMigrationsTableName()} WHERE id='{$migration->getId()}'";
        $select_array = $connection->runSql($sql_select)->getResultArray();
        if (empty($select_array)) {
            $this->migrationFailed($migration, $connection, 'Migration up ' . $migration->getMigrationName() . ' failed to write into migrations table!');
            throw new InstallerRuntimeError($this, 'Migration up ' . $migration->getMigrationName() . ' failed to write into migrations table!');
        }
        $migration->setUp($select_array[0]['up_datetime'], $up_result_string);
        return $migration;
    }

    /**
     *
     * {@inheritDoc}
     * @see \exface\Core\CommonLogic\AppInstallers\AbstractSqlDatabaseInstaller::migrateDown()
     */
    protected function migrateDown(SqlMigration $migration, SqlDataConnectorInterface $connection): SqlMigration
    {
        if ($migration->isUp() == FALSE) {
            throw new InstallerRuntimeError($this, 'Migration ' . $migration->getMigrationName() . ' already down!');
        }
        $this->ensureMigrationsTableExists($connection);
        if (empty($migration->getDownScript())) {
            $this->getWorkbench()->getLogger()->debug('SQL ' . $migration->getMigrationName() . ': Migration has no down script');
            return $migration;
        }
        try {
            $connection->transactionStart();
            $down_result = $this->runSqlMultiStatementScript($connection, $migration->getDownScript(), false);
            $down_result_string = $this->stringifyQueryResults($down_result);
            //da Transaction Rollback nicht korrekt funktioniert
            $sql_script = <<<SQL

UPDATE {$this->getMigrationsTableName()}
<<<<<<< HEAD
SET 
    down_datetime=now(),
    down_script="{$this->escapeSqlStringValue(StringDataType::encodeUTF8($migration->getDownScript()))}",
    down_result="{$this->escapeSqlStringValue($down_result_string)}",
    failed_flag=0,
    failed_message=NULL
WHERE id='{$migration->getId()}';
=======
SET down_datetime={$this->buildSqlFunctionNow()}, down_result='{$this->escapeSqlStringValue($down_result_string)}'
WHERE id='{$id}';
>>>>>>> 088d1944

SQL;
            $connection->runSql($sql_script);
            $connection->transactionCommit();
            $this->getWorkbench()->getLogger()->debug('SQL ' . $migration->getMigrationName() . ': script DOWN executed successfully ');
        } catch (\Throwable $e) {
            $this->getWorkbench()->getLogger()->logException($e);
            $connection->transactionRollback();
            $migration->setFailed(true)->setFailedMessage($e->getMessage());
            $sql_script = <<<SQL

UPDATE {$this->getMigrationsTableName()}
SET 
    down_datetime=now(),
    down_script="{$this->escapeSqlStringValue(StringDataType::encodeUTF8($migration->getDownScript()))}",
    down_result=NULL,
    failed_flag=1,
    failed_message="{$this->escapeSqlStringValue($e->getMessage())}"
WHERE id='{$migration->getId()}';

SQL;
            $this->migrationFailed($migration, $connection, $sql_script);
            throw new InstallerRuntimeError($this, 'Migration down ' . $migration->getMigrationName() . ' failed!');
        }
        $sql_select = "SELECT * FROM {$this->getMigrationsTableName()} WHERE id='{$migration->getId()}'";
        $select_array = $connection->runSql($sql_select)->getResultArray();
        if (empty($select_array)) {
            $this->migrationFailed($migration, $connection, 'Something went very wrong');
            throw new InstallerRuntimeError($this, 'Something went very wrong');
        }
        $migration->setDown($select_array[0]['down_datetime'], $down_result_string);
        return $migration;
    }

    /**
     * Runs the passed SQL-script to write error logs to the DB.
     *
     * @param SqlMigration $migration
     * @param SqlDataConnectorInterface $connection
     * @param string $sql_script
     * @return SqlMigration
     */
    private function migrationFailed(SqlMigration $migration, SqlDataConnectorInterface $connection, string $sql_script): SqlMigration
    {
        try {
            $connection->transactionStart();
            $connection->runSql($sql_script);
            $connection->transactionCommit();
            $this->getWorkbench()->getLogger()->debug('SQL ' . $migration->getMigrationName() . ': wrote failed log successfully ');
        } catch (\Throwable $e) {
            $this->getWorkbench()->getLogger()->logException($e);
            $connection->transactionRollback();
            throw new InstallerRuntimeError($this, 'Migration ' . $migration->getMigrationName() . ': writing failed log failed', null, $e);
        }
        return $migration;
    }

    /**
     *
     * @param string $value
     * @return string
     */
    protected function escapeSqlStringValue(string $value): string
    {
        return addslashes($value);
    }
    
    /**
     * Returns SQL statement to check if migration table exists.
     * 
     * @return string
     */
    protected function buildSqlMigrationTableShow() : string
    {
        return "SHOW tables LIKE '{$this->getMigrationsTableName()}'";
    }
    
    /**
     * Returns SQL statement to create migrations table.
     * 
     * @return string
     */
    protected function buildSqlMigrationTableCreate() : string
    {
        return <<<SQL
        
CREATE TABLE IF NOT EXISTS `{$this->getMigrationsTableName()}` (
`id` int(8) NOT NULL AUTO_INCREMENT,
`migration_name` varchar(300) NOT NULL,
`up_datetime` timestamp NOT NULL DEFAULT CURRENT_TIMESTAMP,
`up_script` longtext NOT NULL,
`up_result` longtext NOT NULL,
`down_datetime` timestamp NULL,
`down_script` longtext NOT NULL,
`down_result` longtext NULL,
PRIMARY KEY (`id`)
) ENGINE=InnoDB AUTO_INCREMENT=1 DEFAULT CHARSET=utf8;

SQL;
    }
    
    /**
     * 
     * @param string $migration_name
     * @param string $up_script
     * @param string $up_result_string
     * @param string $down_script
     * @return string
     */
    protected function buildSqlMigrationTableInsert(string $migration_name, string $up_script, string $up_result_string, string $down_script) : string
    {
        return <<<SQL
    
INSERT INTO {$this->getMigrationsTableName()}
    (
        migration_name,
        up_script,
        up_result,
        down_script
    )
    VALUES (
        '{$this->escapeSqlStringValue($migration_name)}',
        '{$this->escapeSqlStringValue(StringDataType::encodeUTF8($up_script))}',
        '{$this->escapeSqlStringValue($up_result_string)}',
        '{$this->escapeSqlStringValue(StringDataType::encodeUTF8($down_script))}'
    );
    
SQL;
    }
    
    /**
     * Returns the SQL function call to get the current date and time.
     * 
     * @return string
     */
    protected function buildSqlFunctionNow() : string
    {
        return 'now()';
    }
    
    /**
     * 
     * {@inheritDoc}
     * @see \exface\Core\CommonLogic\AppInstallers\AbstractSqlDatabaseInstaller::checkDataConnection()
     */
    protected function checkDataConnection(SqlDataConnectorInterface $connection) : SqlDataConnectorInterface
    {
        if (! $connection instanceof MySqlConnector) {
            throw new InstallerRuntimeError($this, 'Cannot use connection "' . $connection->getAliasWithNamespace() . '" with MySQL DB installer: only instances of "MySqlConnector" supported!');
        }
        return $connection;
    }
}<|MERGE_RESOLUTION|>--- conflicted
+++ resolved
@@ -78,47 +78,17 @@
      */
     protected function ensureMigrationsTableExists(SqlDataConnectorInterface $connection) : void
     {
-<<<<<<< HEAD
-        // Generate new migration table if it doesn't exists.
-        $sql = <<<SQL
-
-SHOW tables LIKE "{$this->getMigrationsTableName()}";
-
-SQL;
-        if (empty($connection->runSql($sql)->getResultArray())) {
-            try {
-                $migrations_table_create = <<<SQL
-
-CREATE TABLE IF NOT EXISTS `{$this->getMigrationsTableName()}` (
-`id` int(8) NOT NULL AUTO_INCREMENT,
-`migration_name` varchar(300) NOT NULL,
-`up_datetime` timestamp NOT NULL DEFAULT CURRENT_TIMESTAMP,
-`up_script` longtext NOT NULL,
-`up_result` longtext NOT NULL,
-`down_datetime` timestamp NULL,
-`down_script` longtext NOT NULL,
-`down_result` longtext NULL,
-`failed_flag` tinyint(1) NOT NULL DEFAULT 0,
-`failed_message` longtext NULL,
-`skip_flag` tinyint(1) NOT NULL DEFAULT 0,
-PRIMARY KEY (`id`)
-) ENGINE=InnoDB AUTO_INCREMENT=1 DEFAULT CHARSET=utf8;
-
-SQL;
-=======
         $sql = $this->buildSqlMigrationTableShow();
         if (empty($connection->runSql($sql)->getResultArray())) {
             try {
                 $migrations_table_create = $this->buildSqlMigrationTableCreate();
->>>>>>> 088d1944
                 $this->runSqlMultiStatementScript($connection, $migrations_table_create);
                 $this->getWorkbench()->getLogger()->debug('SQL migration table' . $this->getMigrationsTableName() . ' created! ');
             } catch (\Throwable $e) {
                 $this->getWorkbench()->getLogger()->logException($e);
                 throw new InstallerRuntimeError($this, 'Generating Migration table failed!');
             }
-<<<<<<< HEAD
-            return $this;
+            return;
         }
 
         // Add columns 'failed', 'failed_message', 'skip flag' to existing migration table if they don't exist.
@@ -149,14 +119,10 @@
                 $this->getWorkbench()->getLogger()->logException($e);
                 throw new InstallerRuntimeError($this, 'Adding columns \'failed\', \'failed_message\', \'skip flag\' to existing migration table ' . $this->getMigrationsTableName() . ' failed.');
             }
-            return $this;
-        }
-
-        return $this;
-=======
-        }        
+            return;
+        }
+
         return;
->>>>>>> 088d1944
     }
 
     /**
@@ -195,7 +161,6 @@
         $this->ensureMigrationsTableExists($connection);
         try {
             $connection->transactionStart();
-<<<<<<< HEAD
             $up_result = $this->runSqlMultiStatementScript($connection, $migration->getUpScript(), false);
             $up_result_string = $this->stringifyQueryResults($up_result);
             if ($migration->getId()) {
@@ -240,7 +205,7 @@
             }
             $connection->transactionCommit();
             $this->getWorkbench()->getLogger()->debug('SQL ' . $migration->getMigrationName() . ': script UP executed successfully ');
-=======
+            /* Reworked version to MsSqlInstaller compatibility
             $up_result = $this->runSqlMultiStatementScript($connection, $up_script, false);
             $up_result_string = $this->stringifyQueryResults($up_result);            
             $migration_name = $migration->getMigrationName();
@@ -249,8 +214,8 @@
             $query_insert = $connection->runSql($sql_insert);
             $id = intval($query_insert->getLastInsertId());
             $connection->transactionCommit();
-            $this->getWorkbench()->getLogger()->debug('SQL ' . $migration_name . ': script UP executed successfully.');            
->>>>>>> 088d1944
+            $this->getWorkbench()->getLogger()->debug('SQL ' . $migration_name . ': script UP executed successfully.');
+            */
         } catch (\Throwable $e) {
             $this->getWorkbench()->getLogger()->logException($e);
             $connection->transactionRollback();
@@ -328,18 +293,13 @@
             $sql_script = <<<SQL
 
 UPDATE {$this->getMigrationsTableName()}
-<<<<<<< HEAD
 SET 
-    down_datetime=now(),
+    down_datetime={$this->buildSqlFunctionNow()},
     down_script="{$this->escapeSqlStringValue(StringDataType::encodeUTF8($migration->getDownScript()))}",
     down_result="{$this->escapeSqlStringValue($down_result_string)}",
     failed_flag=0,
     failed_message=NULL
 WHERE id='{$migration->getId()}';
-=======
-SET down_datetime={$this->buildSqlFunctionNow()}, down_result='{$this->escapeSqlStringValue($down_result_string)}'
-WHERE id='{$id}';
->>>>>>> 088d1944
 
 SQL;
             $connection->runSql($sql_script);
