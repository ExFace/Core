<?php
namespace exface\Core\CommonLogic\DataSheets\Mappings;

use exface\Core\CommonLogic\Model\Expression;
use exface\Core\CommonLogic\UxonObject;
<<<<<<< HEAD
use exface\Core\Factories\DataSheetFactory;
use exface\Core\Factories\ExpressionFactory;
use exface\Core\Interfaces\DataSheets\DataMappingInterface;
=======
use exface\Core\Exceptions\DataSheets\DataMappingFailedError;
use exface\Core\Exceptions\DataSheets\DataSheetMissingRequiredValueError;
use exface\Core\Factories\DataSheetFactory;
use exface\Core\Factories\ExpressionFactory;
use exface\Core\Factories\MetaObjectFactory;
use exface\Core\Interfaces\DataSheets\DataColumnInterface;
>>>>>>> 06cb0640
use exface\Core\Interfaces\DataSheets\DataSheetInterface;
use exface\Core\Interfaces\Exceptions\DataTypeExceptionInterface;
use exface\Core\Interfaces\Model\ExpressionInterface;
use exface\Core\Exceptions\DataSheets\DataMappingConfigurationError;
use exface\Core\Interfaces\DataSheets\DataMappingInterface;
use exface\Core\Interfaces\Debug\LogBookInterface;
use exface\Core\Interfaces\Model\MetaObjectInterface;
<<<<<<< HEAD
=======
use exface\Core\Uxon\DataSheetLookupMappingSchema;
use RuntimeException;
>>>>>>> 06cb0640

/**
 * Looks up a value in a separate data sheet and places it in the to-column
 * 
 * This mapper looks up a value for each row in the from-sheet and writes this value into
 * the same row in the to-sheet. This means, it produces as many rows in the to-sheet as
 * there were in the from-sheet. 
 * 
 * You can think of it as a column-to-column mapping, which uses an additional step reading
 * a third data sheet (called `lookup`) and maps data from that lookup sheet to the to-sheet
 * instead of getting its values from the from-sheet directly.
 * 
 * ## Things to keep in mind
 * 
 * This mapping does not check, if the rows of the to-sheet are in the same order as those in
 * the from-sheet. In fact, it does not even understand if they are related at all - looks up
 * values in the lookup sheet for every row in the from-sheet and puts them to the to-row with 
 * the same number. 
 * 
 * ## Examples
 * 
 * ### Lookup a UID by name or alias
 * 
 * Consider having a data sheet of exface.Core.ATTRIBUTE, that includes object aliases, but not
 * their UIDs.
 * 
 * ```
 * {
 *   "from_object_alias": "exface.Core.ATTRIBUTE",
 *   "to_object_alias": "exface.Core.OBJECT",
 *   "lookup_mappings": [
 * 	    {
<<<<<<< HEAD
 * 	        "lookup_object_alias": "exface.Core.OBJECT",
 * 	        "lookup": "UID",
 *          "to": "UID",
 * 	        "match": [
=======
 * 	        "to": "OBJECT",
 * 	        "lookup_object_alias": "exface.Core.OBJECT",
 * 	        "matches": [
>>>>>>> 06cb0640
 * 		        {
 * 		            "from": "OBJECT__ALIAS",
 * 		            "lookup": "ALIAS"
 * 		        }
 * 	        ]
 * 	    }
 *   ]
 * }
 * 
 * ```
 * 
 * ### Create mappings by looking up related objects
 * 
 * ```
 * {
 *   "from_object_alias": "my.App.TASK_TEMPLATE",
 *   "to_object_alias": "my.App.TASK",
 *   "lookup_mappings": [
 * 	    {
 * 	        "to": "TASK_TAGS__TAG",
 * 	        "lookup_object_alias": "my.App.TAG",
 * 	        "lookup_column": "UID",
 * 	        "matches": [
 * 		        {
 * 		            "from": "TAGS",
 * 		            "lookup": "NAME"
 * 		        }
 * 	        ]
 * 	    }
 *   ]
 * }
 * 
 * ```
 * 
 * @author Andrej Kabachnik
 *
 */
class LookupMapping extends AbstractDataSheetMapping
{
<<<<<<< HEAD
    private MetaObjectInterface|null $lookupObject = null;
    
    private ExpressionInterface|null $lookupExpression = null;
    
    private ExpressionInterface|null $toExpression = null;
    
    private bool $createRowInEmptyData = true;

    private UxonObject|null $requiredMatchesUxon = null;
    
    private array $requiredMatchesCached = [];
=======
    public const IF_NOT_FOUND_LEAVE_EMPTY = 'leave_empty';
    public const IF_NOT_FOUND_ERROR_FIRST = 'error_on_first';
    public const IF_NOT_FOUND_ERROR_ALL = 'error_cumulative';
    public const IF_NOT_FOUND_FALLBACK = 'use_fallback_value';
    public const STOP_ON_FIRST_MISS = [
        self::IF_NOT_FOUND_ERROR_FIRST
    ];
    
    private $lookupObjectAlias = null;
    private $lookupObject = null;
    private $lookupExpressionString = null;
    private $lookupExpression = null;
    private $toExpression = null;
    private $createRowInEmptyData = true;
    private $matchesUxon = null;

    private $ignoreIfMissingFromColumn = false;
    private ?UxonObject $notFoundErrorUxon = null;
    private string $notFoundBehavior = 'leave_empty';
    private bool $stopOnFirstMiss = false;
    private ?string $fallbackValue = null;
>>>>>>> 06cb0640

    /**
     * 
     * {@inheritDoc}
     * @see \exface\Core\Interfaces\DataSheets\DataMappingInterface::map()
     */
<<<<<<< HEAD
    public function map(DataSheetInterface $fromSheet, DataSheetInterface $toSheet, LogBookInterface $logbook = null) : DataSheetInterface
    {
        $lookupExpr = $this->getLookupExpression();
        $toExpr = $this->getToExpression();
        
        $log = "Lookup `{$lookupExpr->__toString()}` -> `{$toExpr->__toString()}`.";

        $lookupSheet = DataSheetFactory::createFromObjectIdOrAlias($this->getWorkbench(), $this->getLookupObject());
        $lookupColumns = $lookupSheet->getColumns();
        $lookupColumns->addFromExpression($lookupExpr);
        $requiredMatches = $this->getRequiredMatches();

        foreach ($requiredMatches as $match) {
            $lookupColumns->addFromExpression($match['lookup']);
            // TODO pre-filter to improve performance?
        }

        $lookupSheet->dataRead();
        $rowsToMatch = $lookupSheet->getRows();

        foreach ($toSheet->getRows() as $rowNr => $toRow) {
            $matchData = [];
            foreach ($requiredMatches as $matchAliases) {
                $matchData[$matchAliases['lookup']] = $toRow[$matchAliases['to']];
            }
            
            $matchingRows = $this->findMatchingRows($matchData, $rowsToMatch);
            if(count($matchingRows) === 1) {
                // TODO This is probably not how expressions are used...
                $toSheet->setCellValue($toExpr->getAttribute()->getAlias(), $rowNr, $matchingRows[0][$lookupExpr->getAttribute()->getAlias()]);
            } else {
                // TODO Multiple matches
            }
        }

        $logbook?->addLine($log);
        
        return $toSheet;
    }
    
    protected function findMatchingRows(array $matchData, array $rowsToCheck) : array
    {
        $result = [];
        
        foreach ($rowsToCheck as $rowToCheck) {
            $valid = true;
            
            foreach ($matchData as $alias => $value) {
                if( !key_exists($alias, $rowToCheck) ||
                    $value !== $rowToCheck[$alias]) {
                    $valid = false;
                    break;
                }
            }
            
            if($valid) {
                $result[] = $rowToCheck;
            }
        }
        
        return $result;
    }

    /**
     * Returns an array of required matches - each providing pairs of expressions in the from-sheet and in the
     * lookup-sheet
     */
    protected function getRequiredMatches() : array
    {
        if( empty($this->requiredMatchesUxon) ||
            !$this->requiredMatchesUxon->isArray()) {
            return [];
        }
        
        if(!empty($this->requiredMatchesCached)) {
            return $this->requiredMatchesCached;
        }

        $result = [];

        $lookupObject = $this->getLookupObject();
        $fromObject = $this->getMapper()->getFromMetaObject();
        $toObject = $this->getMapper()->getToMetaObject();
        $workBench = $this->getWorkbench();

        foreach ($this->requiredMatchesUxon as $match) {
            $result[] = [
                'lookup' => ExpressionFactory::createFromString($workBench, $match->getProperty('lookup'), $lookupObject),
                'from' => ExpressionFactory::CreateFromString($workBench, $match->getProperty('fromAndTo'), $fromObject),
                'to' => ExpressionFactory::createFromString($workBench, $match->getProperty('fromAndTo'), $toObject),
            ];
        }

        $this->requiredMatchesCached = $result;
        return $result;
    }

    /**
     *
     * {@inheritDoc}
     * @see \exface\Core\Interfaces\DataSheets\DataMappingInterface::getRequiredExpressions()
     */
    public function getRequiredExpressions(DataSheetInterface $dataSheet) : array
    {
        $expressions = [];
        foreach ($this->getRequiredMatches() as $match) {
            $expressions[] = $match['from'];
        }
        return $expressions;
    }

    public function getLookupExpression() : ExpressionInterface
    {
        return $this->lookupExpression;
    }

    public function setLookupExpression(ExpressionInterface $expression) : LookupMapping
=======
    protected function getLookupExpression() : ExpressionInterface
>>>>>>> 06cb0640
    {
        if ($this->lookupExpression === null) {
            $lookupObj = $this->getLookupObject();
            switch (true) {
                case $this->lookupExpressionString !== null:
                    $expr = ExpressionFactory::createForObject($lookupObj, $this->lookupExpressionString);
                    break;
                case $lookupObj->hasUidAttribute():
                    $expr = ExpressionFactory::createForObject($lookupObj, $lookupObj->getUidAttributeAlias());
                    break;
                default:
                    throw new DataMappingConfigurationError($this, 'Missing "lookup_column" in the configuration of a lookup mapping');
            }
            if ($expr->isReference()){
                throw new DataMappingConfigurationError($this, 'Cannot use widget links as expressions in data mappers!');
            }
            $this->lookupExpression = $expr;
        }
        return $this->lookupExpression;
    }
    
    /**
     * The attribute (or formula) to look up in the lookup-object and place into the to-column
<<<<<<< HEAD
     *
     * @uxon-property lookup_output
=======
     * 
     * If not set explicitly, the UID of the lookup object will be used
     * 
     * @uxon-property lookup_column
>>>>>>> 06cb0640
     * @uxon-type metamodel:expression
     */
<<<<<<< HEAD
    public function setLookupOutput($string) : LookupMapping
    {
        $expr = ExpressionFactory::createFromString($this->getWorkbench(), $string, $this->getLookupObject());
        $this->setLookupExpression($expr);
=======
    protected function setLookupColumn($string) : LookupMapping
    {
        $this->lookupExpressionString = $string;
>>>>>>> 06cb0640
        return $this;
    }
    
    public function getLookupObject() : MetaObjectInterface|null
    {
        if(empty($this->lookupObject)) {
            throw new DataMappingConfigurationError($this, 'Missing value for "lookup_object_alias"!');
        }
        
        return $this->lookupObject;
    }

    /**
     * @uxon-property lookup_object_alias
     * @uxon-type metamodel:object
     * 
     * @param string $value
     * @return $this
     */
<<<<<<< HEAD
    public function setLookupObjectAlias(string $value) : LookupMapping
    {
        return $this->setLookupMetaObject($this->getWorkbench()->model()->getObject($value));
    }
    
    public function setLookupMetaObject(MetaObjectInterface $object) : LookupMapping
    {
        $this->lookupObject = $object;
        return $this;
    }

    public function getToExpression() : ExpressionInterface
=======
    protected function getToExpression() : ExpressionInterface
>>>>>>> 06cb0640
    {
        return $this->toExpression;
    }

<<<<<<< HEAD
    public function setToExpression(ExpressionInterface $expression) : LookupMapping
=======
    /**
     * 
     * {@inheritDoc}
     * @see \exface\Core\Interfaces\DataSheets\LookupMappingInterface::setToExpression()
     */
    protected function setToExpression(ExpressionInterface $expression) : LookupMapping
>>>>>>> 06cb0640
    {
        if ($expression->isReference()){
            throw new DataMappingConfigurationError($this, 'Cannot use widget links as expressions in data mappers!');
        }
        $this->toExpression = $expression;
        return $this;
    }

    /**
     * This is the expression where the lookup values are going to be placed to
     *
     * @uxon-property to
     * @uxon-type metamodel:expression
     *
     * @see \exface\Core\Interfaces\DataSheets\DataMappingInterface::setTo()
     */
<<<<<<< HEAD
    public function setTo($string) : DataMappingInterface
=======
    protected function setTo($string) : LookupMapping
>>>>>>> 06cb0640
    {
        $expr = ExpressionFactory::createFromString($this->getWorkbench(), $string, $this->getMapper()->getToMetaObject());
        $this->setToExpression($expr);
        return $this;
    }

<<<<<<< HEAD
=======
        $matches = $this->getMatches();
        $lookupSheet = DataSheetFactory::createFromObject($this->getLookupObject());
        $lookupCol = $lookupSheet->getColumns()->addFromExpression($lookupExpr);
        foreach ($matches as $i => $match) {
            $matchLookupCol = $lookupSheet->getColumns()->addFromExpression($match['lookup']);
            $matches[$i]['lookup_datatype'] = $matchLookupCol->getDataType();
        }
        foreach($matches as $match) {
            $fromExpr = ExpressionFactory::createForObject($fromSheet->getMetaObject(), $match['from']);
            if (! $fromCol = $fromSheet->getColumns()->getByExpression($fromExpr)) {
                // If not enough data, but explicitly configured to ignore it, exit here
                if ($this->getIgnoreIfMissingFromColumn() === true && ($fromExpr->isMetaAttribute() || $fromExpr->isFormula() || $fromExpr->isUnknownType())) {
                    if ($logbook !== null) $logbook->addLine($log . ' Ignored because `ignore_if_missing_from_column` is `true` and not from-data was found.');
                    return $toSheet;
                }
                throw new DataMappingFailedError($this, $fromSheet, $toSheet, 'Missing column "' . $match['from'] . '" in from-data for a lookup mapping!');
            }
            $lookupSheet->getFilters()->addConditionFromValueArray($match['lookup'], $fromCol->getValues());
        }
        $lookupSheet->dataRead();

        // See if the target column will be a subsheet. We need to create column slightly differently
        // for subsheets (the attribute_alias is the reverse relation) and for regular columns 
        // (attribute_alias points to the specific attribute)
        $isSubsheet = false;
        $isRequired = false;
        if (! $toCol = $toSheet->getColumns()->getByExpression($toExpr)) {
            if ($this->needsSubsheet($toExpr)) {
                $isSubsheet = true;
                // Currently there is no way to tell, if at least on row is required in a subsheet,
                // so we assume, that they are never required.
                // TODO perhaps, an explicit `required` property of the lookup mapping could solve this issue.
                $isRequired = false;
                $toCol = $toSheet->getColumns()->addFromExpression($toExpr->getAttribute()->getRelationPath()->getRelationFirst()->getAlias());
                $subsheetTpl = [
                    'object_alias' => $toExpr->getAttribute()->getRelationPath()->getEndObject()->getAliasWithNamespace(),
                    'rows' => []
                ];
            } else {
                $isRequired = $toExpr->isMetaAttribute() ? $toExpr->getAttribute()->isRequired() : false;
                $toCol = $toSheet->getColumns()->addFromExpression($toExpr);
            }
        } else {
            if ($this->needsSubsheet($toExpr)) {
                $isSubsheet = true;
            }
        }

        $lookupColName = $lookupCol->getName();
        $toColVals = [];
        if ($toExpr->isMetaAttribute()) {
            $toValDelim = $toExpr->getAttribute()->getValueListDelimiter();
        } else {
            $toValDelim = EXF_LIST_SEPARATOR;
        }

        // For every row in the from-sheet we will create a row in the to-sheet
        $unmatchedRows = [];
        foreach ($fromSheet->getRows() as $i => $fromRow) {
            $toColVals[$i] = null;
            // Collect all from-values into a single string to quickly find out
            $fromRowValsJoined = '';
            foreach ($matches as $match) {
                $fromRowValsJoined .= trim($fromRow[$match['from']] ?? '');
            }
            // Look for matching lookup rows for this from-row
            foreach ($lookupSheet->getRows() as $lookupRow) {
                $prevVal = $toColVals[$i];
                // If any of the keys DO NOT match, continue with next lookup row
                foreach ($matches as $match) {
                    // Convert both values to the data type of the lookup side so
                    // that both are in the same format
                    $matchType = $match['lookup_datatype'];
                    $matchVal = $lookupRow[$match['lookup']];
                    $fromVal = $fromRow[$match['from']];
                    try {
                        $fromVal = $matchType->parse($fromVal);
                    } catch (DataTypeExceptionInterface $e) {
                        continue 2;
                    }
                    // Compare WITHOUT strict type checking here! This ensures, that "1" is equal to 1
                    // and "1.0" is equal to 1.0
                    if (trim($matchVal ?? '') != trim($fromVal ?? '')) {
                        continue 2;
                    }
                }
                // Now we have the value we were looking for
                $lookupVal = $lookupRow[$lookupColName];
                // If it belongs into a subsheet, make sure the value is saved as an array representation
                // of a data sheet. Otherwise save it as-is.
                if ($isSubsheet) {
                    if (! is_array($prevVal)) {
                        // Copy the template. Remember, that assigning arrays in PHP will do copy-on-wirte
                        $toColVals[$i] = $subsheetTpl;
                    }
                    if ($lookupVal !== null && $lookupVal !== '') {
                        foreach (explode($toValDelim, $lookupVal) as $val) {
                            $toColVals[$i]['rows'][] = [$toExpr->getAttribute()->getAlias() => $val];
                        }
                    }
                } else {
                    if ($prevVal === null) {
                        $toColVals[$i] = $lookupVal;
                    } else {
                        throw new DataMappingFailedError($this, $fromSheet, $toSheet, 'Lookup for "' . $toExpr->__toString() . '" returned more than 1 value on row ' . $i);
                    }
                }
            }
            
            // If row could not be matched to any lookup row, we might have to respond.
            if(null === ($toColVals[$i] ?? null)) {
                // If we do not have a lookup-value, that is perfectly fine if we did not have a
                // from-value either.
                if (! $isRequired && '' === trim($fromRowValsJoined)) {
                    // In case of subsheets, leaving the cell empty will actually not change anything. To really
                    // set it to an empty value, we need an empty subsheet here.
                    if ($isSubsheet) {
                        $toColVals[$i] = $subsheetTpl;
                    }
                }
                // Otherwise this from-row is a miss and we need to handle it according to `if_not_found`
                else {
                    // Cache unmatched row.
                    $unmatchedRows[$i] = $fromRow;
                    // Some configurations require, that we stop processing after encountering our first unmatched row.
                    if ($this->stopOnFirstMiss) {
                        break;
                    }
                }
            }
        }

        $this->handleUnmatchedRows($unmatchedRows, $toColVals, $fromSheet, $lookupSheet, $toSheet, $toCol);
        $toCol->setValues($toColVals);
        
        if ($logbook !== null) $logbook->addLine($log);
        
        return $toSheet;
    }

    /**
     * Handles any unmatched rows, according to the configuration of this mapper.
     *
     * @param array               $unmatchedRows
     * @param array               $toColumnValues
     * @param DataSheetInterface  $fromSheet
     * @param DataSheetInterface  $lookupSheet
     * @param DataSheetInterface  $toSheet
     * @param DataColumnInterface $toCol
     * @return void
     */
    protected function handleUnmatchedRows(
        array $unmatchedRows, 
        array &$toColumnValues,
        DataSheetInterface $fromSheet,
        DataSheetInterface $lookupSheet,
        DataSheetInterface $toSheet,
        DataColumnInterface $toCol
    ) : void
    {
        if(empty($unmatchedRows)) {
            return;
        }
        
        $error = null;
        $translator = $this->getWorkbench()->getCoreApp()->getTranslator();
        switch ($this->notFoundBehavior) {
            // Throw an error.
            case self::IF_NOT_FOUND_ERROR_FIRST:
            case self::IF_NOT_FOUND_ERROR_ALL:
                $rowNrs = array_keys($unmatchedRows);
                $matches = $this->getMatches();
                $matchKeys = [];
                foreach ($unmatchedRows as $fromRow) {
                    $rowKeys = [];
                    foreach ($matches as $match) {
                        $rowKeys[] = $fromRow[$match['from']];
                    }
                    if (count($rowKeys) > 1) {
                        $matchKeys[] = '["' . implode('", "', $rowKeys) . '"]';
                    } else {
                        $matchKeys[] = '"' . $rowKeys[0] . '"';
                    }
                }
                $errorUxon = $this->getIfNotFoundError();
                $message = $translator->translate(
                    'DATASHEET.ERROR.LOOKUP_FAILED', 
                    [
                        '%values%' => implode(', ', $matchKeys),
                        '%lookup_object%' => $lookupSheet->getMetaObject()->getName()
                    ],
                    count($unmatchedRows)
                );
                $error = new DataSheetMissingRequiredValueError(
                    $fromSheet, 
                    $message, 
                    $errorUxon->getProperty('code') ?? '80YWY1Z', 
                    null, 
                    $toCol, 
                    $rowNrs
                );
                $error->setUseExceptionMessageAsTitle(true);
            break;
            // Set a fixed value.
            case self::IF_NOT_FOUND_FALLBACK:
                try {
                    $fallbackValue = $this->fallbackValue;
                    $parsePerRow = false;
                    $expression = null;
                    // If value is a formula, evaluate it.
                    if (Expression::detectFormula($fallbackValue) === true) {
                        $expression = ExpressionFactory::createFromString($this->getWorkbench(), $fallbackValue);
                        if ($expression->isStatic()) {
                            $fallbackValue = $expression->evaluate() ?? '';
                        } else {
                            $fallbackValue = null;
                            $parsePerRow = true;
                        }
                    } else {
                        $fallbackValue = $toCol->getDataType()->parse($fallbackValue);
                    }

                } catch (\Throwable $e) {
                    $rowNrs = array_keys($unmatchedRows);
                    $error = new DataSheetMissingRequiredValueError(
                        $fromSheet,
                        null,
                        null,
                        $e,
                        $toCol,
                        $rowNrs
                    );
                }
                
                foreach ($unmatchedRows as $rowNr => $row) {
                    // Dynamic formulas must be parsed per row.
                    if($parsePerRow) {
                        $fallbackValue = $expression?->evaluate($fromSheet, $rowNr);

                        try {
                            $fallbackValue = $toCol->getDataType()->parse($fallbackValue);
                        } catch (\Throwable $e)
                        {
                            $rowNrs = array_keys($unmatchedRows);
                            $error = new DataSheetMissingRequiredValueError(
                                $fromSheet,
                                null,
                                null,
                                $e,
                                $toCol,
                                $rowNrs
                            );
                        }
                    }
                    
                    $toColumnValues[$rowNr] = $fallbackValue;
                }
            break;
        }
        
        if($error !== null) {
            if($this->notFoundErrorUxon) {
                $error->getMessageModel($this->getWorkbench())->importUxonObject($this->notFoundErrorUxon);
            }
            
            throw $error;
        }
    }

    /**
     * Checks if the expression is a meta attribute and if it is a reverse relation
     * @param \exface\Core\Interfaces\Model\ExpressionInterface $expr
     * @return bool
     */
    protected function needsSubsheet(ExpressionInterface $expr) : bool
    {
        if (! $expr->isMetaAttribute()) {
            return false;
        }
        $attr = $expr->getAttribute();
        $relPath = $attr->getRelationPath();
        if ($relPath->isEmpty()) {
            return false;
        }
        if ($relPath->countRelations() > 1) {
            return false;
        }
        if (! $relPath->getRelationFirst()->isReverseRelation()) {
            return false;
        }
        return true;
    }

    /**
     * The meta object to read when looking up values
     * 
     * @uxon-property lookup_object_alias
     * @uxon-type metamodel:object
     * @uxon-required true
     * 
     * @param string $aliasOrUid
     * @return LookupMapping
     */
    protected function setLookupObjectAlias(string $aliasOrUid) : LookupMapping
    {
        $this->lookupObjectAlias = $aliasOrUid;
        return $this;
    }

    protected function getLookupObject() : MetaObjectInterface
    {
        if ($this->lookupObject === null) {
            if ($this->lookupObjectAlias === null) {
                throw new DataMappingConfigurationError($this, 'Missing "lookup_object_alias" in the configuration of a lookup mapping');
            }
            $this->lookupObject = MetaObjectFactory::createFromString($this->getWorkbench(), $this->lookupObjectAlias);
        }
        return $this->lookupObject;
    }
    
>>>>>>> 06cb0640
    /**
     *
     * @return bool
     */
    protected function getCreateRowInEmptyData() : bool
    {
        return $this->createRowInEmptyData;
    }

    /**
     * Set FALSE to prevent static expressions and formulas from adding rows to empty data sheets.
     * 
     * A static from-expression like `=Today()` applied to an empty to-sheet will normally
     * add a new row with the generated value. This option can explicitly disable this behavior
     * for a single mapping. There is also a similar global setting `inherit_empty_data` for
     * the entire mapper. 
     *
     * @uxon-property create_row_in_empty_data
     * @uxon-type bool
     *
     * @param bool $value
     * @return LookupMapping
     */
    protected function setCreateRowInEmptyData(bool $value) : LookupMapping
    {
        $this->createRowInEmptyData = $value;
        return $this;
    }

<<<<<<< HEAD
    protected function setMatch(UxonObject $uxon) : LookupMapping
    {
        $this->requiredMatchesUxon = $uxon;
        return $this;
    }
=======
    /**
     * Pairs of attribtues to match when searching lookup data: attribute from the from-sheet + attribute of the lookup
     * object
     * 
     * @uxon-property matches
     * @uxon-type metamodel:attribute[]
     * @uxon-template [{"from": "", "lookup": ""}]
     * 
     * @param \exface\Core\CommonLogic\UxonObject $uxon
     * @return LookupMapping
     */
    protected function setMatches(UxonObject $uxon) : LookupMapping
    {
        $this->matchesUxon = $uxon;
        return $this;
    }

    /**
     * Returns an array of matches - each providing pairs of expressions in the from-sheet and in the lookup-sheet
     * @return void
     */
    protected function getMatches() : array
    {
        if ($this->matchesUxon === null) {
            return [];
        }
        return $this->matchesUxon->toArray();
    }
    
    /**
     * 
     * {@inheritDoc}
     * @see \exface\Core\Interfaces\DataSheets\DataMappingInterface::getRequiredExpressions()
     */
    public function getRequiredExpressions(DataSheetInterface $dataSheet) : array
    {
        $expressions = [];
        foreach ($this->getMatches() as $match) {
            $expressions[] = ExpressionFactory::createForObject($this->getMapper()->getFromMetaObject(), $match['from']);;
        }
        return $expressions;
    }
    
    /**
     *
     * {@inheritdoc}
     * @see \exface\Core\CommonLogic\DataSheets\Mappings\AbstractDataSheetMapping::getUxonSchemaClass()
     */
    public static function getUxonSchemaClass() : ?string
    {
        return DataSheetLookupMappingSchema::class;
    }

    /**
     * 
     * @return bool
     */
    protected function getIgnoreIfMissingFromColumn() : bool
    {
        return $this->ignoreIfMissingFromColumn;
    }

    /**
     * Set to TRUE if this mapping is only to be applied if there is a corresponding from-data
     * 
     * By default the mapping will result in an error if the from-data does not have the 
     * required data.
     * 
     * @uxon-property ignore_if_missing_from_column
     * @uxon-type boolean
     * @uxon-default false
     * 
     * @param bool $trueOrFalse
     * @return DataColumnMapping
     */
    protected function setIgnoreIfMissingFromColumn(bool $trueOrFalse) : DataMappingInterface
    {
        $this->ignoreIfMissingFromColumn = $trueOrFalse;
        return $this;
    }

    /**
     * Customize the error that will be shown if the lookup does not find any values
     * 
     * **NOTE:** this requires `if_not_found` to be set to `error_on_first` or `error_cumulative`! 
     * 
     * You can modify the following properties of the error:
     * 
     * - `title` - the text, that the user will see. By default, that text is generated automatically including
     * the affected values and row number. If you modify it, you can only use static text though (no placeholders).
     * - `code` - use a custom error code. You can create a new message model in `Administration > Metamodel > Messages`
     * with a custom hint and description. Place the code of the create error here, and all settings from that message
     * model will be used except for the title - that is controlled separately
     * - `type` - change the type of the message shown in case of an error - e.g. make it a `warning` 
     * 
     * @uxon-property if_not_found_error
     * @uxon-type \exface\Core\CommonLogic\Model\Message
     * @uxon-template {"code":""}
     * 
     * @param UxonObject|null $uxon
     * @return $this
     */
    protected function setIfNotFoundError(?UxonObject $uxon) : LookupMapping
    {
        $this->notFoundErrorUxon = $uxon;
        return $this;
    }

    /**
     * @return UxonObject|null
     */
    protected function getIfNotFoundError() : UxonObject
    {
        return $this->notFoundErrorUxon ?? new UxonObject();
    }

    /**
     * What should happen, if one or more rows in the `from-sheet` cannot be matched to any
     * row in the `lookup-sheet` (default is `leave_empty`). 
     * 
     * You can choose from these options:
     * - `leave_empty`: Unmatched rows produce an empty output in the `to-sheet`. No error will be thrown.
     * - `use_fallback`: Unmatched rows will use the value defined in `if_not_found_fallback_value`. No error will be
     * thrown.
     * - `error_on_first`: The first unmatched row will throw an error, immediately terminating the process.
     * - `error_cumulative`: All unmatched rows will be combined into one error that will be thrown before any changes
     * are commited. This terminates the process, after all lookups have been completed.
     * 
     * @uxon-property if_not_found
     * @uxon-type [leave_empty,error_on_first,error_cumulative,if_not_found_fallback_value]
     * @uxon-template leave_empty
     * 
     * @param string $value
     * @return $this
     */
    protected function setIfNotFound(string $value) : LookupMapping
    {
        $this->notFoundBehavior = $value;
        $this->stopOnFirstMiss = in_array($value, self::STOP_ON_FIRST_MISS); 
        
        return $this;
    }

    /**
     * @return string
     */
    protected function getIfNotFound() : string
    {
        return $this->notFoundBehavior;
    }

    /**
     * @return bool
     */
    protected function getStopOnFirstMiss() : bool
    {
        return $this->stopOnFirstMiss;
    }

    /**
     * Define a fallback value for unmatched rows.
     * 
     * NOTE: This setting only matters if `if_not_found` is set to `use_fallback_value`.
     * 
     * @uxon-property if_not_found_fallback_value
     * @uxon-type metamodel:formula|string
     * 
     * @param mixed $value
     * @return $this
     */
    protected function setIfNotFoundFallbackValue(string $value) : LookupMapping
    {
        $this->fallbackValue = $value;
        return $this;
    }

    /**
     * @return string|null
     */
    protected function getIfNotFoundFallbackValue() : ?string
    {
        return $this->fallbackValue;
    }
>>>>>>> 06cb0640
}<|MERGE_RESOLUTION|>--- conflicted
+++ resolved
@@ -3,18 +3,12 @@
 
 use exface\Core\CommonLogic\Model\Expression;
 use exface\Core\CommonLogic\UxonObject;
-<<<<<<< HEAD
-use exface\Core\Factories\DataSheetFactory;
-use exface\Core\Factories\ExpressionFactory;
-use exface\Core\Interfaces\DataSheets\DataMappingInterface;
-=======
 use exface\Core\Exceptions\DataSheets\DataMappingFailedError;
 use exface\Core\Exceptions\DataSheets\DataSheetMissingRequiredValueError;
 use exface\Core\Factories\DataSheetFactory;
 use exface\Core\Factories\ExpressionFactory;
 use exface\Core\Factories\MetaObjectFactory;
 use exface\Core\Interfaces\DataSheets\DataColumnInterface;
->>>>>>> 06cb0640
 use exface\Core\Interfaces\DataSheets\DataSheetInterface;
 use exface\Core\Interfaces\Exceptions\DataTypeExceptionInterface;
 use exface\Core\Interfaces\Model\ExpressionInterface;
@@ -22,11 +16,8 @@
 use exface\Core\Interfaces\DataSheets\DataMappingInterface;
 use exface\Core\Interfaces\Debug\LogBookInterface;
 use exface\Core\Interfaces\Model\MetaObjectInterface;
-<<<<<<< HEAD
-=======
 use exface\Core\Uxon\DataSheetLookupMappingSchema;
 use RuntimeException;
->>>>>>> 06cb0640
 
 /**
  * Looks up a value in a separate data sheet and places it in the to-column
@@ -59,16 +50,9 @@
  *   "to_object_alias": "exface.Core.OBJECT",
  *   "lookup_mappings": [
  * 	    {
-<<<<<<< HEAD
- * 	        "lookup_object_alias": "exface.Core.OBJECT",
- * 	        "lookup": "UID",
- *          "to": "UID",
- * 	        "match": [
-=======
  * 	        "to": "OBJECT",
  * 	        "lookup_object_alias": "exface.Core.OBJECT",
  * 	        "matches": [
->>>>>>> 06cb0640
  * 		        {
  * 		            "from": "OBJECT__ALIAS",
  * 		            "lookup": "ALIAS"
@@ -108,19 +92,6 @@
  */
 class LookupMapping extends AbstractDataSheetMapping
 {
-<<<<<<< HEAD
-    private MetaObjectInterface|null $lookupObject = null;
-    
-    private ExpressionInterface|null $lookupExpression = null;
-    
-    private ExpressionInterface|null $toExpression = null;
-    
-    private bool $createRowInEmptyData = true;
-
-    private UxonObject|null $requiredMatchesUxon = null;
-    
-    private array $requiredMatchesCached = [];
-=======
     public const IF_NOT_FOUND_LEAVE_EMPTY = 'leave_empty';
     public const IF_NOT_FOUND_ERROR_FIRST = 'error_on_first';
     public const IF_NOT_FOUND_ERROR_ALL = 'error_cumulative';
@@ -142,134 +113,13 @@
     private string $notFoundBehavior = 'leave_empty';
     private bool $stopOnFirstMiss = false;
     private ?string $fallbackValue = null;
->>>>>>> 06cb0640
 
     /**
      * 
      * {@inheritDoc}
-     * @see \exface\Core\Interfaces\DataSheets\DataMappingInterface::map()
-     */
-<<<<<<< HEAD
-    public function map(DataSheetInterface $fromSheet, DataSheetInterface $toSheet, LogBookInterface $logbook = null) : DataSheetInterface
-    {
-        $lookupExpr = $this->getLookupExpression();
-        $toExpr = $this->getToExpression();
-        
-        $log = "Lookup `{$lookupExpr->__toString()}` -> `{$toExpr->__toString()}`.";
-
-        $lookupSheet = DataSheetFactory::createFromObjectIdOrAlias($this->getWorkbench(), $this->getLookupObject());
-        $lookupColumns = $lookupSheet->getColumns();
-        $lookupColumns->addFromExpression($lookupExpr);
-        $requiredMatches = $this->getRequiredMatches();
-
-        foreach ($requiredMatches as $match) {
-            $lookupColumns->addFromExpression($match['lookup']);
-            // TODO pre-filter to improve performance?
-        }
-
-        $lookupSheet->dataRead();
-        $rowsToMatch = $lookupSheet->getRows();
-
-        foreach ($toSheet->getRows() as $rowNr => $toRow) {
-            $matchData = [];
-            foreach ($requiredMatches as $matchAliases) {
-                $matchData[$matchAliases['lookup']] = $toRow[$matchAliases['to']];
-            }
-            
-            $matchingRows = $this->findMatchingRows($matchData, $rowsToMatch);
-            if(count($matchingRows) === 1) {
-                // TODO This is probably not how expressions are used...
-                $toSheet->setCellValue($toExpr->getAttribute()->getAlias(), $rowNr, $matchingRows[0][$lookupExpr->getAttribute()->getAlias()]);
-            } else {
-                // TODO Multiple matches
-            }
-        }
-
-        $logbook?->addLine($log);
-        
-        return $toSheet;
-    }
-    
-    protected function findMatchingRows(array $matchData, array $rowsToCheck) : array
-    {
-        $result = [];
-        
-        foreach ($rowsToCheck as $rowToCheck) {
-            $valid = true;
-            
-            foreach ($matchData as $alias => $value) {
-                if( !key_exists($alias, $rowToCheck) ||
-                    $value !== $rowToCheck[$alias]) {
-                    $valid = false;
-                    break;
-                }
-            }
-            
-            if($valid) {
-                $result[] = $rowToCheck;
-            }
-        }
-        
-        return $result;
-    }
-
-    /**
-     * Returns an array of required matches - each providing pairs of expressions in the from-sheet and in the
-     * lookup-sheet
-     */
-    protected function getRequiredMatches() : array
-    {
-        if( empty($this->requiredMatchesUxon) ||
-            !$this->requiredMatchesUxon->isArray()) {
-            return [];
-        }
-        
-        if(!empty($this->requiredMatchesCached)) {
-            return $this->requiredMatchesCached;
-        }
-
-        $result = [];
-
-        $lookupObject = $this->getLookupObject();
-        $fromObject = $this->getMapper()->getFromMetaObject();
-        $toObject = $this->getMapper()->getToMetaObject();
-        $workBench = $this->getWorkbench();
-
-        foreach ($this->requiredMatchesUxon as $match) {
-            $result[] = [
-                'lookup' => ExpressionFactory::createFromString($workBench, $match->getProperty('lookup'), $lookupObject),
-                'from' => ExpressionFactory::CreateFromString($workBench, $match->getProperty('fromAndTo'), $fromObject),
-                'to' => ExpressionFactory::createFromString($workBench, $match->getProperty('fromAndTo'), $toObject),
-            ];
-        }
-
-        $this->requiredMatchesCached = $result;
-        return $result;
-    }
-
-    /**
-     *
-     * {@inheritDoc}
-     * @see \exface\Core\Interfaces\DataSheets\DataMappingInterface::getRequiredExpressions()
-     */
-    public function getRequiredExpressions(DataSheetInterface $dataSheet) : array
-    {
-        $expressions = [];
-        foreach ($this->getRequiredMatches() as $match) {
-            $expressions[] = $match['from'];
-        }
-        return $expressions;
-    }
-
-    public function getLookupExpression() : ExpressionInterface
-    {
-        return $this->lookupExpression;
-    }
-
-    public function setLookupExpression(ExpressionInterface $expression) : LookupMapping
-=======
+     * @see \exface\Core\Interfaces\DataSheets\LookupMappingInterface::getLookupExpression()
+     */
     protected function getLookupExpression() : ExpressionInterface
->>>>>>> 06cb0640
     {
         if ($this->lookupExpression === null) {
             $lookupObj = $this->getLookupObject();
@@ -293,76 +143,37 @@
     
     /**
      * The attribute (or formula) to look up in the lookup-object and place into the to-column
-<<<<<<< HEAD
-     *
-     * @uxon-property lookup_output
-=======
      * 
      * If not set explicitly, the UID of the lookup object will be used
      * 
      * @uxon-property lookup_column
->>>>>>> 06cb0640
      * @uxon-type metamodel:expression
-     */
-<<<<<<< HEAD
-    public function setLookupOutput($string) : LookupMapping
-    {
-        $expr = ExpressionFactory::createFromString($this->getWorkbench(), $string, $this->getLookupObject());
-        $this->setLookupExpression($expr);
-=======
+     * 
+     * {@inheritDoc}
+     * @see \exface\Core\Interfaces\DataSheets\DataMappingInterface::setFrom()
+     */
     protected function setLookupColumn($string) : LookupMapping
     {
         $this->lookupExpressionString = $string;
->>>>>>> 06cb0640
-        return $this;
-    }
-    
-    public function getLookupObject() : MetaObjectInterface|null
-    {
-        if(empty($this->lookupObject)) {
-            throw new DataMappingConfigurationError($this, 'Missing value for "lookup_object_alias"!');
-        }
-        
-        return $this->lookupObject;
-    }
-
-    /**
-     * @uxon-property lookup_object_alias
-     * @uxon-type metamodel:object
-     * 
-     * @param string $value
-     * @return $this
-     */
-<<<<<<< HEAD
-    public function setLookupObjectAlias(string $value) : LookupMapping
-    {
-        return $this->setLookupMetaObject($this->getWorkbench()->model()->getObject($value));
-    }
-    
-    public function setLookupMetaObject(MetaObjectInterface $object) : LookupMapping
-    {
-        $this->lookupObject = $object;
-        return $this;
-    }
-
-    public function getToExpression() : ExpressionInterface
-=======
+        return $this;
+    }
+
+    /**
+     * 
+     * {@inheritDoc}
+     * @see \exface\Core\Interfaces\DataSheets\LookupMappingInterface::getToExpression()
+     */
     protected function getToExpression() : ExpressionInterface
->>>>>>> 06cb0640
     {
         return $this->toExpression;
     }
 
-<<<<<<< HEAD
-    public function setToExpression(ExpressionInterface $expression) : LookupMapping
-=======
     /**
      * 
      * {@inheritDoc}
      * @see \exface\Core\Interfaces\DataSheets\LookupMappingInterface::setToExpression()
      */
     protected function setToExpression(ExpressionInterface $expression) : LookupMapping
->>>>>>> 06cb0640
     {
         if ($expression->isReference()){
             throw new DataMappingConfigurationError($this, 'Cannot use widget links as expressions in data mappers!');
@@ -370,28 +181,34 @@
         $this->toExpression = $expression;
         return $this;
     }
-
+    
     /**
      * This is the expression where the lookup values are going to be placed to
-     *
+     * 
      * @uxon-property to
      * @uxon-type metamodel:expression
-     *
+     * 
+     * {@inheritDoc}
      * @see \exface\Core\Interfaces\DataSheets\DataMappingInterface::setTo()
      */
-<<<<<<< HEAD
-    public function setTo($string) : DataMappingInterface
-=======
     protected function setTo($string) : LookupMapping
->>>>>>> 06cb0640
-    {
-        $expr = ExpressionFactory::createFromString($this->getWorkbench(), $string, $this->getMapper()->getToMetaObject());
-        $this->setToExpression($expr);
-        return $this;
-    }
-
-<<<<<<< HEAD
-=======
+    {
+        $this->setToExpression(ExpressionFactory::createFromString($this->getWorkbench(), $string, $this->getMapper()->getToMetaObject()));
+        return $this;
+    }
+    
+    /**
+     * 
+     * {@inheritDoc}
+     * @see \exface\Core\Interfaces\DataSheets\DataMappingInterface::map()
+     */
+    public function map(DataSheetInterface $fromSheet, DataSheetInterface $toSheet, LogBookInterface $logbook = null)
+    {
+        $lookupExpr = $this->getLookupExpression();
+        $toExpr = $this->getToExpression();
+        
+        $log = "Lookup `{$lookupExpr->__toString()}` -> `{$toExpr->__toString()}`.";
+
         $matches = $this->getMatches();
         $lookupSheet = DataSheetFactory::createFromObject($this->getLookupObject());
         $lookupCol = $lookupSheet->getColumns()->addFromExpression($lookupExpr);
@@ -712,7 +529,6 @@
         return $this->lookupObject;
     }
     
->>>>>>> 06cb0640
     /**
      *
      * @return bool
@@ -721,9 +537,9 @@
     {
         return $this->createRowInEmptyData;
     }
-
-    /**
-     * Set FALSE to prevent static expressions and formulas from adding rows to empty data sheets.
+    
+    /**
+     * Set to FALSE to prevent static expressions and formulas from adding rows to empty data sheets.
      * 
      * A static from-expression like `=Today()` applied to an empty to-sheet will normally
      * add a new row with the generated value. This option can explicitly disable this behavior
@@ -742,13 +558,6 @@
         return $this;
     }
 
-<<<<<<< HEAD
-    protected function setMatch(UxonObject $uxon) : LookupMapping
-    {
-        $this->requiredMatchesUxon = $uxon;
-        return $this;
-    }
-=======
     /**
      * Pairs of attribtues to match when searching lookup data: attribute from the from-sheet + attribute of the lookup
      * object
@@ -932,5 +741,4 @@
     {
         return $this->fallbackValue;
     }
->>>>>>> 06cb0640
 }